--- conflicted
+++ resolved
@@ -316,34 +316,13 @@
                            control-tag=build-${{ github.run_number }}
 
   test-e2e-native:
-<<<<<<< HEAD
-    name: E2E tests
-    needs: ["crate-jason", "crate-jason-linux", "docker"]
-=======
     name: test (E2E, ${{ matrix.platform }})
     needs: ["build-jason", "build-jason-linux", "docker"]
->>>>>>> 507fd850
     strategy:
       fail-fast: false
       matrix:
         # TODO: Run E2E test on Windows
         platform:
-<<<<<<< HEAD
-          - linux
-          - android
-          - macos
-    runs-on: ${{ ((matrix.platform == 'android' || matrix.platform == 'macos')
-                                               && 'ubuntu-22.04')
-              || (matrix.platform == 'windows' && 'windows-latest')
-              ||                                  'ubuntu-22.04' }}
-    steps:
-      - uses: actions/checkout@v3
-#      - name: Setup docker and docker-compose
-#        run: |
-#          brew install docker docker-compose
-#          colima start
-#        if: ${{ matrix.platform == 'macos' || matrix.platform == 'android' }}
-=======
           - ios
           - linux
           # TODO: Re-enable once fixed stability on CI
@@ -361,7 +340,6 @@
           brew install colima docker docker-compose
           colima start
         if: ${{ contains('ios macos', matrix.platform) }}
->>>>>>> 507fd850
 
       - uses: subosito/flutter-action@v2
       - name: Install Flutter Linux dependencies
@@ -373,33 +351,6 @@
                        ninja-build pkg-config xvfb
         if: ${{ matrix.platform == 'linux' }}
 
-<<<<<<< HEAD
-      - name: Set up JDK 11 for android testing
-        uses: actions/setup-java@v1
-        with:
-          java-version: 11
-        if: ${{ matrix.platform == 'android' }}
-
-      - name: Use cached AVD for android testing
-        uses: actions/cache@v3
-        id: avd-cache
-        with:
-          path: |
-            ~/.android/avd/*
-            ~/.android/adb*
-          key: avd
-        if: ${{ matrix.platform == 'android' }}
-
-      - name: Create AVD and generate snapshot for caching
-        uses: reactivecircus/android-emulator-runner@v2
-        with:
-          api-level: 31
-          force-avd-creation: false
-          arch: x86_64
-          emulator-options: -no-window -accel on -gpu swiftshader_indirect -no-boot-anim
-          script: echo "Generated AVD snapshot for caching."
-        if: ${{ matrix.platform == 'android' && steps.avd-cache.outputs.cache-hit != 'true' }}
-=======
       - name: Start iOS simulator
         id: simulator
         uses: futureware-tech/simulator-action@v3
@@ -407,18 +358,12 @@
           os_version: '>=13.0'
           os: iOS
         if: ${{ matrix.platform == 'ios' }}
->>>>>>> 507fd850
 
       - name: Download `medea-jason` lib
         uses: actions/download-artifact@v4
         with:
           name: build-jason-${{ matrix.platform }}
-          path: ${{ (matrix.platform == 'android' && './flutter/android/src/main/jniLibs/')
-                 || (matrix.platform == 'ios' &&     './flutter/ios/lib/')
-                 || (matrix.platform == 'linux' &&     './flutter/linux/lib/')
-                 || (matrix.platform == 'macos' &&   './flutter/macos/lib/')
-                 || (matrix.platform == 'windows' && './flutter/windows/lib/')
-                 ||                                  './flutter/assets/pkg/' }}
+          path: ./flutter/${{ matrix.platform }}/lib/
 
       - name: Download `medea-control-api-mock` Docker image
         uses: actions/download-artifact@v4
@@ -435,31 +380,6 @@
           username: ${{ secrets.MEDEA_DOCKER_USER }}
           password: ${{ secrets.MEDEA_DOCKER_PASS }}
 
-<<<<<<< HEAD
-      - name: Run tests on desktop
-        run: ${{ (matrix.platform == 'linux' && 'xvfb-run -a')
-              ||                                '' }}
-             make test.e2e.native device=${{ matrix.platform }}
-                                   up=yes debug=no dockerized=yes
-                                   medea-tag=${{ env.MEDEA_BRANCH }}
-                                   control-tag=build-${{ github.run_number }}
-        if: ${{ matrix.platform != 'android' }}
-
-      - name: Run tests on Android emulator
-        uses: reactivecircus/android-emulator-runner@v2
-        with:
-          api-level: 31
-          force-avd-creation: false
-          arch: x86_64
-          emulator-options: -no-window -accel on -gpu swiftshader_indirect -no-boot-anim
-          script: |
-            $ANDROID_HOME/emulator/emulator -accel-check
-            make test.e2e.native up=yes
-              debug=no dockerized=yes server="10.0.2.2"
-              medea-tag=${{ env.MEDEA_BRANCH }}
-              control-tag=build-${{ github.run_number }}
-        if: ${{ matrix.platform == 'android' }}
-=======
       - name: P2P mesh
         run: ${{ (matrix.platform == 'linux' && 'xvfb-run -a')
               ||                                '' }}
@@ -484,7 +404,6 @@
                   control-tag=build-${{ github.run_number }}
              ${{ (matrix.platform == 'ios' && 'server=127.0.0.1 background=yes')
               ||                              '' }}
->>>>>>> 507fd850
 
   test-flutter:
     name: test (medea-jason, ${{ matrix.platform }})
@@ -498,12 +417,7 @@
           - windows
     runs-on: ${{ (matrix.platform == 'linux' &&   'ubuntu-22.04')
               || (matrix.platform == 'windows' && 'windows-latest')
-<<<<<<< HEAD
-              || (matrix.platform == 'android' && 'ubuntu-latest')
-              ||                                  'macos-latest' }}
-=======
               ||                                  'macos-13' }}
->>>>>>> 507fd850
     steps:
       - uses: actions/checkout@v4
       - uses: dtolnay/rust-toolchain@v1
@@ -532,22 +446,6 @@
                        ninja-build pkg-config xvfb
         if: ${{ matrix.platform == 'linux' }}
 
-<<<<<<< HEAD
-      # TODO: Rust doesn't support NDK >= 23:
-      #       https://github.com/rust-lang/rust/pull/85806
-      #       https://github.com/actions/virtual-environments/issues/5595
-      - name: Change NDK version to r22
-        run: |
-          ANDROID_ROOT=/usr/local/lib/android
-          ANDROID_SDK_ROOT=${ANDROID_ROOT}/sdk
-          SDKMANAGER=${ANDROID_SDK_ROOT}/cmdline-tools/latest/bin/sdkmanager
-          ANDROID_NDK_ROOT=${ANDROID_SDK_ROOT}/ndk-bundle
-          echo "y" | $SDKMANAGER "ndk;22.1.7171670"
-          ln -sfn $ANDROID_SDK_ROOT/ndk/22.1.7171670 $ANDROID_NDK_ROOT
-        if: ${{ matrix.platform == 'android' }}
-
-=======
->>>>>>> 507fd850
       - run: make cargo.build.jason platform=${{ matrix.platform }}
                                     args="--features mockable"
                                     ${{ (matrix.platform == 'android'
@@ -782,56 +680,7 @@
       - test
       - test-e2e-browser
       - test-e2e-native
-<<<<<<< HEAD
-      - test-unit
-    if: ${{ startsWith(github.ref, 'refs/tags/medea-') }}
-    runs-on: ubuntu-latest
-    steps:
-      - uses: actions/checkout@v3
-      - name: Parse crate/package name and version
-        id: release
-        uses: actions-ecosystem/action-regex-match@v2
-        with:
-          text: ${{ github.ref }}
-          regex: '^refs/tags/(medea[a-z-]*)-([0-9]+\.[0-9]+\.[0-9]+-?.*)$'
-
-      - name: Verify release version matches Cargo manifest
-        run: >-
-          test "${{ steps.release.outputs.group2 }}" \
-               == $(make cargo.version crate=${{ steps.release.outputs.group1 }})
-        if: ${{ !startsWith(github.ref, 'refs/tags/medea-demo-') }}
-      - name: Verify release version matches Yarn manifest
-        run: >-
-          test "${{ steps.release.outputs.group2 }}" \
-               == $(make yarn.version pkg=${{ steps.release.outputs.group1 }})
-        if: ${{ startsWith(github.ref, 'refs/tags/medea-demo-') }}
-
-      - name: Parse CHANGELOG link
-        id: changelog
-        run: echo "link=$(make cargo.changelog.link
-                               crate=${{ steps.release.outputs.group1 }}
-                               ver=${{ steps.release.outputs.group2 }})"
-             >> $GITHUB_OUTPUT
-
-      - uses: softprops/action-gh-release@v1
-        env:
-          GITHUB_TOKEN: ${{ secrets.GITHUB_TOKEN }}
-        with:
-          name: ${{ steps.release.outputs.group1 }}-${{ steps.release.outputs.group2 }}
-          body: |
-            [API docs](https://docs.rs/${{ steps.release.outputs.group1 }}/${{ steps.release.outputs.group2 }})
-            [Changelog](${{ steps.changelog.outputs.link }})
-          prerelease: ${{ contains(steps.release.outputs.group2, '-') }}
-
-  release-cargo:
-    name: Release on crates.io
-    needs: ["release-github"]
-    if: ${{ startsWith(github.ref, 'refs/tags/medea-')
-            && !startsWith(github.ref, 'refs/tags/medea-control-api-mock-')
-            && !startsWith(github.ref, 'refs/tags/medea-demo-') }}
-=======
       - test-flutter
->>>>>>> 507fd850
     runs-on: ubuntu-latest
     steps:
       - uses: actions/checkout@v4
