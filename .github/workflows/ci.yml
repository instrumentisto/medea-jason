name: CI

on:
  push:
    branches: ["master"]
    tags: ["medea-*"]
  pull_request:
    branches: ["master"]

concurrency:
  group: ${{ github.workflow }}-${{ github.ref }}
  cancel-in-progress: true

env:
  CACHE: ${{ !contains(github.event.head_commit.message, '[fresh ci]') }}
  # MEDEA_BRANCH: edge  # for E2E tests only
<<<<<<< HEAD
  MEDEA_BRANCH: fix-screen
=======
  MEDEA_BRANCH: sfu-track-states
>>>>>>> 861c85e6
  PROTOC_VER: 3.x
  RUST_BACKTRACE: 1

jobs:

  ################
  # Pull Request #
  ################

  pr:
    if: ${{ github.event_name == 'pull_request' }}
    needs:
      - build-jason
      - build-jason-linux
      - clippy
      - dartanalyze
      - dartfmt
      - docker
      - helm-lint
      - rustdoc
      - rustfmt
      - test
      - test-e2e-browser
      - test-e2e-native
      - test-flutter
    runs-on: ubuntu-latest
    steps:
      - run: true




  ##########################
  # Linting and formatting #
  ##########################

  clippy:
    strategy:
      fail-fast: false
      matrix:
        platform:
          - linux
          - macos
          - windows
          - web
    runs-on: ${{ (matrix.platform == 'macos' &&   'macos-latest')
              || (matrix.platform == 'windows' && 'windows-latest')
              ||                                  'ubuntu-22.04' }}
    steps:
      - uses: actions/checkout@v3
      - uses: dtolnay/rust-toolchain@v1
        with:
          toolchain: stable
          components: clippy
      - run: make rustup.targets only=${{ matrix.platform }}
      - uses: Swatinem/rust-cache@v2
        if: ${{ env.CACHE == 'true' }}
      - uses: arduino/setup-protoc@v1
        with:
          version: ${{ env.PROTOC_VER }}
          repo-token: ${{ secrets.GITHUB_TOKEN }}

      - run: make cargo.lint platform=${{ matrix.platform }}

  dartanalyze:
    if: ${{ github.ref == 'refs/heads/master'
         || startsWith(github.ref, 'refs/tags/medea-jason-')
         || !startsWith(github.ref, 'refs/tags/medea-') }}
    runs-on: ubuntu-latest
    steps:
      - uses: actions/checkout@v3
      # TODO: Upgrade Flutter to 3.7.0 version.
      - uses: subosito/flutter-action@v2
        with:
          flutter-version: '3.3.10'

      - run: make flutter

      - run: make flutter.lint

  dartfmt:
    if: ${{ github.ref == 'refs/heads/master'
         || startsWith(github.ref, 'refs/tags/medea-jason-')
         || !startsWith(github.ref, 'refs/tags/medea-') }}
    runs-on: ubuntu-latest
    steps:
      - uses: actions/checkout@v3
      - uses: subosito/flutter-action@v2

      - run: make flutter.fmt check=yes

  helm-lint:
    name: helm lint
    if: ${{ github.ref == 'refs/heads/master'
         || !startsWith(github.ref, 'refs/tags/medea-') }}
    strategy:
      matrix:
        chart: ["medea-demo"]
    runs-on: ubuntu-latest
    steps:
      - uses: actions/checkout@v3
      - uses: azure/setup-helm@v3

      - run: make helm.lint chart=${{ matrix.chart }}

  rustfmt:
    runs-on: ubuntu-latest
    steps:
      - uses: actions/checkout@v3
      - uses: dtolnay/rust-toolchain@v1
        with:
          toolchain: nightly
          components: rustfmt

      - run: make cargo.fmt check=yes




  ###########
  # Testing #
  ###########

  test:
    strategy:
      matrix:
        include:
          - crate: medea-macro
            features: ["all"]

          - crate: medea-reactive
            features: ["all"]

          - crate: medea-client-api-proto
            features: ["all"]

          - crate: medea-control-api-proto
            features: ["all"]
          - crate: medea-control-api-proto
            features: ["serde"]
          - crate: medea-control-api-proto
            features: ["client-api"]
          - crate: medea-control-api-proto
            features: ["client"]
          - crate: medea-control-api-proto
            features: ["server"]
          - crate: medea-control-api-proto
            features: ["direct"]
          - crate: medea-control-api-proto
            features: ["direct", "client"]
          - crate: medea-control-api-proto
            features: ["direct", "server"]
          - crate: medea-control-api-proto
            features: ["direct", "client", "server"]
          - crate: medea-control-api-proto
            features: ["grpc"]
          - crate: medea-control-api-proto
            features: ["grpc", "client"]
          - crate: medea-control-api-proto
            features: ["grpc", "server"]
          - crate: medea-control-api-proto
            features: ["grpc", "client", "server"]

          - crate: medea-jason
            browsers: ["chrome", "firefox"]
    runs-on: ubuntu-latest
    steps:
      - id: skip
        run: echo "no=${{
               startsWith(github.ref, format('refs/tags/{0}-', matrix.crate))
               || !startsWith(github.ref, 'refs/tags/medea-')
             }}" >> $GITHUB_OUTPUT

      - uses: actions/checkout@v3
        if: ${{ steps.skip.outputs.no == 'true' }}
      - uses: dtolnay/rust-toolchain@v1
        with:
          toolchain: stable
        if: ${{ steps.skip.outputs.no == 'true' }}
      - run: rustup target add wasm32-unknown-unknown
        if: ${{ steps.skip.outputs.no == 'true'
             && matrix.crate == 'medea-jason' }}
      - uses: Swatinem/rust-cache@v2
        if: ${{ steps.skip.outputs.no == 'true'
             && env.CACHE == 'true' }}
      - uses: arduino/setup-protoc@v1
        with:
          version: ${{ env.PROTOC_VER }}
          repo-token: ${{ secrets.GITHUB_TOKEN }}
        if: ${{ steps.skip.outputs.no == 'true'
             && matrix.crate == 'medea-control-api-proto' }}

      - name: Parse wasm-bindgen-cli version from Cargo.lock
        id: wasm-cli
        run: echo "version=$(cargo pkgid wasm-bindgen | grep -o '#.*'
                                                      | grep -o '[0-9\.]*')"
             >> $GITHUB_OUTPUT
        if: ${{ steps.skip.outputs.no == 'true'
             && matrix.crate == 'medea-jason' }}
      - uses: actions-rs/install@v0.1
        with:
          crate: wasm-bindgen-cli
          version: ${{ steps.wasm-cli.outputs.version }}
          use-tool-cache: true
        if: ${{ steps.skip.outputs.no == 'true'
             && matrix.crate == 'medea-jason' }}

      - run: make test.unit crate=${{ matrix.crate }} browser=chrome
        if: ${{ steps.skip.outputs.no == 'true'
             && matrix.crate == 'medea-jason'
             && contains(matrix.browsers, 'chrome') }}
      - run: make test.unit crate=${{ matrix.crate }} browser=firefox
        if: ${{ steps.skip.outputs.no == 'true'
             && matrix.crate == 'medea-jason'
             && contains(matrix.browsers, 'firefox') }}

      - run: make test.unit crate=${{ matrix.crate }}
                            features=${{ join(matrix.features, ',') }}
        if: ${{ steps.skip.outputs.no == 'true'
             && matrix.crate != 'medea-jason' }}

  test-e2e-browser:
    name: test (E2E, chrome, firefox)
    needs: ["docker"]
    runs-on: ubuntu-latest
    steps:
      - uses: actions/checkout@v3
      - uses: dtolnay/rust-toolchain@v1
        with:
          toolchain: stable
          target: wasm32-unknown-unknown
      - uses: arduino/setup-protoc@v1
        with:
          version: ${{ env.PROTOC_VER }}
          repo-token: ${{ secrets.GITHUB_TOKEN }}

      - uses: Swatinem/rust-cache@v2
        if: ${{ env.CACHE == 'true' }}
      - uses: satackey/action-docker-layer-caching@v0.0.11
        with:
          key: test-e2e-browser-{hash}
          restore-keys: test-e2e-browser-
        continue-on-error: true
        if: ${{ env.CACHE == 'true' }}

      - uses: actions-rs/install@v0.1
        with:
          crate: wasm-pack
          use-tool-cache: true

      - name: Download `medea-control-api-mock` Docker image
        uses: actions/download-artifact@v3
        with:
          name: docker-medea-control-api-mock-${{ github.run_number }}
          path: .cache/
      - name: Unpack `medea-control-api-mock` Docker image
        run: make docker.untar from-file=.cache/image.tar

      - name: Login to Medea Docker registry
        uses: docker/login-action@v2
        with:
          registry: hub.instrumentisto.com
          username: ${{ secrets.MEDEA_DOCKER_USER }}
          password: ${{ secrets.MEDEA_DOCKER_PASS }}

      - name: Pull edge Medea Docker image
        run: docker pull hub.instrumentisto.com/streaming/medea:edge
        if: ${{ env.MEDEA_BRANCH == 'edge' }}
      - name: Pull review Medea Docker image
        run: docker pull hub.instrumentisto.com/streaming/medea/review:${{ env.MEDEA_BRANCH }}
        if: ${{ env.MEDEA_BRANCH != 'edge' }}

      - name: Chrome
        run: make test.e2e browser=chrome up=yes debug=no dockerized=yes
                           medea-tag=${{ env.MEDEA_BRANCH }}
                           control-tag=build-${{ github.run_number }}
      - name: Firefox
        run: make test.e2e browser=firefox up=yes debug=no dockerized=yes
                           medea-tag=${{ env.MEDEA_BRANCH }}
                           control-tag=build-${{ github.run_number }}

  test-e2e-native:
    name: test (E2E, ${{ matrix.platform }})
    needs: ["build-jason", "build-jason-linux", "docker"]
    strategy:
      fail-fast: false
      matrix:
        # TODO: Run E2E test on Windows
        platform:
          - ios
          - linux
          - macos
    runs-on: ${{ (contains('ios macos', matrix.platform) && 'macos-latest')
              || (matrix.platform == 'windows' &&           'windows-latest')
              ||                                            'ubuntu-latest' }}
    steps:
      - uses: actions/checkout@v3
      - uses: dtolnay/rust-toolchain@v1
        with:
          toolchain: stable
      - name: Setup Docker and Docker Compose
        run: |
          brew install docker docker-compose
          colima start
        if: ${{ contains('ios macos', matrix.platform) }}

      # TODO: Upgrade Flutter to 3.7.0 version.
      - uses: subosito/flutter-action@v2
        with:
          flutter-version: '3.3.10'
      - name: Install Flutter Linux dependencies
        run: |
          sudo apt-get update
          sudo apt-get install -y \
                       cmake \
                       libgtk-3-dev liblzma-dev libpulse-dev \
                       ninja-build pkg-config xvfb
        if: ${{ matrix.platform == 'linux' }}

      - name: Start iOS simulator
        id: simulator
        uses: futureware-tech/simulator-action@v2
        with:
          os_version: '>=13.0'
          os: iOS
        if: ${{ matrix.platform == 'ios' }}

      - name: Download `medea-jason` lib
        uses: actions/download-artifact@v3
        with:
          name: build-jason-${{ matrix.platform }}
          path: ./flutter/${{ matrix.platform }}/lib/

      - name: Download `medea-control-api-mock` Docker image
        uses: actions/download-artifact@v3
        with:
          name: docker-medea-control-api-mock-${{ github.run_number }}
          path: .cache/
      - name: Unpack `medea-control-api-mock` Docker image
        run: make docker.untar from-file=.cache/image.tar

      - name: Login to Medea Docker registry
        uses: docker/login-action@v2
        with:
          registry: hub.instrumentisto.com
          username: ${{ secrets.MEDEA_DOCKER_USER }}
          password: ${{ secrets.MEDEA_DOCKER_PASS }}

      - run: ${{ (matrix.platform == 'linux' && 'xvfb-run -a')
              ||                                '' }}
             make test.e2e.native
                  device=${{ (matrix.platform == 'ios'
                              && steps.simulator.outputs.udid)
                          ||     matrix.platform }}
                  up=yes debug=no dockerized=yes
                  medea-tag=${{ env.MEDEA_BRANCH }}
                  control-tag=build-${{ github.run_number }}
             ${{ (matrix.platform == 'ios' && 'server=127.0.0.1 background=yes')
              ||                              '' }}

  test-flutter:
    name: test (medea-jason, ${{ matrix.platform }})
    if: ${{ github.ref == 'refs/heads/master'
         || startsWith(github.ref, 'refs/tags/medea-jason-')
         || !startsWith(github.ref, 'refs/tags/medea-') }}
    strategy:
      fail-fast: false
      matrix:
        platform:
          - android
          - linux
          - macos
          - windows
    runs-on: ${{ (matrix.platform == 'linux' &&   'ubuntu-22.04')
              || (matrix.platform == 'windows' && 'windows-latest')
              ||                                  'macos-latest' }}
    steps:
      - uses: actions/checkout@v3
      - uses: dtolnay/rust-toolchain@v1
        with:
          toolchain: stable
      - run: make rustup.targets only=${{ matrix.platform }}
      - uses: Swatinem/rust-cache@v2
        if: ${{ env.CACHE == 'true'
             && matrix.platform != 'windows' }}

      - uses: actions-rs/install@v0.1
        with:
          crate: cargo-ndk
          use-tool-cache: true
        if: ${{ matrix.platform == 'android' }}

      # TODO: Upgrade Flutter to 3.7.0 version.
      - uses: subosito/flutter-action@v2
        with:
          flutter-version: '3.3.10'
      - run: flutter config --enable-linux-desktop
        if: ${{ matrix.platform == 'linux' }}
      - name: Install Flutter Linux dependencies
        run: |
          sudo apt-get update
          sudo apt-get install -y \
                       cmake \
                       libgtk-3-dev liblzma-dev libpulse-dev \
                       ninja-build pkg-config xvfb
        if: ${{ matrix.platform == 'linux' }}

      - run: make cargo.build.jason platform=${{ matrix.platform }}
                                    args="--features mockable"
                                    ${{ (matrix.platform == 'android'
                                         && 'targets=x86_64')
                                     ||     '' }}

      - name: Set up JDK 11
        uses: actions/setup-java@v3
        with:
          distribution: zulu
          java-version: 11
        if: ${{ matrix.platform == 'android' }}

      - name: Parse Android API versions
        id: api-version
        run: |
          echo "min=$(make flutter.android.version.min)" \
          >> $GITHUB_OUTPUT
          echo "target=$(make flutter.android.version.compile)" \
          >> $GITHUB_OUTPUT
        if: ${{ matrix.platform == 'android' }}
      - name: Test on min Android API version
        uses: reactivecircus/android-emulator-runner@v2
        with:
          api-level: ${{ steps.api-version.outputs.min }}
          target: google_apis
          arch: x86_64
          cores: 3
          profile: pixel_2
          script: make test.flutter
        if: ${{ matrix.platform == 'android' }}
      - name: Test on target Android API version
        uses: reactivecircus/android-emulator-runner@v2
        with:
          api-level: ${{ steps.api-version.outputs.target }}
          target: google_apis
          arch: x86_64
          cores: 3
          profile: pixel_2
          script: make test.flutter
        if: ${{ matrix.platform == 'android' }}

      - run: ${{ (matrix.platform == 'linux' && 'xvfb-run -a')
              ||                                '' }}
             make test.flutter device=${{ matrix.platform }}
        if: ${{ contains('linux macos windows', matrix.platform) }}




  ############
  # Building #
  ############

  build-jason:
    name: build (medea-jason, ${{ matrix.platform }})
    if: ${{ github.ref == 'refs/heads/master'
         || startsWith(github.ref, 'refs/tags/medea-jason-')
         || !startsWith(github.ref, 'refs/tags/medea-') }}
    strategy:
      fail-fast: false
      matrix:
        platform:
          - android
          - ios
          - macos
          - web
          - windows
    runs-on: ${{ (contains('ios macos', matrix.platform) && 'macos-latest')
              || (matrix.platform == 'windows' &&           'windows-latest')
              ||                                            'ubuntu-latest' }}
    steps:
      - uses: actions/checkout@v3
      - uses: dtolnay/rust-toolchain@v1
        with:
          toolchain: stable
      - run: make rustup.targets only=${{ matrix.platform }}
      - uses: Swatinem/rust-cache@v2
        if: ${{ env.CACHE == 'true' }}

      - uses: actions-rs/install@v0.1
        with:
          crate: cargo-ndk
          use-tool-cache: true
        if: ${{ matrix.platform == 'android' }}

      - uses: jetli/wasm-pack-action@v0.4.0
        if: ${{ matrix.platform == 'web' }}

      - uses: dart-lang/setup-dart@v1
        if: ${{ matrix.platform == 'windows' }}

      - run: make cargo.build.jason platform=${{ matrix.platform }}
                                    dockerized=no debug=no
      - run: make flutter.web.assets
        if: ${{ matrix.platform == 'web' }}

      - uses: actions/upload-artifact@v3
        with:
          name: build-jason-${{ matrix.platform }}
          path: ${{ (matrix.platform == 'android' && './flutter/android/src/main/jniLibs')
                 || (matrix.platform == 'ios' &&     './flutter/ios/lib/')
                 || (matrix.platform == 'macos' &&   './flutter/macos/lib/')
                 || (matrix.platform == 'windows' && './flutter/windows/lib/')
                 ||                                  './flutter/assets/pkg/' }}

  build-jason-linux:
    name: build (medea-jason, linux)
    if: ${{ github.ref == 'refs/heads/master'
         || startsWith(github.ref, 'refs/tags/medea-jason-')
         || !startsWith(github.ref, 'refs/tags/medea-') }}
    runs-on: ubuntu-22.04
    # Pin glibc to 2.28 for better compatibility.
    container: debian:buster
    steps:
      - uses: actions/checkout@v3
      - name: Install linux dependencies
        run: |
          apt update
          apt install -y clang curl make xz-utils
      - uses: dtolnay/rust-toolchain@v1
        with:
          toolchain: stable
      # Container doesn't pick `~` (tilde) in `PATH`.
      - run: echo "$HOME/.cargo/bin" >> $GITHUB_PATH
      - uses: Swatinem/rust-cache@v2
        if: ${{ env.CACHE == 'true' }}

      - run: make cargo.build.jason platform=linux
                                    dockerized=no debug=no

      - uses: actions/upload-artifact@v3
        with:
          name: build-jason-linux
          path: ./flutter/linux/lib/

  docker:
    name: docker build
    strategy:
      matrix:
        image:
          - medea-control-api-mock
          - medea-demo
          - medea-demo-edge
    runs-on: ubuntu-latest
    steps:
      - id: skip
        run: echo "no=${{ (matrix.image == 'medea-control-api-mock')
                       || (matrix.image == 'medea-demo'
                           && (startsWith(github.ref, 'refs/tags/medea-demo-')
                               || !startsWith(github.ref, 'refs/tags/medea-')))
                       || (matrix.image == 'medea-demo-edge'
                           && !startsWith(github.ref, 'refs/tags/medea-')) }}"
             >> $GITHUB_OUTPUT
      - id: export
        run: echo "yes=${{ (matrix.image == 'medea-control-api-mock')
                        || (matrix.image == 'medea-demo'
                            && startsWith(github.ref, 'refs/tags/medea-demo-'))
                        || (matrix.image == 'medea-demo-edge'
                            && github.ref == 'refs/heads/master') }}"
             >> $GITHUB_OUTPUT

      - uses: actions/checkout@v3
        if: ${{ steps.skip.outputs.no == 'true' }}
      - uses: docker/setup-buildx-action@v2
        if: ${{ steps.skip.outputs.no == 'true' }}

      - run: make docker.build debug=no no-cache=yes
                  image=${{ matrix.image }} tag=build-${{ github.run_number }}
        if: ${{ steps.skip.outputs.no == 'true' }}

      - run: make docker.tar to-file=.cache/image.tar
                  image=${{ matrix.image }} tags=build-${{ github.run_number }}
        if: ${{ steps.skip.outputs.no == 'true'
             && steps.export.outputs.yes == 'true' }}
      - uses: actions/upload-artifact@v3
        with:
          name: docker-${{ matrix.image }}-${{ github.run_number }}
          path: .cache/image.tar
          retention-days: 1
        if: ${{ steps.skip.outputs.no == 'true'
             && steps.export.outputs.yes == 'true' }}

  rustdoc:
    runs-on: ubuntu-latest
    steps:
      - uses: actions/checkout@v3
      - uses: dtolnay/rust-toolchain@v1
        with:
          toolchain: stable
      - uses: Swatinem/rust-cache@v2
        if: ${{ env.CACHE == 'true' }}

      # Run all task sequentially to not flood the jobs list.
      - run: make docs.rust crate=medea-macro open=no
        env:
          RUSTFLAGS: -D warnings
        if: ${{ startsWith(github.ref, 'refs/tags/medea-macro-')
             || !startsWith(github.ref, 'refs/tags/medea-') }}

      - run: make docs.rust crate=medea-reactive open=no
        env:
          RUSTFLAGS: -D warnings
        if: ${{ startsWith(github.ref, 'refs/tags/medea-reactive-')
             || !startsWith(github.ref, 'refs/tags/medea-') }}

      - run: make docs.rust crate=medea-client-api-proto open=no
        env:
          RUSTFLAGS: -D warnings
        if: ${{ startsWith(github.ref, 'refs/tags/medea-client-api-proto-')
             || !startsWith(github.ref, 'refs/tags/medea-') }}

      - run: make docs.rust crate=medea-control-api-proto open=no
        env:
          RUSTFLAGS: -D warnings
        if: ${{ startsWith(github.ref, 'refs/tags/medea-control-api-proto-')
             || !startsWith(github.ref, 'refs/tags/medea-') }}

      - run: make docs.rust crate=medea-jason open=no
        env:
          RUSTFLAGS: -D warnings
        if: ${{ startsWith(github.ref, 'refs/tags/medea-jason-')
             || !startsWith(github.ref, 'refs/tags/medea-') }}




  #############
  # Releasing #
  #############

  cargo-publish:
    name: cargo publish (crates.io)
    if: ${{ startsWith(github.ref, 'refs/tags/medea-')
         && !startsWith(github.ref, 'refs/tags/medea-control-api-mock-')
         && !startsWith(github.ref, 'refs/tags/medea-demo-') }}
    needs: ["release-github"]
    runs-on: ubuntu-latest
    steps:
      - uses: actions/checkout@v3
      - uses: dtolnay/rust-toolchain@v1
        with:
          toolchain: stable

      - name: Parse crate name and version
        id: crate
        uses: actions-ecosystem/action-regex-match@v2
        with:
          text: ${{ github.ref }}
          regex: '^refs/tags/(medea[a-z-]*)-([0-9]+\.[0-9]+\.[0-9]+-?.*)$'

      - name: Release ${{ steps.crate.outputs.group2 }} version
              of '${{ steps.crate.outputs.group1 }}' crate
        run: make release.cargo crate=${{ steps.crate.outputs.group1 }}
                                publish=yes
        env:
          CARGO_REGISTRY_TOKEN: ${{ secrets.CRATESIO_TOKEN }}

  dart-pub-publish:
    name: dart pub publish (pub.dev)
    if: ${{ startsWith(github.ref, 'refs/tags/medea-jason-')
         || github.ref_name == 'master'
         || (github.event_name == 'pull_request'
             && github.event.pull_request.head.repo.owner.login == 'instrumentisto') }}
    needs:
      - build-jason
      - build-jason-linux
      - clippy
      - dartanalyze
      - dartfmt
      - rustdoc
      - rustfmt
      - test
      - test-e2e-browser
      - test-e2e-native
      - test-flutter
    runs-on: ubuntu-latest
    steps:
      - uses: actions/checkout@v3
        with:
          fetch-depth: 2 # for PRs only

      - name: Retrieve commit message and hash
        id: commit
        run: |
          echo "message=$(git log --grep='\[publish\]' --format=%s)" \
          >> $GITHUB_OUTPUT
          echo "sha=${{ (github.event_name == 'pull_request'
                         && github.event.pull_request.head.sha)
                     ||  github.sha }}" \
          >> $GITHUB_OUTPUT
      - name: Check whether should be skipped
        id: skip
        run: echo "no=${{ !(
               github.event_name == 'pull_request'
               && !contains(steps.commit.outputs.message, '[publish]')
             ) }}" >> $GITHUB_OUTPUT

      - uses: subosito/flutter-action@v2
        if: ${{ steps.skip.outputs.no == 'true' }}

      - uses: actions/download-artifact@v3
        with:
          name: build-jason-android
          path: ./flutter/android/src/main/jniLibs/
        if: ${{ steps.skip.outputs.no == 'true' }}
      - uses: actions/download-artifact@v3
        with:
          name: build-jason-ios
          path: ./flutter/ios/lib/
        if: ${{ steps.skip.outputs.no == 'true' }}
      - uses: actions/download-artifact@v3
        with:
          name: build-jason-linux
          path: ./flutter/linux/lib/
        if: ${{ steps.skip.outputs.no == 'true' }}
      - uses: actions/download-artifact@v3
        with:
          name: build-jason-macos
          path: ./flutter/macos/lib/
        if: ${{ steps.skip.outputs.no == 'true' }}
      - uses: actions/download-artifact@v3
        with:
          name: build-jason-web
          path: ./flutter/assets/pkg/
        if: ${{ steps.skip.outputs.no == 'true' }}
      - uses: actions/download-artifact@v3
        with:
          name: build-jason-windows
          path: ./flutter/windows/lib/
        if: ${{ steps.skip.outputs.no == 'true' }}

      - name: Append package version with commit SHA
        run: |
          sed -i "s/^version: \(.*\)$/version: \1+rev.${{ steps.commit.outputs.sha }}/g" \
              flutter/pubspec.yaml
        if: ${{ steps.skip.outputs.no == 'true'
             && !startsWith(github.ref, 'refs/tags/') }}

      - name: Login to pub.dev
        run: |
          echo "$PUB_CREDENTIALS" > ~/pub-credentials.json
          mkdir -p ${XDG_CONFIG_HOME:-${HOME:-default}}/dart/
          cp -f ~/pub-credentials.json \
                ${XDG_CONFIG_HOME:-${HOME:-default}}/dart/pub-credentials.json
        env:
          PUB_CREDENTIALS: ${{ secrets.PUBDEV_CREDS }}
        if: ${{ steps.skip.outputs.no == 'true' }}

      - run: flutter pub publish --force
        working-directory: flutter/
        if: ${{ steps.skip.outputs.no == 'true' }}

      - name: Logout from pub.dev
        run: |
          rm -rf ~/pub-credentials.json \
                 ${XDG_CONFIG_HOME:-${HOME:-default}}/dart/pub-credentials.json
        if: ${{ always()
             && steps.skip.outputs.no == 'true' }}

  docker-push:
    name: docker push
    if: ${{ github.event_name == 'push'
         && (github.ref == 'refs/heads/master'
             || startsWith(github.ref, 'refs/tags/medea-')) }}
    needs: ["docker"]
    strategy:
      fail-fast: false
      matrix:
        image:
          - medea-control-api-mock
          - medea-demo
          - medea-demo-edge
        registry: ["docker.io", "ghcr.io", "quay.io"]
    runs-on: ubuntu-latest
    steps:
      # Skip if this is fork and no credentials are provided.
      - id: skip-fork
        run: echo "no=${{ !(
               github.repository_owner != 'instrumentisto'
               && ((matrix.registry == 'quay.io'
                    && secrets.QUAYIO_ROBOT_USER == '')
                || (matrix.registry == 'docker.io'
                    && secrets.DOCKERHUB_BOT_USER == ''))
             ) }}" >> $GITHUB_OUTPUT
      - id: skip-image
        run: echo "no=${{ (matrix.image == 'medea-control-api-mock'
                           && (startsWith(github.ref,
                                          'refs/tags/medea-control-api-mock-')
                               || github.ref == 'refs/heads/master'))
                       || (matrix.image == 'medea-demo'
                           && startsWith(github.ref, 'refs/tags/medea-demo-'))
                       || (matrix.image == 'medea-demo-edge'
                           && github.ref == 'refs/heads/master') }}"
             >> $GITHUB_OUTPUT
      - id: skip
        run: echo "no=${{ steps.skip-fork.outputs.no == 'true'
                       && steps.skip-image.outputs.no == 'true' }}"
             >> $GITHUB_OUTPUT

      - uses: actions/checkout@v3
        if: ${{ steps.skip.outputs.no == 'true' }}

      - uses: actions/download-artifact@v3
        with:
          name: docker-${{ matrix.image }}-${{ github.run_number }}
          path: .cache/
        if: ${{ steps.skip.outputs.no == 'true' }}
      - run: make docker.untar from-file=.cache/image.tar
        if: ${{ steps.skip.outputs.no == 'true' }}

      - name: Login to ${{ matrix.registry }} container registry
        uses: docker/login-action@v2
        with:
          registry: ${{ matrix.registry }}
          username: ${{ (matrix.registry == 'docker.io'
                         && secrets.DOCKERHUB_BOT_USER)
                     || (matrix.registry == 'quay.io'
                         && secrets.QUAYIO_ROBOT_USER)
                     || github.repository_owner }}
          password: ${{ (matrix.registry == 'docker.io'
                         && secrets.DOCKERHUB_BOT_PASS)
                     || (matrix.registry == 'quay.io'
                         && secrets.QUAYIO_ROBOT_TOKEN)
                     || secrets.GITHUB_TOKEN }}
        if: ${{ steps.skip.outputs.no == 'true' }}

      - name: Parse semver versions
        id: parsed
        uses: actions-ecosystem/action-regex-match@v2
        with:
          text: ${{ github.ref }}
          regex: '^refs/tags/medea[a-z-]*-((([0-9]+)\.[0-9]+)\.[0-9]+(-.+)?)$'
        if: ${{ steps.skip.outputs.no == 'true'
             && startsWith(github.ref, 'refs/tags/medea-') }}
      - name: Form Docker version tags
        id: versions
        uses: actions/github-script@v6
        with:
          result-encoding: string
          script: |
            let versions = '${{ steps.parsed.outputs.group1 }}';
            if ('${{ steps.parsed.outputs.group4 }}' === '') {
              versions += ',${{ steps.parsed.outputs.group2 }}';
              if ('${{ steps.parsed.outputs.group3 }}' !== '0') {
                versions += ',${{ steps.parsed.outputs.group3 }}';
              }
            }
            return versions;
        if: ${{ steps.skip.outputs.no == 'true'
             && startsWith(github.ref, 'refs/tags/medea-') }}
      - name: Prepare final image tags
        id: tags
        uses: bluwy/substitute-string-action@v2
        with:
          _input-text: ${{ (startsWith(github.ref, 'refs/tags/medea-')
                            && 'latest,@versions')
                        ||     'edge' }}
          "@versions": ${{ steps.versions.outputs.result }}
        if: ${{ steps.skip.outputs.no == 'true' }}
      - name: Prepare real image name
        id: image
        uses: bluwy/substitute-string-action@v2
        with:
          _input-text: ${{ matrix.image }}
          -edge: ""
        if: ${{ steps.skip.outputs.no == 'true' }}

      - run: make docker.tag tags=${{ steps.tags.outputs.result }}
                  image=${{ matrix.image }} of=build-${{ github.run_number }}
                  repos=${{ matrix.registry }}/${{ github.repository_owner }}
        if: ${{ steps.skip.outputs.no == 'true' }}
      - run: make docker.push tags=${{ steps.tags.outputs.result }}
                  image=${{ matrix.image }}
                  repos=${{ matrix.registry }}/${{ github.repository_owner }}
        if: ${{ steps.skip.outputs.no == 'true' }}

      # On GitHub Container Registry README is automatically updated on pushes.
      - name: Update README on Docker Hub
        uses: christian-korneck/update-container-description-action@v1
        with:
          provider: dockerhub
          destination_container_repo: >-
            ${{ github.repository_owner }}/${{ steps.image.outputs.result }}
          readme_file: ${{ (matrix.image == 'medea-control-api-mock'
                            && 'mock/control-api/README.md')
                        ||     'demo/README.md' }}
        env:
          DOCKER_USER: ${{ secrets.DOCKERHUB_BOT_USER }}
          DOCKER_PASS: ${{ secrets.DOCKERHUB_BOT_PASS }}
        if: ${{ steps.skip.outputs.no == 'true'
             && matrix.registry == 'docker.io' }}
      - name: Update README on Quay.io
        uses: christian-korneck/update-container-description-action@v1
        with:
          provider: quay
          destination_container_repo: >-
            ${{ matrix.registry }}/${{ github.repository_owner }}/${{ steps.image.outputs.result }}
          readme_file: ${{ (matrix.image == 'medea-control-api-mock'
                            && 'mock/control-api/README.md')
                        ||     'demo/README.md' }}
        env:
          DOCKER_APIKEY: ${{ secrets.QUAYIO_API_TOKEN }}
        if: ${{ steps.skip.outputs.no == 'true'
             && matrix.registry == 'quay.io' }}

  helm-push:
    name: helm push
    if: ${{ github.ref == 'refs/heads/master' }}
    needs: ["helm-lint"]
    strategy:
      matrix:
        chart: ["medea-demo"]
    runs-on: ubuntu-latest
    steps:
      - uses: actions/checkout@v3
      - uses: trilom/file-changes-action@v1.2.4
        id: changed
      - id: chart
        run: echo "manifest=$(make helm.dir
                                   chart=${{ matrix.chart }})/Chart.yaml"
             >> $GITHUB_OUTPUT

      - uses: azure/setup-helm@v3
        if: ${{ contains(steps.changed.outputs.files,
                         steps.chart.outputs.manifest) }}

      - name: Prepare Git author for push
        run: |
          git config --local user.email 'actions+${{ github.run_number }}@github.com'
          git config --local user.name 'GitHub Actions'
        if: ${{ contains(steps.changed.outputs.files,
                         steps.chart.outputs.manifest) }}

      - run: make helm.package.release chart=${{ matrix.chart }} build=yes
        if: ${{ contains(steps.changed.outputs.files,
                         steps.chart.outputs.manifest) }}

  npm-publish:
    name: npm publish (npm.js)
    if: ${{ startsWith(github.ref, 'refs/tags/medea-jason-') }}
    needs: ["release-github"]
    runs-on: ubuntu-latest
    steps:
      - uses: actions/checkout@v3
      - name: Parse package name and version
        id: package
        uses: actions-ecosystem/action-regex-match@v2
        with:
          text: ${{ github.ref }}
          regex: '^refs/tags/(medea[a-z-]*)-([0-9]+\.[0-9]+\.[0-9]+(-.+)?)$'

      - uses: actions/setup-node@v3
        with:
          node-version: "19"
          registry-url: https://registry.npmjs.org

      - uses: dtolnay/rust-toolchain@v1
        with:
          toolchain: stable
          target: wasm32-unknown-unknown
      - uses: jetli/wasm-pack-action@v0.4.0

      - name: Release ${{ steps.package.outputs.group2 }} version
              of '${{ steps.package.outputs.group1 }}' package
        run: make release.npm crate=${{ steps.package.outputs.group1 }}
                              publish=yes
        env:
          NODE_AUTH_TOKEN: ${{ secrets.NPMJS_TOKEN }}

  release-github:
    name: release (GitHub)
    if: ${{ startsWith(github.ref, 'refs/tags/medea-') }}
    needs:
      - clippy
      - rustdoc
      - rustfmt
      - test
      - test-e2e-browser
      - test-e2e-native
    runs-on: ubuntu-latest
    steps:
      - uses: actions/checkout@v3

      - name: Parse crate/package name and version
        id: release
        uses: actions-ecosystem/action-regex-match@v2
        with:
          text: ${{ github.ref }}
          regex: '^refs/tags/(medea[a-z-]*)-([0-9]+\.[0-9]+\.[0-9]+-?.*)$'
      - name: Verify release version matches Cargo manifest
        run: |
          test "${{ steps.release.outputs.group2 }}" \
            == $(make cargo.version crate=${{ steps.release.outputs.group1 }})
        if: ${{ !startsWith(github.ref, 'refs/tags/medea-demo-') }}
      - name: Verify release version matches Yarn manifest
        run: |
          test "${{ steps.release.outputs.group2 }}" \
            == $(make yarn.version pkg=${{ steps.release.outputs.group1 }})
        if: ${{ startsWith(github.ref, 'refs/tags/medea-demo-') }}

      - name: Parse CHANGELOG link
        id: changelog
        run: echo "link=$(make cargo.changelog.link
                               crate=${{ steps.release.outputs.group1 }}
                               ver=${{ steps.release.outputs.group2 }})"
             >> $GITHUB_OUTPUT

      - name: Create GitHub release
        uses: softprops/action-gh-release@v1
        with:
          name: ${{ steps.release.outputs.group1 }} ${{ steps.release.outputs.group2 }}
          body: |
            [API docs](https://docs.rs/${{ steps.release.outputs.group1 }}/${{ steps.release.outputs.group2 }})
            [Changelog](${{ steps.changelog.outputs.link }})
          prerelease: ${{ contains(steps.release.outputs.group2, '-') }}<|MERGE_RESOLUTION|>--- conflicted
+++ resolved
@@ -14,16 +14,11 @@
 env:
   CACHE: ${{ !contains(github.event.head_commit.message, '[fresh ci]') }}
   # MEDEA_BRANCH: edge  # for E2E tests only
-<<<<<<< HEAD
   MEDEA_BRANCH: fix-screen
-=======
-  MEDEA_BRANCH: sfu-track-states
->>>>>>> 861c85e6
   PROTOC_VER: 3.x
   RUST_BACKTRACE: 1
 
 jobs:
-
   ################
   # Pull Request #
   ################
@@ -48,9 +43,6 @@
     steps:
       - run: true
 
-
-
-
   ##########################
   # Linting and formatting #
   ##########################
@@ -65,8 +57,8 @@
           - windows
           - web
     runs-on: ${{ (matrix.platform == 'macos' &&   'macos-latest')
-              || (matrix.platform == 'windows' && 'windows-latest')
-              ||                                  'ubuntu-22.04' }}
+      || (matrix.platform == 'windows' && 'windows-latest')
+      ||                                  'ubuntu-22.04' }}
     steps:
       - uses: actions/checkout@v3
       - uses: dtolnay/rust-toolchain@v1
@@ -85,15 +77,15 @@
 
   dartanalyze:
     if: ${{ github.ref == 'refs/heads/master'
-         || startsWith(github.ref, 'refs/tags/medea-jason-')
-         || !startsWith(github.ref, 'refs/tags/medea-') }}
+      || startsWith(github.ref, 'refs/tags/medea-jason-')
+      || !startsWith(github.ref, 'refs/tags/medea-') }}
     runs-on: ubuntu-latest
     steps:
       - uses: actions/checkout@v3
       # TODO: Upgrade Flutter to 3.7.0 version.
       - uses: subosito/flutter-action@v2
         with:
-          flutter-version: '3.3.10'
+          flutter-version: "3.3.10"
 
       - run: make flutter
 
@@ -101,8 +93,8 @@
 
   dartfmt:
     if: ${{ github.ref == 'refs/heads/master'
-         || startsWith(github.ref, 'refs/tags/medea-jason-')
-         || !startsWith(github.ref, 'refs/tags/medea-') }}
+      || startsWith(github.ref, 'refs/tags/medea-jason-')
+      || !startsWith(github.ref, 'refs/tags/medea-') }}
     runs-on: ubuntu-latest
     steps:
       - uses: actions/checkout@v3
@@ -113,7 +105,7 @@
   helm-lint:
     name: helm lint
     if: ${{ github.ref == 'refs/heads/master'
-         || !startsWith(github.ref, 'refs/tags/medea-') }}
+      || !startsWith(github.ref, 'refs/tags/medea-') }}
     strategy:
       matrix:
         chart: ["medea-demo"]
@@ -134,9 +126,6 @@
           components: rustfmt
 
       - run: make cargo.fmt check=yes
-
-
-
 
   ###########
   # Testing #
@@ -188,9 +177,9 @@
     steps:
       - id: skip
         run: echo "no=${{
-               startsWith(github.ref, format('refs/tags/{0}-', matrix.crate))
-               || !startsWith(github.ref, 'refs/tags/medea-')
-             }}" >> $GITHUB_OUTPUT
+          startsWith(github.ref, format('refs/tags/{0}-', matrix.crate))
+          || !startsWith(github.ref, 'refs/tags/medea-')
+          }}" >> $GITHUB_OUTPUT
 
       - uses: actions/checkout@v3
         if: ${{ steps.skip.outputs.no == 'true' }}
@@ -200,45 +189,45 @@
         if: ${{ steps.skip.outputs.no == 'true' }}
       - run: rustup target add wasm32-unknown-unknown
         if: ${{ steps.skip.outputs.no == 'true'
-             && matrix.crate == 'medea-jason' }}
+          && matrix.crate == 'medea-jason' }}
       - uses: Swatinem/rust-cache@v2
         if: ${{ steps.skip.outputs.no == 'true'
-             && env.CACHE == 'true' }}
+          && env.CACHE == 'true' }}
       - uses: arduino/setup-protoc@v1
         with:
           version: ${{ env.PROTOC_VER }}
           repo-token: ${{ secrets.GITHUB_TOKEN }}
         if: ${{ steps.skip.outputs.no == 'true'
-             && matrix.crate == 'medea-control-api-proto' }}
+          && matrix.crate == 'medea-control-api-proto' }}
 
       - name: Parse wasm-bindgen-cli version from Cargo.lock
         id: wasm-cli
         run: echo "version=$(cargo pkgid wasm-bindgen | grep -o '#.*'
-                                                      | grep -o '[0-9\.]*')"
-             >> $GITHUB_OUTPUT
-        if: ${{ steps.skip.outputs.no == 'true'
-             && matrix.crate == 'medea-jason' }}
+          | grep -o '[0-9\.]*')"
+          >> $GITHUB_OUTPUT
+        if: ${{ steps.skip.outputs.no == 'true'
+          && matrix.crate == 'medea-jason' }}
       - uses: actions-rs/install@v0.1
         with:
           crate: wasm-bindgen-cli
           version: ${{ steps.wasm-cli.outputs.version }}
           use-tool-cache: true
         if: ${{ steps.skip.outputs.no == 'true'
-             && matrix.crate == 'medea-jason' }}
+          && matrix.crate == 'medea-jason' }}
 
       - run: make test.unit crate=${{ matrix.crate }} browser=chrome
         if: ${{ steps.skip.outputs.no == 'true'
-             && matrix.crate == 'medea-jason'
-             && contains(matrix.browsers, 'chrome') }}
+          && matrix.crate == 'medea-jason'
+          && contains(matrix.browsers, 'chrome') }}
       - run: make test.unit crate=${{ matrix.crate }} browser=firefox
         if: ${{ steps.skip.outputs.no == 'true'
-             && matrix.crate == 'medea-jason'
-             && contains(matrix.browsers, 'firefox') }}
+          && matrix.crate == 'medea-jason'
+          && contains(matrix.browsers, 'firefox') }}
 
       - run: make test.unit crate=${{ matrix.crate }}
-                            features=${{ join(matrix.features, ',') }}
-        if: ${{ steps.skip.outputs.no == 'true'
-             && matrix.crate != 'medea-jason' }}
+          features=${{ join(matrix.features, ',') }}
+        if: ${{ steps.skip.outputs.no == 'true'
+          && matrix.crate != 'medea-jason' }}
 
   test-e2e-browser:
     name: test (E2E, chrome, firefox)
@@ -293,12 +282,12 @@
 
       - name: Chrome
         run: make test.e2e browser=chrome up=yes debug=no dockerized=yes
-                           medea-tag=${{ env.MEDEA_BRANCH }}
-                           control-tag=build-${{ github.run_number }}
+          medea-tag=${{ env.MEDEA_BRANCH }}
+          control-tag=build-${{ github.run_number }}
       - name: Firefox
         run: make test.e2e browser=firefox up=yes debug=no dockerized=yes
-                           medea-tag=${{ env.MEDEA_BRANCH }}
-                           control-tag=build-${{ github.run_number }}
+          medea-tag=${{ env.MEDEA_BRANCH }}
+          control-tag=build-${{ github.run_number }}
 
   test-e2e-native:
     name: test (E2E, ${{ matrix.platform }})
@@ -312,8 +301,8 @@
           - linux
           - macos
     runs-on: ${{ (contains('ios macos', matrix.platform) && 'macos-latest')
-              || (matrix.platform == 'windows' &&           'windows-latest')
-              ||                                            'ubuntu-latest' }}
+      || (matrix.platform == 'windows' &&           'windows-latest')
+      ||                                            'ubuntu-latest' }}
     steps:
       - uses: actions/checkout@v3
       - uses: dtolnay/rust-toolchain@v1
@@ -328,7 +317,7 @@
       # TODO: Upgrade Flutter to 3.7.0 version.
       - uses: subosito/flutter-action@v2
         with:
-          flutter-version: '3.3.10'
+          flutter-version: "3.3.10"
       - name: Install Flutter Linux dependencies
         run: |
           sudo apt-get update
@@ -342,7 +331,7 @@
         id: simulator
         uses: futureware-tech/simulator-action@v2
         with:
-          os_version: '>=13.0'
+          os_version: ">=13.0"
           os: iOS
         if: ${{ matrix.platform == 'ios' }}
 
@@ -368,22 +357,22 @@
           password: ${{ secrets.MEDEA_DOCKER_PASS }}
 
       - run: ${{ (matrix.platform == 'linux' && 'xvfb-run -a')
-              ||                                '' }}
-             make test.e2e.native
-                  device=${{ (matrix.platform == 'ios'
-                              && steps.simulator.outputs.udid)
-                          ||     matrix.platform }}
-                  up=yes debug=no dockerized=yes
-                  medea-tag=${{ env.MEDEA_BRANCH }}
-                  control-tag=build-${{ github.run_number }}
-             ${{ (matrix.platform == 'ios' && 'server=127.0.0.1 background=yes')
-              ||                              '' }}
+          ||                                '' }}
+          make test.e2e.native
+          device=${{ (matrix.platform == 'ios'
+          && steps.simulator.outputs.udid)
+          ||     matrix.platform }}
+          up=yes debug=no dockerized=yes
+          medea-tag=${{ env.MEDEA_BRANCH }}
+          control-tag=build-${{ github.run_number }}
+          ${{ (matrix.platform == 'ios' && 'server=127.0.0.1 background=yes')
+          ||                              '' }}
 
   test-flutter:
     name: test (medea-jason, ${{ matrix.platform }})
     if: ${{ github.ref == 'refs/heads/master'
-         || startsWith(github.ref, 'refs/tags/medea-jason-')
-         || !startsWith(github.ref, 'refs/tags/medea-') }}
+      || startsWith(github.ref, 'refs/tags/medea-jason-')
+      || !startsWith(github.ref, 'refs/tags/medea-') }}
     strategy:
       fail-fast: false
       matrix:
@@ -393,8 +382,8 @@
           - macos
           - windows
     runs-on: ${{ (matrix.platform == 'linux' &&   'ubuntu-22.04')
-              || (matrix.platform == 'windows' && 'windows-latest')
-              ||                                  'macos-latest' }}
+      || (matrix.platform == 'windows' && 'windows-latest')
+      ||                                  'macos-latest' }}
     steps:
       - uses: actions/checkout@v3
       - uses: dtolnay/rust-toolchain@v1
@@ -403,7 +392,7 @@
       - run: make rustup.targets only=${{ matrix.platform }}
       - uses: Swatinem/rust-cache@v2
         if: ${{ env.CACHE == 'true'
-             && matrix.platform != 'windows' }}
+          && matrix.platform != 'windows' }}
 
       - uses: actions-rs/install@v0.1
         with:
@@ -414,7 +403,7 @@
       # TODO: Upgrade Flutter to 3.7.0 version.
       - uses: subosito/flutter-action@v2
         with:
-          flutter-version: '3.3.10'
+          flutter-version: "3.3.10"
       - run: flutter config --enable-linux-desktop
         if: ${{ matrix.platform == 'linux' }}
       - name: Install Flutter Linux dependencies
@@ -427,10 +416,10 @@
         if: ${{ matrix.platform == 'linux' }}
 
       - run: make cargo.build.jason platform=${{ matrix.platform }}
-                                    args="--features mockable"
-                                    ${{ (matrix.platform == 'android'
-                                         && 'targets=x86_64')
-                                     ||     '' }}
+          args="--features mockable"
+          ${{ (matrix.platform == 'android'
+          && 'targets=x86_64')
+          ||     '' }}
 
       - name: Set up JDK 11
         uses: actions/setup-java@v3
@@ -469,12 +458,9 @@
         if: ${{ matrix.platform == 'android' }}
 
       - run: ${{ (matrix.platform == 'linux' && 'xvfb-run -a')
-              ||                                '' }}
-             make test.flutter device=${{ matrix.platform }}
+          ||                                '' }}
+          make test.flutter device=${{ matrix.platform }}
         if: ${{ contains('linux macos windows', matrix.platform) }}
-
-
-
 
   ############
   # Building #
@@ -483,8 +469,8 @@
   build-jason:
     name: build (medea-jason, ${{ matrix.platform }})
     if: ${{ github.ref == 'refs/heads/master'
-         || startsWith(github.ref, 'refs/tags/medea-jason-')
-         || !startsWith(github.ref, 'refs/tags/medea-') }}
+      || startsWith(github.ref, 'refs/tags/medea-jason-')
+      || !startsWith(github.ref, 'refs/tags/medea-') }}
     strategy:
       fail-fast: false
       matrix:
@@ -495,8 +481,8 @@
           - web
           - windows
     runs-on: ${{ (contains('ios macos', matrix.platform) && 'macos-latest')
-              || (matrix.platform == 'windows' &&           'windows-latest')
-              ||                                            'ubuntu-latest' }}
+      || (matrix.platform == 'windows' &&           'windows-latest')
+      ||                                            'ubuntu-latest' }}
     steps:
       - uses: actions/checkout@v3
       - uses: dtolnay/rust-toolchain@v1
@@ -519,24 +505,25 @@
         if: ${{ matrix.platform == 'windows' }}
 
       - run: make cargo.build.jason platform=${{ matrix.platform }}
-                                    dockerized=no debug=no
+          dockerized=no debug=no
       - run: make flutter.web.assets
         if: ${{ matrix.platform == 'web' }}
 
       - uses: actions/upload-artifact@v3
         with:
           name: build-jason-${{ matrix.platform }}
-          path: ${{ (matrix.platform == 'android' && './flutter/android/src/main/jniLibs')
-                 || (matrix.platform == 'ios' &&     './flutter/ios/lib/')
-                 || (matrix.platform == 'macos' &&   './flutter/macos/lib/')
-                 || (matrix.platform == 'windows' && './flutter/windows/lib/')
-                 ||                                  './flutter/assets/pkg/' }}
+          path:
+            ${{ (matrix.platform == 'android' && './flutter/android/src/main/jniLibs')
+            || (matrix.platform == 'ios' &&     './flutter/ios/lib/')
+            || (matrix.platform == 'macos' &&   './flutter/macos/lib/')
+            || (matrix.platform == 'windows' && './flutter/windows/lib/')
+            ||                                  './flutter/assets/pkg/' }}
 
   build-jason-linux:
     name: build (medea-jason, linux)
     if: ${{ github.ref == 'refs/heads/master'
-         || startsWith(github.ref, 'refs/tags/medea-jason-')
-         || !startsWith(github.ref, 'refs/tags/medea-') }}
+      || startsWith(github.ref, 'refs/tags/medea-jason-')
+      || !startsWith(github.ref, 'refs/tags/medea-') }}
     runs-on: ubuntu-22.04
     # Pin glibc to 2.28 for better compatibility.
     container: debian:buster
@@ -555,7 +542,7 @@
         if: ${{ env.CACHE == 'true' }}
 
       - run: make cargo.build.jason platform=linux
-                                    dockerized=no debug=no
+          dockerized=no debug=no
 
       - uses: actions/upload-artifact@v3
         with:
@@ -574,19 +561,19 @@
     steps:
       - id: skip
         run: echo "no=${{ (matrix.image == 'medea-control-api-mock')
-                       || (matrix.image == 'medea-demo'
-                           && (startsWith(github.ref, 'refs/tags/medea-demo-')
-                               || !startsWith(github.ref, 'refs/tags/medea-')))
-                       || (matrix.image == 'medea-demo-edge'
-                           && !startsWith(github.ref, 'refs/tags/medea-')) }}"
-             >> $GITHUB_OUTPUT
+          || (matrix.image == 'medea-demo'
+          && (startsWith(github.ref, 'refs/tags/medea-demo-')
+          || !startsWith(github.ref, 'refs/tags/medea-')))
+          || (matrix.image == 'medea-demo-edge'
+          && !startsWith(github.ref, 'refs/tags/medea-')) }}"
+          >> $GITHUB_OUTPUT
       - id: export
         run: echo "yes=${{ (matrix.image == 'medea-control-api-mock')
-                        || (matrix.image == 'medea-demo'
-                            && startsWith(github.ref, 'refs/tags/medea-demo-'))
-                        || (matrix.image == 'medea-demo-edge'
-                            && github.ref == 'refs/heads/master') }}"
-             >> $GITHUB_OUTPUT
+          || (matrix.image == 'medea-demo'
+          && startsWith(github.ref, 'refs/tags/medea-demo-'))
+          || (matrix.image == 'medea-demo-edge'
+          && github.ref == 'refs/heads/master') }}"
+          >> $GITHUB_OUTPUT
 
       - uses: actions/checkout@v3
         if: ${{ steps.skip.outputs.no == 'true' }}
@@ -594,20 +581,20 @@
         if: ${{ steps.skip.outputs.no == 'true' }}
 
       - run: make docker.build debug=no no-cache=yes
-                  image=${{ matrix.image }} tag=build-${{ github.run_number }}
+          image=${{ matrix.image }} tag=build-${{ github.run_number }}
         if: ${{ steps.skip.outputs.no == 'true' }}
 
       - run: make docker.tar to-file=.cache/image.tar
-                  image=${{ matrix.image }} tags=build-${{ github.run_number }}
-        if: ${{ steps.skip.outputs.no == 'true'
-             && steps.export.outputs.yes == 'true' }}
+          image=${{ matrix.image }} tags=build-${{ github.run_number }}
+        if: ${{ steps.skip.outputs.no == 'true'
+          && steps.export.outputs.yes == 'true' }}
       - uses: actions/upload-artifact@v3
         with:
           name: docker-${{ matrix.image }}-${{ github.run_number }}
           path: .cache/image.tar
           retention-days: 1
         if: ${{ steps.skip.outputs.no == 'true'
-             && steps.export.outputs.yes == 'true' }}
+          && steps.export.outputs.yes == 'true' }}
 
   rustdoc:
     runs-on: ubuntu-latest
@@ -624,34 +611,31 @@
         env:
           RUSTFLAGS: -D warnings
         if: ${{ startsWith(github.ref, 'refs/tags/medea-macro-')
-             || !startsWith(github.ref, 'refs/tags/medea-') }}
+          || !startsWith(github.ref, 'refs/tags/medea-') }}
 
       - run: make docs.rust crate=medea-reactive open=no
         env:
           RUSTFLAGS: -D warnings
         if: ${{ startsWith(github.ref, 'refs/tags/medea-reactive-')
-             || !startsWith(github.ref, 'refs/tags/medea-') }}
+          || !startsWith(github.ref, 'refs/tags/medea-') }}
 
       - run: make docs.rust crate=medea-client-api-proto open=no
         env:
           RUSTFLAGS: -D warnings
         if: ${{ startsWith(github.ref, 'refs/tags/medea-client-api-proto-')
-             || !startsWith(github.ref, 'refs/tags/medea-') }}
+          || !startsWith(github.ref, 'refs/tags/medea-') }}
 
       - run: make docs.rust crate=medea-control-api-proto open=no
         env:
           RUSTFLAGS: -D warnings
         if: ${{ startsWith(github.ref, 'refs/tags/medea-control-api-proto-')
-             || !startsWith(github.ref, 'refs/tags/medea-') }}
+          || !startsWith(github.ref, 'refs/tags/medea-') }}
 
       - run: make docs.rust crate=medea-jason open=no
         env:
           RUSTFLAGS: -D warnings
         if: ${{ startsWith(github.ref, 'refs/tags/medea-jason-')
-             || !startsWith(github.ref, 'refs/tags/medea-') }}
-
-
-
+          || !startsWith(github.ref, 'refs/tags/medea-') }}
 
   #############
   # Releasing #
@@ -660,8 +644,8 @@
   cargo-publish:
     name: cargo publish (crates.io)
     if: ${{ startsWith(github.ref, 'refs/tags/medea-')
-         && !startsWith(github.ref, 'refs/tags/medea-control-api-mock-')
-         && !startsWith(github.ref, 'refs/tags/medea-demo-') }}
+      && !startsWith(github.ref, 'refs/tags/medea-control-api-mock-')
+      && !startsWith(github.ref, 'refs/tags/medea-demo-') }}
     needs: ["release-github"]
     runs-on: ubuntu-latest
     steps:
@@ -678,18 +662,18 @@
           regex: '^refs/tags/(medea[a-z-]*)-([0-9]+\.[0-9]+\.[0-9]+-?.*)$'
 
       - name: Release ${{ steps.crate.outputs.group2 }} version
-              of '${{ steps.crate.outputs.group1 }}' crate
+          of '${{ steps.crate.outputs.group1 }}' crate
         run: make release.cargo crate=${{ steps.crate.outputs.group1 }}
-                                publish=yes
+          publish=yes
         env:
           CARGO_REGISTRY_TOKEN: ${{ secrets.CRATESIO_TOKEN }}
 
   dart-pub-publish:
     name: dart pub publish (pub.dev)
     if: ${{ startsWith(github.ref, 'refs/tags/medea-jason-')
-         || github.ref_name == 'master'
-         || (github.event_name == 'pull_request'
-             && github.event.pull_request.head.repo.owner.login == 'instrumentisto') }}
+      || github.ref_name == 'master'
+      || (github.event_name == 'pull_request'
+      && github.event.pull_request.head.repo.owner.login == 'instrumentisto') }}
     needs:
       - build-jason
       - build-jason-linux
@@ -720,9 +704,9 @@
       - name: Check whether should be skipped
         id: skip
         run: echo "no=${{ !(
-               github.event_name == 'pull_request'
-               && !contains(steps.commit.outputs.message, '[publish]')
-             ) }}" >> $GITHUB_OUTPUT
+          github.event_name == 'pull_request'
+          && !contains(steps.commit.outputs.message, '[publish]')
+          ) }}" >> $GITHUB_OUTPUT
 
       - uses: subosito/flutter-action@v2
         if: ${{ steps.skip.outputs.no == 'true' }}
@@ -763,7 +747,7 @@
           sed -i "s/^version: \(.*\)$/version: \1+rev.${{ steps.commit.outputs.sha }}/g" \
               flutter/pubspec.yaml
         if: ${{ steps.skip.outputs.no == 'true'
-             && !startsWith(github.ref, 'refs/tags/') }}
+          && !startsWith(github.ref, 'refs/tags/') }}
 
       - name: Login to pub.dev
         run: |
@@ -784,13 +768,13 @@
           rm -rf ~/pub-credentials.json \
                  ${XDG_CONFIG_HOME:-${HOME:-default}}/dart/pub-credentials.json
         if: ${{ always()
-             && steps.skip.outputs.no == 'true' }}
+          && steps.skip.outputs.no == 'true' }}
 
   docker-push:
     name: docker push
     if: ${{ github.event_name == 'push'
-         && (github.ref == 'refs/heads/master'
-             || startsWith(github.ref, 'refs/tags/medea-')) }}
+      && (github.ref == 'refs/heads/master'
+      || startsWith(github.ref, 'refs/tags/medea-')) }}
     needs: ["docker"]
     strategy:
       fail-fast: false
@@ -805,26 +789,26 @@
       # Skip if this is fork and no credentials are provided.
       - id: skip-fork
         run: echo "no=${{ !(
-               github.repository_owner != 'instrumentisto'
-               && ((matrix.registry == 'quay.io'
-                    && secrets.QUAYIO_ROBOT_USER == '')
-                || (matrix.registry == 'docker.io'
-                    && secrets.DOCKERHUB_BOT_USER == ''))
-             ) }}" >> $GITHUB_OUTPUT
+          github.repository_owner != 'instrumentisto'
+          && ((matrix.registry == 'quay.io'
+          && secrets.QUAYIO_ROBOT_USER == '')
+          || (matrix.registry == 'docker.io'
+          && secrets.DOCKERHUB_BOT_USER == ''))
+          ) }}" >> $GITHUB_OUTPUT
       - id: skip-image
         run: echo "no=${{ (matrix.image == 'medea-control-api-mock'
-                           && (startsWith(github.ref,
-                                          'refs/tags/medea-control-api-mock-')
-                               || github.ref == 'refs/heads/master'))
-                       || (matrix.image == 'medea-demo'
-                           && startsWith(github.ref, 'refs/tags/medea-demo-'))
-                       || (matrix.image == 'medea-demo-edge'
-                           && github.ref == 'refs/heads/master') }}"
-             >> $GITHUB_OUTPUT
+          && (startsWith(github.ref,
+          'refs/tags/medea-control-api-mock-')
+          || github.ref == 'refs/heads/master'))
+          || (matrix.image == 'medea-demo'
+          && startsWith(github.ref, 'refs/tags/medea-demo-'))
+          || (matrix.image == 'medea-demo-edge'
+          && github.ref == 'refs/heads/master') }}"
+          >> $GITHUB_OUTPUT
       - id: skip
         run: echo "no=${{ steps.skip-fork.outputs.no == 'true'
-                       && steps.skip-image.outputs.no == 'true' }}"
-             >> $GITHUB_OUTPUT
+          && steps.skip-image.outputs.no == 'true' }}"
+          >> $GITHUB_OUTPUT
 
       - uses: actions/checkout@v3
         if: ${{ steps.skip.outputs.no == 'true' }}
@@ -842,15 +826,15 @@
         with:
           registry: ${{ matrix.registry }}
           username: ${{ (matrix.registry == 'docker.io'
-                         && secrets.DOCKERHUB_BOT_USER)
-                     || (matrix.registry == 'quay.io'
-                         && secrets.QUAYIO_ROBOT_USER)
-                     || github.repository_owner }}
+            && secrets.DOCKERHUB_BOT_USER)
+            || (matrix.registry == 'quay.io'
+            && secrets.QUAYIO_ROBOT_USER)
+            || github.repository_owner }}
           password: ${{ (matrix.registry == 'docker.io'
-                         && secrets.DOCKERHUB_BOT_PASS)
-                     || (matrix.registry == 'quay.io'
-                         && secrets.QUAYIO_ROBOT_TOKEN)
-                     || secrets.GITHUB_TOKEN }}
+            && secrets.DOCKERHUB_BOT_PASS)
+            || (matrix.registry == 'quay.io'
+            && secrets.QUAYIO_ROBOT_TOKEN)
+            || secrets.GITHUB_TOKEN }}
         if: ${{ steps.skip.outputs.no == 'true' }}
 
       - name: Parse semver versions
@@ -860,7 +844,7 @@
           text: ${{ github.ref }}
           regex: '^refs/tags/medea[a-z-]*-((([0-9]+)\.[0-9]+)\.[0-9]+(-.+)?)$'
         if: ${{ steps.skip.outputs.no == 'true'
-             && startsWith(github.ref, 'refs/tags/medea-') }}
+          && startsWith(github.ref, 'refs/tags/medea-') }}
       - name: Form Docker version tags
         id: versions
         uses: actions/github-script@v6
@@ -876,14 +860,14 @@
             }
             return versions;
         if: ${{ steps.skip.outputs.no == 'true'
-             && startsWith(github.ref, 'refs/tags/medea-') }}
+          && startsWith(github.ref, 'refs/tags/medea-') }}
       - name: Prepare final image tags
         id: tags
         uses: bluwy/substitute-string-action@v2
         with:
           _input-text: ${{ (startsWith(github.ref, 'refs/tags/medea-')
-                            && 'latest,@versions')
-                        ||     'edge' }}
+            && 'latest,@versions')
+            ||     'edge' }}
           "@versions": ${{ steps.versions.outputs.result }}
         if: ${{ steps.skip.outputs.no == 'true' }}
       - name: Prepare real image name
@@ -895,12 +879,12 @@
         if: ${{ steps.skip.outputs.no == 'true' }}
 
       - run: make docker.tag tags=${{ steps.tags.outputs.result }}
-                  image=${{ matrix.image }} of=build-${{ github.run_number }}
-                  repos=${{ matrix.registry }}/${{ github.repository_owner }}
+          image=${{ matrix.image }} of=build-${{ github.run_number }}
+          repos=${{ matrix.registry }}/${{ github.repository_owner }}
         if: ${{ steps.skip.outputs.no == 'true' }}
       - run: make docker.push tags=${{ steps.tags.outputs.result }}
-                  image=${{ matrix.image }}
-                  repos=${{ matrix.registry }}/${{ github.repository_owner }}
+          image=${{ matrix.image }}
+          repos=${{ matrix.registry }}/${{ github.repository_owner }}
         if: ${{ steps.skip.outputs.no == 'true' }}
 
       # On GitHub Container Registry README is automatically updated on pushes.
@@ -911,13 +895,13 @@
           destination_container_repo: >-
             ${{ github.repository_owner }}/${{ steps.image.outputs.result }}
           readme_file: ${{ (matrix.image == 'medea-control-api-mock'
-                            && 'mock/control-api/README.md')
-                        ||     'demo/README.md' }}
+            && 'mock/control-api/README.md')
+            ||     'demo/README.md' }}
         env:
           DOCKER_USER: ${{ secrets.DOCKERHUB_BOT_USER }}
           DOCKER_PASS: ${{ secrets.DOCKERHUB_BOT_PASS }}
         if: ${{ steps.skip.outputs.no == 'true'
-             && matrix.registry == 'docker.io' }}
+          && matrix.registry == 'docker.io' }}
       - name: Update README on Quay.io
         uses: christian-korneck/update-container-description-action@v1
         with:
@@ -925,12 +909,12 @@
           destination_container_repo: >-
             ${{ matrix.registry }}/${{ github.repository_owner }}/${{ steps.image.outputs.result }}
           readme_file: ${{ (matrix.image == 'medea-control-api-mock'
-                            && 'mock/control-api/README.md')
-                        ||     'demo/README.md' }}
+            && 'mock/control-api/README.md')
+            ||     'demo/README.md' }}
         env:
           DOCKER_APIKEY: ${{ secrets.QUAYIO_API_TOKEN }}
         if: ${{ steps.skip.outputs.no == 'true'
-             && matrix.registry == 'quay.io' }}
+          && matrix.registry == 'quay.io' }}
 
   helm-push:
     name: helm push
@@ -946,23 +930,23 @@
         id: changed
       - id: chart
         run: echo "manifest=$(make helm.dir
-                                   chart=${{ matrix.chart }})/Chart.yaml"
-             >> $GITHUB_OUTPUT
+          chart=${{ matrix.chart }})/Chart.yaml"
+          >> $GITHUB_OUTPUT
 
       - uses: azure/setup-helm@v3
         if: ${{ contains(steps.changed.outputs.files,
-                         steps.chart.outputs.manifest) }}
+          steps.chart.outputs.manifest) }}
 
       - name: Prepare Git author for push
         run: |
           git config --local user.email 'actions+${{ github.run_number }}@github.com'
           git config --local user.name 'GitHub Actions'
         if: ${{ contains(steps.changed.outputs.files,
-                         steps.chart.outputs.manifest) }}
+          steps.chart.outputs.manifest) }}
 
       - run: make helm.package.release chart=${{ matrix.chart }} build=yes
         if: ${{ contains(steps.changed.outputs.files,
-                         steps.chart.outputs.manifest) }}
+          steps.chart.outputs.manifest) }}
 
   npm-publish:
     name: npm publish (npm.js)
@@ -990,9 +974,9 @@
       - uses: jetli/wasm-pack-action@v0.4.0
 
       - name: Release ${{ steps.package.outputs.group2 }} version
-              of '${{ steps.package.outputs.group1 }}' package
+          of '${{ steps.package.outputs.group1 }}' package
         run: make release.npm crate=${{ steps.package.outputs.group1 }}
-                              publish=yes
+          publish=yes
         env:
           NODE_AUTH_TOKEN: ${{ secrets.NPMJS_TOKEN }}
 
@@ -1030,9 +1014,9 @@
       - name: Parse CHANGELOG link
         id: changelog
         run: echo "link=$(make cargo.changelog.link
-                               crate=${{ steps.release.outputs.group1 }}
-                               ver=${{ steps.release.outputs.group2 }})"
-             >> $GITHUB_OUTPUT
+          crate=${{ steps.release.outputs.group1 }}
+          ver=${{ steps.release.outputs.group2 }})"
+          >> $GITHUB_OUTPUT
 
       - name: Create GitHub release
         uses: softprops/action-gh-release@v1
