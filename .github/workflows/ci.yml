--- conflicted
+++ resolved
@@ -13,13 +13,8 @@
 
 env:
   CACHE: ${{ !contains(github.event.head_commit.message, '[fresh ci]') }}
-<<<<<<< HEAD
-  MEDEA_BRANCH: edge  # for E2E tests only
-  PROTOC_VER: 3.x
-=======
   MEDEA_BRANCH: edge
   PROTOC_VER: 23.x
->>>>>>> e1957f6a
   RUST_BACKTRACE: 1
 
 jobs:
