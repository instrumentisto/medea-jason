--- conflicted
+++ resolved
@@ -298,11 +298,7 @@
       - uses: dtolnay/rust-toolchain@v1
         with:
           toolchain: stable
-<<<<<<< HEAD
-      - name: Setup docker and docker-compose
-=======
       - name: Setup Docker and Docker Compose
->>>>>>> 8d1dd57b
         run: |
           brew install docker docker-compose
           colima start
