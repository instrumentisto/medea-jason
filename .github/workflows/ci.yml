--- conflicted
+++ resolved
@@ -223,76 +223,28 @@
                            medea-tag=${{ env.MEDEA_BRANCH }}
                            control-tag=build-${{ github.run_number }}
 
-  # test-flutter:
-  #   name: Flutter tests
-  #   if: ${{ github.ref == 'refs/heads/master'
-  #           || startsWith(github.ref, 'refs/tags/medea-jason-')
-  #           || (!startsWith(github.ref, 'refs/tags/medea-')
-  #               && !contains(github.event.head_commit.message, '[skip ci]')) }}
-  #   runs-on: macos-latest
-  #   steps:
-  #     - uses: actions/checkout@v3
-  #     - uses: actions-rs/toolchain@v1
-  #       with:
-  #         profile: minimal
-  #         toolchain: stable
-  #         target: x86_64-linux-android
-  #     - uses: Swatinem/rust-cache@v1
-  #       if: ${{ !contains(github.event.head_commit.message, '[fresh ci]') }}
-
-  #     - uses: actions-rs/install@v0.1
-  #       with:
-  #         crate: cargo-ndk
-  #         use-tool-cache: true
-  #     - uses: subosito/flutter-action@v1
-
-  #     - name: Parse Android NDK versions
-  #       id: ndk-version
-  #       run: |
-  #         echo ::set-output name=min::$(make flutter.android.version.min)
-  #         echo ::set-output name=target::$(make flutter.android.version.compile)
-  #     - name: Compile shared object
-  #       run: make cargo.build.jason platform=android targets=x86_64
-  #                                   args="--features mockable"
-
-  #     - name: Test on min Android NDK version
-  #       uses: reactivecircus/android-emulator-runner@v2
-  #       with:
-  #         api-level: ${{ steps.ndk-version.outputs.min }}
-  #         target: google_apis
-  #         arch: x86_64
-  #         profile: Nexus 6
-  #         script: make test.flutter
-  #     - name: Test on target Android NDK version
-  #       uses: reactivecircus/android-emulator-runner@v2
-  #       with:
-  #         api-level: ${{ steps.ndk-version.outputs.target }}
-  #         target: google_apis
-  #         arch: x86_64
-  #         profile: Nexus 6
-  #         script: make test.flutter
-
-  test-flutter-windows:
+  test-flutter:
     name: Flutter tests
     if: ${{ github.ref == 'refs/heads/master'
             || startsWith(github.ref, 'refs/tags/medea-jason-')
             || (!startsWith(github.ref, 'refs/tags/medea-')
                 && !contains(github.event.head_commit.message, '[skip ci]')) }}
-    runs-on: windows-latest
-    steps:
-      - uses: actions/checkout@v3
-      - uses: actions-rs/toolchain@v1
-        with:
-          profile: minimal
-          toolchain: stable
+    runs-on: macos-latest
+    steps:
+      - uses: actions/checkout@v3
+      - uses: actions-rs/toolchain@v1
+        with:
+          profile: minimal
+          toolchain: stable
+          target: x86_64-linux-android
       - uses: Swatinem/rust-cache@v1
         if: ${{ !contains(github.event.head_commit.message, '[fresh ci]') }}
 
+      - uses: actions-rs/install@v0.1
+        with:
+          crate: cargo-ndk
+          use-tool-cache: true
       - uses: subosito/flutter-action@v1
-<<<<<<< HEAD
-      - run: make cargo.build.jason platform=windows targets=x86_64-pc-windows-msvc
-                                    args="--features mockable"
-=======
 
       - name: Parse Android NDK versions
         id: ndk-version
@@ -339,7 +291,6 @@
       - uses: subosito/flutter-action@v1
       - run: make cargo.build.jason platform=windows targets=x86_64-pc-windows-msvc
                                     args="--features mockable"
->>>>>>> fe0bf681
       - run: cp ./flutter/windows/jniLibs/x86_64-pc-windows-msvc/medea_jason.dll ./flutter/example
       - run: make test.flutter device=windows
 
