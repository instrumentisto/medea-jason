--- conflicted
+++ resolved
@@ -300,19 +300,11 @@
               ||                                  'ubuntu-latest' }}
     steps:
       - uses: actions/checkout@v3
-<<<<<<< HEAD
       - name: Setup docker and docker-compose
         run: |
           brew install docker docker-compose
           colima start
         if: ${{ matrix.platform == 'macos' || matrix.platform == 'android' }}
-=======
-      - uses: dtolnay/rust-toolchain@v1
-        with:
-          toolchain: stable
-      - uses: docker-practice/actions-setup-docker@master
-        if: ${{ matrix.platform == 'macos' }}
->>>>>>> 9c248ff9
 
       - uses: subosito/flutter-action@v2
       - name: Install Flutter Linux dependencies
