--- conflicted
+++ resolved
@@ -61,14 +61,9 @@
 simple_logger = "5.0"
 
 [target.'cfg(not(target_family = "wasm"))'.dependencies]
-<<<<<<< HEAD
-dart-sys = "4.0"
+dart-sys = "4.1"
 # TODO: remove thread-pool feature
 flutter_rust_bridge = { version = "=2.2.0", default-features = false, features = ["rust-async", "anyhow", "thread-pool", "dart-opaque"]}
-=======
-dart-sys = "4.1"
-flutter_rust_bridge = { version = "=1.82.4", default-features = false }
->>>>>>> 51470212
 libc = "0.2"
 
 [target.'cfg(target_family = "wasm")'.dependencies]
