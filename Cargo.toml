[package]
name = "medea-jason"
version = "0.5.0-dev"
edition = "2021"
rust-version = "1.65"
description = "Client library for Medea media server."
authors = ["Instrumentisto Team <developer@instrumentisto.com>"]
license = "MPL-2.0"
documentation = "https://docs.rs/medea-jason"
homepage = "https://github.com/instrumentisto/medea-jason"
repository = "https://github.com/instrumentisto/medea-jason"
readme = "README.md"
keywords = ["medea", "jason", "webrtc", "client", "browser"]
categories = ["multimedia", "api-bindings", "web-programming", "wasm"]
include = ["/src/", "/build.rs", "/CHANGELOG.md", "/LICENSE.md"]

[workspace]
members = [
    "crates/medea-macro",
    "crates/medea-reactive",
    "mock/control-api",
    "proto/client-api",
    "proto/control-api",
    "e2e",
]

[lib]
crate-type = ["cdylib", "rlib", "staticlib"]

[profile.release]
lto = "fat"

[features]
default = ["console_error_panic_hook", "wee_alloc"]
dart-codegen = ["medea-macro/dart-codegen"]
mockable = ["mockall"]

[dependencies]
async-recursion = "1.0"
async-trait = "0.1"
backoff = { version = "0.4", features = ["futures"] }
bitflags = "2.0"
derivative = "2.2"
derive_more = "0.99"
futures = "0.3"
log = "0.4"
medea-client-api-proto = { version = "0.6.0-dev", path = "proto/client-api" }
medea-macro = { version = "0.3", path = "crates/medea-macro" }
medea-reactive = { version = "0.1", path = "crates/medea-reactive" }
mockall = { version = "0.12", optional = true }
sealed = "0.5"
serde = { version = "1.0", features = ["derive"] }
serde_json = "1.0"
tracerr = "0.3"
url = "2.3"

[target.'cfg(target_os = "android")'.dependencies]
android_logger = "0.13"

[target.'cfg(any(target_os = "ios", target_os = "linux", target_os = "macos", target_os = "windows"))'.dependencies]
simple_logger = "4.0"

[target.'cfg(not(target_family = "wasm"))'.dependencies]
dart-sys = "4.0"
flutter_rust_bridge = { version = "=1.82.4", default-features = false }
libc = "0.2"

[target.'cfg(target_family = "wasm")'.dependencies]
backoff = { version = "0.4", features = ["wasm-bindgen"] }
console_error_panic_hook = { version = "0.1", optional = true }
js-sys = "0.3"
wasm-bindgen = "0.2"
wasm-bindgen-futures = "0.4"
wasm-logger = "0.2"
wee_alloc = { version = "0.4", optional = true }
[target.'cfg(target_family = "wasm")'.dependencies.web-sys]
<<<<<<< HEAD
    version = "0.3.64"
=======
    version = "0.3.68"
>>>>>>> fc6508a3
    features = [
        "console",
        "ConstrainDomStringParameters", "ConstrainDoubleRange",
        "CloseEvent",
        "DisplayMediaStreamConstraints",
        "Event", "EventTarget",
        "MediaDevices","MediaDeviceInfo", "MediaDeviceKind",
        "MediaTrackConstraints", "MediaTrackSettings",
        "MediaStream", "MediaStreamConstraints",
        "MediaStreamTrack", "MediaStreamTrackState",
        "MessageEvent",
        "Navigator",
        "RtcBundlePolicy",
        "RtcConfiguration", "RtcRtpCapabilities",
        "RtcIceCandidate", "RtcIceCandidateInit",
        "RtcIceConnectionState",
        "RtcIceServer",
        "RtcIceTransportPolicy",
        "RtcOfferOptions",
        "RtcPeerConnection", "RtcPeerConnectionIceEvent",
        "RtcPeerConnectionIceErrorEvent",
        "RtcRtpReceiver", "RtcRtpSender",
        "RtcRtpParameters", "RtcRtpCodecParameters",
        "RtcRtpEncodingParameters",
        "RtcRtpTransceiver", "RtcRtpTransceiverDirection",
        "RtcRtpTransceiverInit",
        "RtcSdpType",
        "RtcSessionDescription", "RtcSessionDescriptionInit", "RtcStats",
        "RtcTrackEvent", "WebSocket", "Window",
    ]

[patch.crates-io]
web-sys = { git = "https://github.com/rustwasm/wasm-bindgen.git", rev = "b56728f0f46473e648b31719af2b8013db83e024" }
js-sys = { git = "https://github.com/rustwasm/wasm-bindgen.git", rev = "b56728f0f46473e648b31719af2b8013db83e024" }
wasm-bindgen = { git = "https://github.com/rustwasm/wasm-bindgen.git", rev = "b56728f0f46473e648b31719af2b8013db83e024" }
wasm-bindgen-shared = { git = "https://github.com/rustwasm/wasm-bindgen.git", rev = "b56728f0f46473e648b31719af2b8013db83e024" }

[build-dependencies]
cc = "1.0"

[target.'cfg(target_family = "wasm")'.dev-dependencies]
instant = { version = "0.1", features = ["wasm-bindgen"] }
wasm-bindgen-test = "0.3"<|MERGE_RESOLUTION|>--- conflicted
+++ resolved
@@ -74,11 +74,7 @@
 wasm-logger = "0.2"
 wee_alloc = { version = "0.4", optional = true }
 [target.'cfg(target_family = "wasm")'.dependencies.web-sys]
-<<<<<<< HEAD
-    version = "0.3.64"
-=======
     version = "0.3.68"
->>>>>>> fc6508a3
     features = [
         "console",
         "ConstrainDomStringParameters", "ConstrainDoubleRange",
