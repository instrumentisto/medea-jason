###############################
# Common defaults/definitions #
###############################

comma := ,

# Checks two given strings for equality.
eq = $(if $(or $(1),$(2)),$(and $(findstring $(1),$(2)),\
                                $(findstring $(2),$(1))),1)




######################
# Project parameters #
######################

IMAGE_REPO := instrumentisto
IMAGE_NAME := $(strip \
	$(if $(call eq,$(image),medea-demo-edge),medea-demo,\
	$(or $(image),medea-control-api-mock)))

RUST_VER := 1.58
CHROME_VERSION := 98.0
FIREFOX_VERSION := 97.0.1-driver0.30.0

CARGO_NDK_VER := 2.5.0-ndkr23b-rust$(RUST_VER)
ANDROID_TARGETS := aarch64-linux-android \
                   armv7-linux-androideabi \
                   i686-linux-android \
                   x86_64-linux-android
ANDROID_SDK_COMPILE_VERSION = $(strip \
	$(shell grep compileSdkVersion flutter/android/build.gradle \
	        | awk '{print $$2}'))
ANDROID_SDK_MIN_VERSION = $(strip \
	$(shell grep minSdkVersion flutter/android/build.gradle \
	        | awk '{print $$2}'))

crate-dir = .
ifeq ($(crate),medea-client-api-proto)
crate-dir = proto/client-api
endif
ifeq ($(crate),medea-control-api-proto)
crate-dir = proto/control-api
endif
ifeq ($(crate),medea-control-api-mock)
crate-dir = mock/control-api
endif
ifeq ($(crate),medea-macro)
crate-dir = crates/medea-macro
endif
ifeq ($(crate),medea-reactive)
crate-dir = crates/medea-reactive
endif
crate-ver := $(strip \
	$(shell grep -m1 'version = "' $(crate-dir)/Cargo.toml | cut -d '"' -f2))




###########
# Aliases #
###########

# Build all project executables.
#
# Usage:
#	make build

build: build.jason


build.jason: cargo.build.jason


# Resolve all project dependencies.
#
# Usage:
#	make deps

deps: cargo flutter yarn


docs: docs.rust


down: down.dev


fmt: cargo.fmt flutter.fmt


lint: cargo.lint


# Build and publish project crate everywhere.
#
# Usage:
#	make release crate=(medea-jason|<crate-name>)
#	             [publish=(no|yes)]

release: release.crates release.npm


# Run all project tests.
#
# Usage:
#	make test

test:
	@make test.unit
	@make test.e2e up=yes dockerized=no


up: up.dev




####################
# Running commands #
####################

# Stop non-dockerized Control API mock server.
#
# Usage:
#   make down.control

down.control:
	-killall medea-control-api-mock


down.coturn: docker.down.coturn


down.demo: docker.down.demo


# Stop all processes in Medea and Jason development environment.
#
# Usage:
#	make down.dev

down.dev:
	@make docker.down.medea
	@make down.control
	@make docker.down.coturn


down.medea: docker.down.medea


# Run Control API mock server.
#
# Usage:
#  make up.control [background=(no|yes)]

up.control:
	cargo build -p medea-control-api-mock
	make wait.port port=6565
	cargo run -p medea-control-api-mock $(if $(call eq,$(background),yes),&,)


up.coturn: docker.up.coturn


up.demo: docker.up.demo


# Run Medea and Jason development environment.
#
# Usage:
#	make up.dev

up.dev: up.coturn
	$(MAKE) -j3 up.jason docker.up.medea up.control


up.medea: docker.up.medea


# Run Jason E2E demo in development mode.
#
# Usage:
#	make up.jason

up.jason:
	npm run start --prefix=./e2e-demo




##################
# Cargo commands #
##################

# Resolve Cargo project dependencies.
#
# Usage:
#	make cargo [cmd=(fetch|<cargo-cmd>)]

cargo:
	cargo $(or $(cmd),fetch)


# Build `medea-jason` crate.
#
# Usage:
#	make cargo.build.jason [args=<cargo-build-args>]
#		[( [platform=web]
# 		 | platform=all
#		 | platform=android [targets=($(ANDROID_TARGETS)|<t1>[,<t2>...])] )]
#		[debug=(yes|no)] [dockerized=(no|yes)]

cargo-build-platform = $(or $(platform),web)
cargo-build-targets = $(or $(targets),$(ANDROID_TARGETS))

cargo.build.jason:
ifeq ($(platform),all)
	@make cargo.build.jason platform=web
	@make cargo.build.jason platform=android targets=$(targets)
else
ifeq ($(dockerized),yes)
ifeq ($(cargo-build-platform),web)
	docker run --rm --network=host -v "$(PWD)":/app -w /app \
		-u $(shell id -u):$(shell id -g) \
		-v "$(HOME)/.cargo/registry":/usr/local/cargo/registry \
		-v "$(HOME):$(HOME)" \
		-e XDG_CACHE_HOME=$(HOME) \
		ghcr.io/instrumentisto/rust:$(RUST_VER) \
			make cargo.build.jason debug=$(debug) dockerized=no \
			                       platform=web args="$(args)" \
			                       pre-install=yes
endif
ifeq ($(cargo-build-platform),android)
	docker run --rm --network=host -v "$(PWD)":/app -w /app \
		-u $(shell id -u):$(shell id -g) \
		-v "$(HOME)/.cargo/registry":/usr/local/cargo/registry \
		-v "$(HOME):$(HOME)" \
		-e XDG_CACHE_HOME=$(HOME) \
		ghcr.io/instrumentisto/cargo-ndk:$(CARGO_NDK_VER) \
			make cargo.build.jason debug=$(debug) dockerized=no \
			                       platform=$(platform) args="$(args)"
			                       targets=$(targets)
endif
else
ifeq ($(cargo-build-platform),web)
ifeq ($(pre-install),yes)
	curl https://rustwasm.github.io/wasm-pack/installer/init.sh -sSf | sh
endif
	@rm -rf $(crate-dir)/pkg/
	wasm-pack build -t web $(crate-dir) \
		$(if $(call eq,$(debug),no),,--dev) \
		$(args)
endif
ifeq ($(cargo-build-platform),android)
	$(foreach target,$(subst $(comma), ,$(cargo-build-targets)),\
		$(call cargo.build.medea-jason.android,$(target),$(debug)))
endif
endif
endif
define cargo.build.medea-jason.android
	$(eval target := $(strip $(1)))
	$(eval debug := $(strip $(2)))
	cargo ndk -p $(ANDROID_SDK_MIN_VERSION) -t $(target) \
	          -o ./flutter/android/src/main/jniLibs \
	          --manifest-path=./Cargo.toml \
		build $(if $(call eq,$(debug),no),--release,) $(args)
endef


# Show permalink to CHANGELOG of a concrete version of project's Cargo crate.
#
# Usage:
#	make cargo.changelog.link [crate=(medea-jason|<crate-name>)]
#	                          [ver=($(crate-ver)|<version>)]

cargo-changelog-link-ver = $(if $(call eq,$(ver),),$(crate-ver),$(ver))

cargo.changelog.link:
	@printf "https://github.com/instrumentisto/medea-jason/blob/$(or $(crate),medea-jason)-$(cargo-changelog-link-ver)/$(if $(call eq,$(crate-dir),.),,$(crate-dir)/)CHANGELOG.md#$(shell sed -n '/^## \[$(cargo-changelog-link-ver)\]/{s/^## \[\(.*\)\][^0-9]*\([0-9].*\)/\1--\2/;s/[^0-9a-z-]*//g;p;}' $(crate-dir)/CHANGELOG.md)"


# Format Rust sources with rustfmt.
#
# Usage:
#	make cargo.fmt [check=(no|yes)]

cargo.fmt:
	cargo +nightly fmt --all $(if $(call eq,$(check),yes),-- --check,)


# Generate sources using Cargo.
#
# Usage:
#	make cargo.gen [( crate=medea-control-api-proto
#	                | crate=medea-jason [dockerized=(no|yes) )]

cargo.gen:
ifeq ($(crate),medea-control-api-proto)
	@rm -rf $(crate-dir)/src/grpc/api*.rs
	cd $(crate-dir)/ && \
	cargo build
endif
ifeq ($(crate),medea-jason)
	cargo clean -p $(crate)
	make cargo.build.jason platform=android args="--features dart-codegen" \
	     dockerized=$(dockerized)
	make flutter.fmt
endif


# Lint Rust sources with Clippy.
#
# Usage:
#	make cargo.lint

cargo.lint:
	cargo clippy --workspace --all-features -- -D warnings
	$(foreach target,$(subst $(comma), ,$(ANDROID_TARGETS)),\
		$(call cargo.lint.medea-jason.android,$(target)))
define cargo.lint.medea-jason.android
	$(eval target := $(strip $(1)))
	cargo clippy --manifest-path Cargo.toml --target=$(target) -- -D warnings
endef


# Show version of project's Cargo crate.
#
# Usage:
#	make cargo.version [crate=(medea-jason|<crate-name>)]

cargo.version:
	@printf "$(crate-ver)"


# Install or upgrade project's Android targets for Rust.
#
# Usage:
#	make rustup.android

rustup.android:
	rustup target add $(ANDROID_TARGETS)




####################
# Flutter commands #
####################

# Show Android SDK compile API version of medea_jason Flutter plugin.
#
# Usage:
#	make flutter.android.compile_api_version

flutter.android.version.compile:
	@printf "$(ANDROID_SDK_COMPILE_VERSION)"


# Show Android SDK minimal API version of medea_jason Flutter plugin.
#
# Usage:
#	make flutter.android.version.min

flutter.android.version.min:
	@printf "$(ANDROID_SDK_MIN_VERSION)"


# Resolve Flutter project dependencies.
#
# Usage:
#	make flutter [cmd=(pub get|<flutter-cmd>)]

flutter:
	cd flutter && \
	flutter $(or $(cmd),pub get)


# Format Flutter Dart sources with dartfmt.
#
# Usage:
#	make flutter.fmt [check=(no|yes)]

flutter.fmt:
	flutter format $(if $(call eq,$(check),yes),-n --set-exit-if-changed,) \
		flutter/


# Lint Flutter Dart sources with dartanalyzer.
#
# Usage:
#	make flutter.lint

flutter.lint:
	flutter analyze flutter/


# Runs medea_jason Flutter plugin example app on attached device.
#
# Usage:
#	make flutter.run [debug=(yes|no)] [device=<device-id>]

flutter.run:
	cd flutter/example/ && \
	flutter run $(if $(call eq,$(debug),no),--release,) \
		$(if $(call eq,$(device),),,-d $(device))


# Generates assets required for Flutter Web Jason plugin.
#
# Usage:
#	make flutter.web.assets

flutter.web.assets:
	@rm -rf flutter/assets/pkg
	wasm-pack build -d flutter/assets/pkg --no-typescript -t web
	rm -rf flutter/assets/pkg/*.md \
	       flutter/assets/pkg/.gitignore \
	       flutter/assets/pkg/package.json




#################
# Yarn commands #
#################

# Resolve NPM project dependencies with Yarn.
#
# Optional 'cmd' parameter may be used for handy usage of docker-wrapped Yarn,
# for example: make yarn cmd='upgrade'
#
# Usage:
#	make yarn [cmd=('install --pure-lockfile'|<yarn-cmd>)]
#	          [pkg=(e2e|medea-demo)]
#	          [dockerized=(yes|no)]

yarn-cmd = $(or $(cmd),install --pure-lockfile)
yarn-pkg-dir = $(if $(call eq,$(pkg),medea-demo),demo,e2e-demo)

yarn:
ifneq ($(dockerized),no)
	docker run --rm --network=host -v "$(PWD)":/app -w /app \
	           -u $(shell id -u):$(shell id -g) \
		node:latest \
			make yarn cmd='$(yarn-cmd)' pkg=$(pkg) dockerized=no
else
	yarn --cwd=$(yarn-pkg-dir) $(yarn-cmd)
endif


# Show version of project's Yarn package.
#
# Usage:
#	make cargo.version [pkg=medea-demo]

yarn.version:
	@printf "$(strip $(shell grep -m1 '"version": "' demo/package.json \
	                         | cut -d '"' -f4))"




##########################
# Documentation commands #
##########################

# Generate project documentation of Rust sources.
#
# Usage:
#	make docs.rust [crate=(@all|medea-jason|<crate-name>)]
#	               [open=(yes|no)] [clean=(no|yes)]
#	               [dev=(no|yes)]

docs.rust:
ifeq ($(clean),yes)
	@rm -rf target/doc/
endif
	$(if $(call eq,$(or $(crate),@all),@all),\
		cargo doc --workspace,\
		cd $(crate-dir)/ && cargo doc)\
			--no-deps \
			$(if $(call eq,$(dev),yes),--document-private-items,) \
			$(if $(call eq,$(open),no),,--open)




####################
# Testing commands #
####################

# Run Rust unit tests of project.
#
# Usage:
#	make test.unit [( [crate=@all]
#	                | crate=<crate-name>
#	                | crate=medea-jason
#	                  [browser=(chrome|firefox|default)]
#	                  [timeout=(60|<seconds>)] )]

webdriver-env = $(if $(call eq,$(browser),firefox),GECKO,CHROME)DRIVER_REMOTE

test.unit:
ifeq ($(or $(crate),@all),@all)
	@make test.unit crate=medea-macro
	@make test.unit crate=medea-reactive
	@make test.unit crate=medea-client-api-proto
	@make test.unit crate=medea-control-api-proto
	@make test.unit crate=medea-jason
else
ifeq ($(crate),medea-jason)
ifeq ($(browser),default)
	cd $(crate-dir)/ && \
	WASM_BINDGEN_TEST_TIMEOUT=$(or $(timeout),60) \
	cargo test --target wasm32-unknown-unknown --features mockable
else
	@make docker.up.webdriver browser=$(browser)
	sleep 10
	cd $(crate-dir)/ && \
	$(webdriver-env)="http://127.0.0.1:4444" \
	WASM_BINDGEN_TEST_TIMEOUT=$(or $(timeout),60) \
	cargo test --target wasm32-unknown-unknown --features mockable
	@make docker.down.webdriver browser=$(browser)
endif
else
	cargo test -p $(crate) --all-features
endif
endif


# Run E2E tests of project.
#
# Usage:
#	make test.e2e [(only=<regex>|only-tags=<tag-expression>)]
#		[( [up=no]
#		 | up=yes [browser=(chrome|firefox)]
#		          [( [dockerized=no]
#		           | dockerized=yes [tag=(dev|<tag>)] [rebuild=(no|yes)] )]
#		          [debug=(yes|no)]
#		          [( [background=no]
#		           | background=yes [log=(no|yes)] )]

test.e2e:
ifeq ($(up),yes)
ifeq ($(dockerized),yes)
ifeq ($(rebuild),yes)
	@make docker.build image=medea-control-api-mock debug=$(debug) tag=$(tag)
endif
endif
	@make docker.up.e2e browser=$(browser) background=yes log=$(log) \
	                    dockerized=$(dockerized) tag=$(tag) debug=$(debug)
	@make wait.port port=4444
endif
	cargo test -p medea-e2e --test e2e \
		$(if $(call eq,$(only),),\
			$(if $(call eq,$(only-tags),),,-- --tags '$(only-tags)'),\
			-- --name '$(only)')
ifeq ($(up),yes)
	@make docker.down.e2e
endif


# Runs Flutter plugin integration tests on an attached device.
#
# Usage:
#	make test.flutter [device=<device-id>]

test.flutter:
	cd flutter/example/ && \
	flutter drive --driver=test_driver/integration_test.dart \
	              --target=integration_test/jason.dart \
	              $(if $(call eq,$(device),),,-d $(device))



####################
# Waiting commands #
####################

# Waits for some port on localhost to become open.
#
# Usage:
#   make wait.port [port=<port>]

wait.port:
	while ! timeout 1 bash -c "echo > /dev/tcp/localhost/$(port)"; \
		do sleep 1; done




######################
# Releasing commands #
######################

# Build and publish project crate to crates.io.
#
# Usage:
#	make release.crates crate=(medea-jason|<crate-name>)
#	                    [token=($CARGO_TOKEN|<cargo-token>)]
#	                    [publish=(no|yes)]

release.crates:
ifneq ($(filter $(crate),medea-jason medea-client-api-proto medea-control-api-proto medea-macro medea-reactive),)
	cd $(crate-dir)/ && \
	$(if $(call eq,$(publish),yes),\
		cargo publish --token $(or $(token),${CARGO_TOKEN}) ,\
		cargo package --allow-dirty )
endif


release.helm: helm.package.release


# Build and publish project crate to NPM.
#
# Usage:
#	make release.npm crate=medea-jason
#	                 [publish=(no|yes)]

release.npm:
ifneq ($(filter $(crate),medea-jason),)
	@make cargo.build debug=no dockerized=no
ifeq ($(publish),yes)
	wasm-pack publish $(crate-dir)/
endif
endif




###################
# Docker commands #
###################

docker-env = $(strip $(if $(call eq,$(minikube),yes),\
	$(subst export,,$(shell minikube docker-env | cut -d '\#' -f1)),))

# Build project Docker image with a given tag.
#
# Usage:
#	make docker.build [debug=(yes|no)] [no-cache=(no|yes)]
#		[image=(medea-control-api-mock|medea-demo|medea-demo-edge)]
#		[tag=(dev|<tag>)]
#		[minikube=(no|yes)]

docker-build-tag = $(if $(call eq,$(tag),),dev,$(tag))
docker-build-dir = .
ifeq ($(image),medea-demo)
docker-build-dir = demo
endif
docker-build-file = $(docker-build-dir)/Dockerfile
ifeq ($(image),medea-control-api-mock)
docker-build-file = mock/control-api/Dockerfile
endif
ifeq ($(image),medea-demo-edge)
docker-build-file = Dockerfile
endif

docker.build:
	$(docker-env) \
	docker build $(if $(call eq,$(minikube),yes),,--network=host) --force-rm \
		$(if $(call eq,$(no-cache),yes),\
			--no-cache --pull,) \
		--build-arg rust_ver=$(RUST_VER) \
		--build-arg rustc_mode=$(if $(call eq,$(debug),no),release,debug) \
		--build-arg rustc_opts=$(if $(call eq,$(debug),no),--release,) \
		--build-arg debug=$(if $(call eq,$(debug),no),no,yes) \
		-t $(IMAGE_REPO)/$(IMAGE_NAME):$(docker-build-tag) \
		-f $(docker-build-file) $(docker-build-dir)/


# Stop dockerized Control API mock server and remove all related containers.
#
# Usage:
#	make docker.down.control

docker.down.control:
	-docker stop medea-control-api-mock


# Stop Coturn STUN/TURN server in Docker Compose environment
# and remove all related containers.
#
# Usage:
#	make docker.down.coturn

docker.down.coturn:
	docker-compose -f docker-compose.coturn.yml down --rmi=local -v


# Stop demo application in Docker Compose environment
# and remove all related containers.
#
# Usage:
#	make docker.down.demo

docker.down.demo:
	docker-compose -f demo/docker-compose.yml down --rmi=local -v


# Stop E2E tests environment in Docker Compose and remove all related
# containers.
#
# Usage:
#	make docker.down.e2e

docker.down.e2e: down.control
	@make docker.down.medea
	docker-compose -f e2e/docker-compose.yml down --rmi=local -v


# Stop Medea media server in Docker Compose environment
# and remove all related containers.
#
# Usage:
# 	make docker.down.medea

docker.down.medea:
	docker-compose -f docker-compose.medea.yml down --rmi=local -v


# Stop dockerized WebDriver and remove all related containers.
#
# Usage:
#   make docker.down.webdriver [browser=(chrome|firefox)]

docker.down.webdriver:
	-docker stop medea-webdriver-$(if $(call eq,$(browser),),chrome,$(browser))


# Pull project Docker images from Container Registry.
#
# Usage:
#	make docker.pull
#		[image=(medea-control-api-mock|medea-demo)]
#		[repos=($(IMAGE_REPO)|<prefix-1>[,<prefix-2>...])]
#		[tags=(@all|<t1>[,<t2>...])]
#		[minikube=(no|yes)]

docker-pull-repos = $(or $(repos),$(IMAGE_REPO))
docker-pull-tags = $(or $(tags),@all)

docker.pull:
ifeq ($(docker-pull-tags),@all)
	$(foreach repo,$(subst $(comma), ,$(docker-pull-repos)),\
		$(call docker.pull.do,$(repo)/$(IMAGE_NAME) --all-tags))
else
	$(foreach tag,$(subst $(comma), ,$(docker-pull-tags)),\
		$(foreach repo,$(subst $(comma), ,$(docker-pull-repos)),\
			$(call docker.pull.do,$(repo)/$(IMAGE_NAME):$(tag))))
endif
define docker.pull.do
	$(eval image-full := $(strip $(1)))
	$(docker-env) \
	docker pull $(image-full)
endef


# Push project Docker images to Container Registry.
#
# Usage:
#	make docker.push
#		[image=(medea-control-api-mock|medea-demo)]
#		[repos=($(IMAGE_REPO)|<prefix-1>[,<prefix-2>...])]
#		[tags=(dev|<t1>[,<t2>...])]
#		[minikube=(no|yes)]

docker-push-repos = $(or $(repos),$(IMAGE_REPO))
docker-push-tags = $(or $(tags),dev)

docker.push:
	$(foreach tag,$(subst $(comma), ,$(docker-push-tags)),\
		$(foreach repo,$(subst $(comma), ,$(docker-push-repos)),\
			$(call docker.push.do,$(repo)/$(IMAGE_NAME):$(tag))))
define docker.push.do
	$(eval image-full := $(strip $(1)))
	$(docker-env) \
	docker push $(image-full)
endef


# Tag project Docker image with given tags.
#
# Usage:
#	make docker.tag [of=(dev|<tag>)]
#		[image=(medea-control-api-mock|medea-demo)]
#		[repos=($(IMAGE_REPO)|<with-prefix-1>[,<with-prefix-2>...])]
#		[tags=(dev|<with-t1>[,<with-t2>...])]
#		[minikube=(no|yes)]

docker-tag-of := $(or $(of),dev)
docker-tag-with := $(or $(tags),dev)
docker-tag-repos = $(or $(repos),$(IMAGE_REPO))

docker.tag:
	$(foreach tag,$(subst $(comma), ,$(docker-tag-with)),\
		$(foreach repo,$(subst $(comma), ,$(docker-tag-repos)),\
			$(call docker.tag.do,$(repo),$(tag))))
define docker.tag.do
	$(eval repo := $(strip $(1)))
	$(eval tag := $(strip $(2)))
	$(docker-env) \
	docker tag $(IMAGE_REPO)/$(IMAGE_NAME):$(if $(call eq,$(of),),dev,$(of)) \
	           $(repo)/$(IMAGE_NAME):$(tag)
endef


# Save project Docker images to a tarball file.
#
# Usage:
#	make docker.tar [to-file=(.cache/image.tar|<file-path>)]
#		[image=(medea-control-api-mock|medea-demo)]
#		[tags=(dev|<t1>[,<t2>...])]
#		[minikube=(no|yes)]

docker-tar-file = $(or $(to-file),.cache/image.tar)
docker-tar-tags = $(or $(tags),dev)

docker.tar:
	@mkdir -p $(dir $(docker-tar-file))
	$(docker-env) \
	docker save -o $(docker-tar-file) \
		$(foreach tag,$(subst $(comma), ,$(docker-tar-tags)),\
			$(IMAGE_REPO)/$(IMAGE_NAME):$(tag))


# Load project Docker images from a tarball file.
#
# Usage:
#	make docker.untar [from-file=(.cache/image.tar|<file-path>)]
#		[minikube=(no|yes)]

docker.untar:
	$(docker-env) \
	docker load -i $(or $(from-file),.cache/image.tar)


# Run dockerized Medea Control API mock server.
#
# Usage:
#   make docker.up.control [tag=(dev|<docker-tag>)]

docker.up.control:
	docker run --rm -d --network=host \
		--name medea-control-api-mock \
		$(IMAGE_REPO)/medea-control-api-mock:$(or $(tag),dev)


# Run Coturn STUN/TURN server in Docker Compose environment.
#
# Usage:
#	make docker.up.coturn [background=(yes|no)]

docker.up.coturn: docker.down.coturn
	docker-compose -f docker-compose.coturn.yml up \
		$(if $(call eq,$(background),no),--abort-on-container-exit,-d)


# Run demo application in Docker Compose environment.
#
# Usage:
#	make docker.up.demo

docker.up.demo: docker.down.demo
	docker-compose -f demo/docker-compose.yml up


# Run E2E tests environment in Docker Compose.
#
# Usage:
#	make docker.up.e2e [browser=(chrome|firefox)]
#	                   [( [dockerized=no]
#	                    | dockerized=yes [medea-tag=(dev|<tag>)]
#                         [control-tag=(dev|<tag>)] )]
#	                   [debug=(yes|no)]
#	                   [( [background=no]
#	                    | background=yes [log=(no|yes)] )]

docker-up-e2e-env = RUST_BACKTRACE=1 \
	$(if $(call eq,$(log),yes),,RUST_LOG=warn) \
	COMPOSE_MEDEA_IMAGE_NAME=hub.instrumentisto.com/streaming/medea$(if \
		$(call eq,$(medea-tag),edge),,/review) \
	COMPOSE_MEDEA_IMAGE_VER=$(or $(medea-tag),dev) \
	COMPOSE_CONTROL_MOCK_IMAGE_VER=$(or $(control-tag),dev) \
	COMPOSE_WEBDRIVER_IMAGE_NAME=$(strip \
		$(if $(call eq,$(browser),firefox),\
			ghcr.io/instrumentisto/geckodriver ,\
			selenoid/chrome )) \
	COMPOSE_WEBDRIVER_IMAGE_VER=$(strip \
		$(if $(call eq,$(browser),firefox),\
			$(FIREFOX_VERSION) ,\
			$(CHROME_VERSION) )) \
	COMPOSE_WEBDRIVER_ENTRYPOINT=$(strip \
		$(if $(call eq,$(browser),firefox),\
			"geckodriver --binary=/opt/firefox/firefox" ,\
			/entrypoint.sh ))

docker.up.e2e: docker.down.e2e
	@make build.jason target=web debug=$(debug) dockerized=no
	env $(docker-up-e2e-env) \
	docker-compose -f e2e/docker-compose$(if $(call eq,$(dockerized),yes),,.host).yml \
		up $(if $(call eq,$(dockerized),yes),\
		   $(if $(call eq,$(background),yes),-d,--abort-on-container-exit),-d)
ifeq ($(background),yes)
ifeq ($(log),yes)
	env $(docker-up-e2e-env) \
	docker-compose -f e2e/docker-compose$(if $(call eq,$(dockerized),yes),,.host).yml \
		logs -f &
endif
endif


# Run Medea media server in Docker Compose environment.
#
# Usage:
#	make docker.up.medea [( [dockerized=no] [debug=(yes|no)]
#	                                        [background=(no|yes)]
#	                      | dockerized=yes [tag=(dev|<docker-tag>)]
#	                                       [( [background=no]
#	                                        | background=yes [log=(no|yes)] )])]
#	                     [log-to-file=(no|yes)]

docker-up-medea-image = hub.instrumentisto.com/streaming/medea
docker-up-medea-tag = $(if $(call eq,$(tag),),edge,$(tag))

docker.up.medea: docker.down.medea
	COMPOSE_MEDEA_IMAGE_NAME=$(docker-up-medea-image) \
	COMPOSE_MEDEA_IMAGE_VER=$(docker-up-medea-tag) \
	docker-compose -f docker-compose.medea.yml up \
		$(if $(call eq,$(background),yes),-d,--abort-on-container-exit)
ifeq ($(background),yes)
ifeq ($(log),yes)
	docker-compose -f docker-compose.medea.yml logs -f &
endif
endif


# Run dockerized WebDriver.
#
# Usage:
#   make docker.up.webdriver [browser=(chrome|firefox)]

docker.up.webdriver:
	-@make docker.down.webdriver browser=chrome
	-@make docker.down.webdriver browser=firefox
ifeq ($(browser),firefox)
	docker run --rm -d --network=host --shm-size 512m \
		--name medea-webdriver-firefox \
		ghcr.io/instrumentisto/geckodriver:$(FIREFOX_VERSION) \
<<<<<<< HEAD
		--binary=/opt/firefox/firefox
=======
			--binary=/opt/firefox/firefox
>>>>>>> 01af9f0a
else
	docker run --rm -d --network=host \
		--name medea-webdriver-chrome \
		selenoid/chrome:$(CHROME_VERSION)
endif




##############################
# Helm and Minikube commands #
##############################

helm-cluster = $(or $(cluster),minikube)
helm-cluster-args = --kube-context=$(helm-cluster)

helm-chart = $(or $(chart),medea-demo)
helm-chart-dir = demo/chart/medea-demo
helm-chart-vals-dir = demo

helm-release = $(if $(call eq,$(release),),,$(release)-)$(helm-chart)
helm-release-namespace = $(strip \
	$(if $(call eq,$(helm-cluster),staging),staging,default))

# Run Helm command in context of concrete Kubernetes cluster.
#
# Usage:
#	make helm [cmd=(--help|'<command>')]
#	          [cluster=(minikube|staging)]

helm:
	helm $(helm-cluster-args) $(or $(cmd),--help)


# Show root directory path of project Helm chart.
#
# Usage:
#	make helm.dir [chart=medea-demo]

helm.dir:
	@printf "$(helm-chart-dir)"


# Remove Helm release of project Helm chart from Kubernetes cluster.
#
# Usage:
#	make helm.down [chart=medea-demo] [release=<release-name>]
#	               [cluster=(minikube|staging)]
#	               [check=(no|yes)]

helm.down:
ifeq ($(check),yes)
	$(if $(shell helm $(helm-cluster-args) list | grep '$(helm-release)'),\
		helm $(helm-cluster-args) uninstall $(helm-release) ,\
		@echo "--> No $(helm-release) release found in $(helm-cluster) cluster")
else
	helm $(helm-cluster-args) uninstall $(helm-release)
endif


# Lint project Helm chart.
#
# Usage:
#	make helm.lint [chart=medea-demo]

helm.lint:
	helm lint $(helm-chart-dir)/


# List all Helm releases in Kubernetes cluster.
#
# Usage:
#	make helm.list [cluster=(minikube|staging)]

helm.list:
	helm $(helm-cluster-args) list


# Build Helm package from project Helm chart.
#
# Usage:
#	make helm.package [chart=medea-demo]

helm-package-dir = .cache/helm/packages

helm.package:
	@rm -rf $(helm-package-dir)
	@mkdir -p $(helm-package-dir)/
	helm package --destination=$(helm-package-dir)/ $(helm-chart-dir)/


# Build and publish project Helm package to GitHub Pages.
#
# Usage:
#	make helm.package.release [chart=medea-demo] [build=(yes|no)]

helm-package-release-ver = $(strip $(shell \
	grep 'version: ' demo/chart/medea-demo/Chart.yaml | cut -d ':' -f2))

helm.package.release:
ifneq ($(build),no)
	@make helm.package chart=$(helm-chart)
endif
	git fetch origin gh-pages:gh-pages
	git checkout gh-pages
	git reset --hard
	@mkdir -p charts/
	cp -rf $(helm-package-dir)/* charts/
	if [ -n "$$(git add -v charts/)" ]; then \
		helm repo index charts/ \
			--url=https://instrumentisto.github.io/medea-jason/charts ; \
		git add -v charts/ ; \
		git commit -m \
			"Release $(helm-chart)-$(helm-package-release-ver) Helm chart" ; \
	fi
	git checkout -
	git push origin gh-pages


# Run project Helm chart in Kubernetes cluster as Helm release.
#
# Usage:
#	make helm.up [chart=medea-demo] [release=<release-name>]
#	             [force=(no|yes)]
#	             [( [atomic=no] [wait=(yes|no)]
#	              | atomic=yes )]
#	             [( [cluster=minikube] [( [rebuild=no]
#	                                    | rebuild=yes [no-cache=(no|yes)] )]
#	              | cluster=staging )]

helm.up:
ifeq ($(wildcard $(helm-chart-vals-dir)/my.$(helm-cluster).vals.yaml),)
	touch $(helm-chart-vals-dir)/my.$(helm-cluster).vals.yaml
endif
ifeq ($(helm-cluster),minikube)
ifeq ($(helm-chart),medea-demo)
ifeq ($(rebuild),yes)
	@make docker.build image=medea-demo-edge tag=dev \
	                   minikube=yes no-cache=$(no-cache)
	@make docker.build image=medea-control-api-mock tag=dev \
	                   minikube=yes no-cache=$(no-cache)
endif
endif
endif
	helm $(helm-cluster-args) upgrade --install \
		$(helm-release) $(helm-chart-dir)/ \
			--namespace=$(helm-release-namespace) \
			--values=$(helm-chart-vals-dir)/$(helm-cluster).vals.yaml \
			--values=$(helm-chart-vals-dir)/my.$(helm-cluster).vals.yaml \
			--set server.deployment.revision=$(shell date +%s) \
			--set web-client.deployment.revision=$(shell date +%s) \
			$(if $(call eq,$(force),yes),\
				--force,)\
			$(if $(call eq,$(atomic),yes),\
				--atomic,\
			$(if $(call eq,$(wait),no),,\
				--wait ))


# Bootstrap Minikube cluster (local Kubernetes) for development environment.
#
# The bootsrap script is updated automatically to the latest version every day.
# For manual update use 'update=yes' command option.
#
# Usage:
#	make minikube.boot [update=(no|yes)]
#	                   [driver=(virtualbox|hyperkit|hyperv)]
#	                   [k8s-version=<kubernetes-version>]

minikube.boot:
ifeq ($(update),yes)
	$(call minikube.boot.download)
else
ifeq ($(wildcard $(HOME)/.minikube/bootstrap.sh),)
	$(call minikube.boot.download)
else
ifneq ($(shell find $(HOME)/.minikube/bootstrap.sh -mmin +1440),)
	$(call minikube.boot.download)
endif
endif
endif
	@$(if $(cal eq,$(driver),),,MINIKUBE_VM_DRIVER=$(driver)) \
	 $(if $(cal eq,$(k8s-version),),,MINIKUBE_K8S_VER=$(k8s-version)) \
		$(HOME)/.minikube/bootstrap.sh
define minikube.boot.download
	$()
	@mkdir -p $(HOME)/.minikube/
	@rm -f $(HOME)/.minikube/bootstrap.sh
	curl -fL -o $(HOME)/.minikube/bootstrap.sh \
		https://raw.githubusercontent.com/instrumentisto/toolchain/master/minikube/bootstrap.sh
	@chmod +x $(HOME)/.minikube/bootstrap.sh
endef




##################
# .PHONY section #
##################

.PHONY: build build.jason \
        cargo cargo.build.jason cargo.changelog.link cargo.fmt cargo.gen \
        	cargo.lint cargo.version \
        docker.build \
        	docker.down.control docker.down.coturn docker.down.demo \
        	docker.down.e2e docker.down.medea docker.down.webdriver  \
        	docker.pull docker.push docker.tag docker.tar docker.untar \
        	docker.up.control docker.up.coturn docker.up.demo docker.up.e2e \
        	docker.up.medea docker.up.webdriver \
        docs docs.rust \
        down down.control down.coturn down.demo down.dev down.medea \
        flutter flutter.fmt flutter.lint flutter.run \
        	flutter.android.compile_api_version \
        	flutter.android.min_api_version \
        	flutter.web.assets \
        helm helm.dir helm.down helm.lint helm.list \
        	helm.package helm.package.release helm.up \
        minikube.boot \
        release release.crates release.helm release.npm \
        rustup.android \
        test test.e2e test.flutter test.unit \
        up up.control up.coturn up.demo up.dev up.jason up.medea \
        wait.port \
        yarn yarn.version<|MERGE_RESOLUTION|>--- conflicted
+++ resolved
@@ -950,11 +950,7 @@
 	docker run --rm -d --network=host --shm-size 512m \
 		--name medea-webdriver-firefox \
 		ghcr.io/instrumentisto/geckodriver:$(FIREFOX_VERSION) \
-<<<<<<< HEAD
-		--binary=/opt/firefox/firefox
-=======
 			--binary=/opt/firefox/firefox
->>>>>>> 01af9f0a
 else
 	docker run --rm -d --network=host \
 		--name medea-webdriver-chrome \
