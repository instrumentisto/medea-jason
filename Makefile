--- conflicted
+++ resolved
@@ -21,11 +21,7 @@
 	$(or $(image),medea-control-api-mock)))
 
 RUST_VER := 1.69
-<<<<<<< HEAD
-CHROME_VERSION := 110.0
-=======
 CHROME_VERSION := 112.0
->>>>>>> 8ed8bfee
 FIREFOX_VERSION := 107.0.1-driver0.32.0
 
 CARGO_NDK_VER := 3.0.0-ndkr25c-rust$(RUST_VER)
