--- conflicted
+++ resolved
@@ -797,14 +797,9 @@
 #
 # Usage:
 #	make test.e2e.native [(only=<regex>|only-tags=<tag-expression>)]
-<<<<<<< HEAD
-# 		[device=<device-id>]
-# 		[server=<server-ip>]
-=======
 #		[sfu=(no|yes)]
 #		[device=<device-id>]
 #		[server=<server-ip>]
->>>>>>> 507fd850
 #		[( [up=no]
 #		 | up=yes [( [dockerized=no]
 #		           | dockerized=yes [tag=(dev|<tag>)] [rebuild=(no|yes)] )]
@@ -830,10 +825,7 @@
 	flutter drive --driver=test_driver/integration_test.dart \
 		--target=../test/e2e/suite.dart \
 		--dart-define=MOCKABLE=true \
-<<<<<<< HEAD
-=======
 		$(if $(call eq,$(sfu),yes),--dart-define=SFU=true,) \
->>>>>>> 507fd850
 		$(if $(call eq,$(server),),,--dart-define=IP_TEST_BASE=$(server)) \
 		$(if $(call eq,$(device),),,-d $(device))
 ifeq ($(up),yes)
@@ -1162,11 +1154,7 @@
 ifeq ($(rebuild),yes)
 	@make build.jason target=web debug=$(debug) dockerized=no
 endif
-<<<<<<< HEAD
-	@mkdir -p pkg
-=======
 	@mkdir -p pkg/
->>>>>>> 507fd850
 	env $(docker-up-e2e-env) \
 	docker-compose -f e2e/docker-compose$(if $(call eq,$(dockerized),yes),,.host).yml \
 		up $(if $(call eq,$(dockerized),yes),\
@@ -1446,11 +1434,7 @@
         release release.cargo release.helm release.npm \
         rustup.targets \
         test test.e2e test.e2e.browser test.e2e.native test.flutter test.unit \
-<<<<<<< HEAD
-        up up.control up.demo up.dev up.jason up.medea \
-=======
         up up.control up.demo up.flutter up.web up.jason.flutter up.jason.web \
         	up.medea \
->>>>>>> 507fd850
         wait.port \
         yarn yarn.version