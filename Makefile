--- conflicted
+++ resolved
@@ -758,11 +758,7 @@
 #
 # Usage:
 #	make test.e2e.browser [(only=<regex>|only-tags=<tag-expression>)]
-<<<<<<< HEAD
-#		[sfu=(no=yes)]
-=======
 #		[sfu=(no|yes)]
->>>>>>> 6f153d68
 #		[( [up=no]
 #		 | up=yes [browser=(chrome|firefox)]
 #		          [( [dockerized=no]
@@ -771,11 +767,7 @@
 #		          [( [background=no]
 #		           | background=yes [log=(no|yes)] )]
 
-<<<<<<< HEAD
-p2p-tags = $(if $(call eq,$(sfu),yes),@both or @sfu,@both or @mesh)
-=======
 test-e2e-tags = $(if $(call eq,$(sfu),yes),not @mesh,not @sfu)
->>>>>>> 6f153d68
 
 test.e2e.browser:
 ifeq ($(up),yes)
@@ -789,20 +781,11 @@
 	                    rebuild=yes
 	@make wait.port port=4444
 endif
-<<<<<<< HEAD
-	cargo test -p medea-e2e \
-		$(if $(call eq,$(sfu),yes),--features sfu,) \
-		--test e2e \
-		$(if $(call eq,$(only),),\
-			-- --tags $(if $(call eq,$(only-tags),),\
-					   '$(p2p-tags)','$(only-tags)''),\
-=======
 	$(if $(call eq,$(sfu),yes),SFU=true,) \
 	cargo test -p medea-e2e --test e2e \
 		$(if $(call eq,$(only),),\
 			-- --tags $(if $(call eq,$(only-tags),),\
 			          '$(test-e2e-tags)','$(only-tags)'),\
->>>>>>> 6f153d68
 			-- --name '$(only)')
 ifeq ($(up),yes)
 	@make docker.down.e2e
@@ -813,11 +796,7 @@
 #
 # Usage:
 #	make test.e2e.native [(only=<regex>|only-tags=<tag-expression>)]
-<<<<<<< HEAD
-# 		[sfu=(no=yes)]
-=======
 #		[sfu=(no|yes)]
->>>>>>> 6f153d68
 #		[device=<device-id>]
 #		[server=<server-ip>]
 #		[( [up=no]
