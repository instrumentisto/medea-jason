--- conflicted
+++ resolved
@@ -20,15 +20,7 @@
 	$(if $(call eq,$(image),medea-demo-edge),medea-demo,\
 	$(or $(image),medea-control-api-mock)))
 
-<<<<<<< HEAD
-<<<<<<< HEAD
 RUST_VER := 1.66
-=======
-RUST_VER := 1.65
->>>>>>> parent of 6c5faae (Revert "Fix "sender is answerer" scenario in negotiation (#98)")
-=======
-RUST_VER := 1.66
->>>>>>> 36c4d038
 CHROME_VERSION := 104.0
 FIREFOX_VERSION := 107.0.1-driver0.32.0
 
