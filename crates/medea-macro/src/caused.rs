//! `#[derive(Caused)]` macro implementation.

use proc_macro2::TokenStream;
use quote::quote;
use syn::parse::{Error, Result};
use synstructure::{BindStyle, Structure};

/// Generates the actual code for `#[derive(Caused)]` macro.
///
/// # Algorithm
///
/// 1. Generate body for trait method `name()` as enum variant name "as is".
/// 2. Generate body for trait method `cause()`:
///     - if `enum` variant contains associated error, returns this error;
///     - if `enum` variant contains `Caused`, invoke its trait method;
///     - otherwise returns `None`.
/// 3. Generate implementation of `Caused` trait for this enum with generated
///    methods from step 1 and 2.
#[allow(clippy::needless_pass_by_value)]
pub(crate) fn derive(mut s: Structure<'_>) -> Result<TokenStream> {
    let error_type = error_type(&s)?;

    let cause_body = s.bind_with(|_| BindStyle::Move).each_variant(|v| {
        v.bindings().iter().find(|&bi| is_caused(bi)).map_or_else(
            || {
                v.bindings()
                    .iter()
                    .find(|&bi| is_error(bi, &error_type))
                    .map_or_else(
<<<<<<< HEAD
                        || {
                            quote! { return None }
                        },
                        |error| {
                            quote! { return Some(#error) }
                        },
                    )
            },
            |caused| {
                quote! { return #caused.cause() }
            },
=======
                        || quote! { return None },
                        |err| quote! { return Some(#err) },
                    )
            },
            |caused| quote! { return #caused.cause() },
>>>>>>> 01af9f0a
        )
    });

    let caused = s.gen_impl(quote! {
        #[automatically_derived]
        gen impl Caused for @Self {
            type Error = #error_type;

            fn cause(self) -> Option<Self::Error> {
                match self { #cause_body }
            }
        }
    });

    Ok(quote! { #caused })
}

/// Parse and returns argument of `#[cause(error = "path::to::Error"))]`
/// attribute. If no such attribute exists the defaults to `Error`.
fn error_type(s: &Structure<'_>) -> Result<syn::Path> {
    let mut error_type = None;
    for attr in &s.ast().attrs {
        if let Ok(meta) = attr.parse_meta() {
            if meta.path().is_ident("cause") {
                if error_type.is_some() {
                    return Err(Error::new_spanned(
                        meta,
                        "Cannot have two #[cause(...)] attributes",
                    ));
                }
                if let syn::Meta::List(list) = meta {
                    if list.nested.is_empty() {
                        return Err(Error::new_spanned(
                            list,
                            "Expected at least one argument to #[cause(...)] \
                             attribute",
                        ));
                    }
                    error_type = match &list.nested[0] {
                        syn::NestedMeta::Meta(syn::Meta::NameValue(nv))
                            if nv.path.is_ident("error") =>
                        {
                            if let syn::MetaNameValue {
                                lit: syn::Lit::Str(lit_str),
                                ..
                            } = nv
                            {
                                Some(
                                    lit_str.parse_with(
                                        syn::Path::parse_mod_style,
                                    )?,
                                )
                            } else {
                                return Err(Error::new_spanned(
                                    nv,
                                    "Expected `path::to::error`",
                                ));
                            }
                        }
                        syn::NestedMeta::Meta(_) | syn::NestedMeta::Lit(_) => {
                            return Err(Error::new_spanned(
                                list,
                                "Expected attribute like #[cause(error = \
                                 \"path::to::error\")]",
                            ));
                        }
                    };
                } else {
                    return Err(Error::new_spanned(
                        meta,
                        "#[cause] attribute must take a list in parentheses",
                    ));
                };
            }
        }
    }
    match error_type {
        Some(path) => Ok(path),
        None => Err(Error::new_spanned(s.ast(), "Error type wasn't provided")),
    }
}

/// Checks that enum variant has `#[cause]` attribute.
fn is_caused(bi: &synstructure::BindingInfo<'_>) -> bool {
    let mut found_cause = false;
    for attr in &bi.ast().attrs {
        if let Ok(syn::Meta::Path(path)) = attr.parse_meta() {
            if path.is_ident("cause") {
                found_cause = true;
            }
        }
    }
    found_cause
}

/// Checks that enum variant contains JS error.
fn is_error(bi: &synstructure::BindingInfo<'_>, err: &syn::Path) -> bool {
    if let syn::Type::Path(syn::TypePath { qself: None, path }) = &bi.ast().ty {
        path == err
    } else {
        false
    }
}<|MERGE_RESOLUTION|>--- conflicted
+++ resolved
@@ -27,25 +27,11 @@
                     .iter()
                     .find(|&bi| is_error(bi, &error_type))
                     .map_or_else(
-<<<<<<< HEAD
-                        || {
-                            quote! { return None }
-                        },
-                        |error| {
-                            quote! { return Some(#error) }
-                        },
-                    )
-            },
-            |caused| {
-                quote! { return #caused.cause() }
-            },
-=======
                         || quote! { return None },
                         |err| quote! { return Some(#err) },
                     )
             },
             |caused| quote! { return #caused.cause() },
->>>>>>> 01af9f0a
         )
     });
 
