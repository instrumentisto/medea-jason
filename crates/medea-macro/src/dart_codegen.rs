//! Dart side register functions generator of `#[dart_bridge]` macro.

use std::fmt::{self, Write};

use inflector::Inflector;
use syn::spanned::Spanned as _;

/// Types that can be passed through FFI.
#[derive(Debug, Clone, Copy)]
pub(crate) enum DartType {
    /// Type which indicates that function doesn't return anything.
    ///
    /// `void` keyword in Dart.
    Void,

    /// Boolean value.
    ///
    /// Represents [Bool] on the Dart side.
    ///
    /// [Bool]: https://api.dart.dev/stable/dart-ffi/Bool-class.html
    Bool,

    /// 8-bit integer.
    ///
    /// Represents [Int8] on the Dart side.
    ///
    /// [Int8]: https://api.dart.dev/stable/dart-ffi/Int8-class.html
    Int8,

    /// 8-bit unsigned integer.
    ///
    /// Represents [Uint8] on the Dart side.
    ///
    /// [Uint8]: https://api.dart.dev/stable/dart-ffi/Uint8-class.html
    Uint8,

    /// 32-bit integer.
    ///
    /// Represents [Int32] on the Dart side.
    ///
    /// [Int32]: https://api.dart.dev/stable/dart-ffi/Int32-class.html
    Int32,

    /// 32-bit unsigned integer.
    ///
    /// Represents [Uint32] on the Dart side.
    ///
    /// [Uint32]: https://api.dart.dev/stable/dart-ffi/Uint32-class.html
    Uint32,

    /// 64-bit integer.
    ///
    /// Represents [Int64] on the Dart side.
    ///
    /// [Int64]: https://api.dart.dev/stable/dart-ffi/Int64-class.html
    Int64,

    /// 64-bit unsigned integer.
    ///
    /// Represents [Uint64] on the Dart side.
    ///
    /// [Uint64]: https://api.dart.dev/stable/dart-ffi/Uint64-class.html
    Uint64,

    /// Pointer to the Dart `Object`.
    ///
    /// Represents a [Handle] on the Dart side.
    ///
    /// [Handle]: https://api.dart.dev/stable/dart-ffi/Handle-class.html
    Handle,

    /// Pointer to the Rust structure.
    ///
    /// Represents [Pointer] on the Dart side.
    ///
    /// [Pointer]: https://api.dart.dev/stable/dart-ffi/Pointer-class.html
    Pointer,

    /// Pointer to a boxed Dart `Object`.
    ///
    /// Represents [Pointer<Handle>][0] on the Dart side.
    ///
    /// [0]: https://api.dart.dev/stable/dart-ffi/Pointer-class.html
    HandlePointer,

    /// [`c_char`] pointer.
    ///
    /// Represents [Pointer<Utf8>][0] on the Dart side.
    ///
    /// [0]: https://pub.dev/documentation/ffi/latest/ffi/Utf8-class.html
    StringPointer,

    /// `DartValue` FFI structure which adds ability to cast more complex
    /// types.
    ForeignValue,
}

impl DartType {
    /// Converts this [`DartType`] to the Dart side FFI type.
    pub(crate) const fn to_ffi_type(self) -> &'static str {
        match self {
            Self::Void => "Void",
            Self::Bool => "Bool",
            Self::Int8 => "Int8",
            Self::Uint8 => "Uint8",
            Self::Int32 => "Int32",
            Self::Uint32 => "Uint32",
            Self::Int64 => "Int64",
            Self::Uint64 => "Uint64",
            Self::Handle => "Handle",
            Self::Pointer => "Pointer",
            Self::HandlePointer => "Pointer<Handle>",
            Self::StringPointer => "Pointer<Utf8>",
            Self::ForeignValue => "ForeignValue",
        }
    }

    /// Parses [`ptr::NonNull`] [`DartType`] from the provided
    /// [`PathArguments`].
    ///
    /// [`ptr::NonNull`]: std::ptr::NonNull
    pub(crate) fn from_non_null_generic(
        args: &syn::PathArguments,
    ) -> syn::Result<Self> {
        if let syn::PathArguments::AngleBracketed(bracketed) = args {
            match bracketed.args.last().ok_or_else(|| {
                syn::Error::new(bracketed.span(), "Empty generics list")
            })? {
                syn::GenericArgument::Type(syn::Type::Path(p)) => {
                    let segment = p.path.segments.last().ok_or_else(|| {
                        syn::Error::new(p.span(), "Empty generic path")
                    })?;
                    Ok(if segment.ident.to_string().as_str() == "c_char" {
                        Self::StringPointer
                    } else {
                        Self::Pointer
                    })
                }
                syn::GenericArgument::Lifetime(_)
                | syn::GenericArgument::Type(_)
                | syn::GenericArgument::Binding(_)
                | syn::GenericArgument::Constraint(_)
                | syn::GenericArgument::Const(_) => Err(syn::Error::new(
                    bracketed.span(),
                    "Unsupported generic argument",
                )),
            }
        } else {
            Err(syn::Error::new(
                args.span(),
                "Unsupported `NonNull` path arguments",
            ))
        }
    }
}

impl TryFrom<syn::Type> for DartType {
    type Error = syn::Error;

    #[allow(clippy::wildcard_enum_match_arm)] // false positive: non_exhaustive
    fn try_from(value: syn::Type) -> syn::Result<Self> {
        Ok(match value {
            syn::Type::Path(p) => {
                let ty =
                    p.path.segments.last().ok_or_else(|| {
                        syn::Error::new(p.span(), "Empty path")
                    })?;
                match ty.ident.to_string().as_str() {
                    "bool" => Self::Bool,
                    "i8" => Self::Int8,
                    "u8" => Self::Uint8,
                    "i32" => Self::Int32,
                    "u32" => Self::Uint32,
                    "i64" => Self::Int64,
                    "u64" => Self::Uint64,
                    "Dart_Handle" => Self::Handle,
                    "NonNull" => Self::from_non_null_generic(&ty.arguments)?,
                    "DartValueArg" | "DartValue" => Self::ForeignValue,
                    "DartError" => Self::HandlePointer,
                    _ => {
                        return Err(syn::Error::new(
                            ty.ident.span(),
                            "Unsupported type",
                        ));
                    }
                }
            }
            _ => {
                return Err(syn::Error::new(value.span(), "Unsupported type"));
            }
        })
    }
}

/// Generator for the function registration Dart code.
#[derive(Debug)]
struct FnRegistration {
    /// Inputs of the registering function.
    inputs: Vec<DartType>,

    /// Output of the registering function.
    output: DartType,

    /// Name of the registering function.
    name: String,
}

impl TryFrom<FnRegistrationBuilder> for FnRegistration {
    type Error = syn::Error;

    fn try_from(from: FnRegistrationBuilder) -> syn::Result<Self> {
        let inputs = from
            .inputs
            .into_iter()
            .map(|input| {
                if let syn::FnArg::Typed(arg) = input {
                    DartType::try_from(*arg.ty)
                } else {
                    Err(syn::Error::new(
                        input.span(),
                        "Self types are unsupported here",
                    ))
                }
            })
            .collect::<syn::Result<_>>()?;

        let output = match from.output {
            syn::ReturnType::Default => DartType::Void,
            syn::ReturnType::Type(_, ty) => DartType::try_from(*ty)?,
        };

        Ok(Self {
            inputs,
            output,
            name: from.name.to_string(),
        })
    }
}

/// Builder for a [`FnRegistration`].
#[derive(Debug)]
pub(crate) struct FnRegistrationBuilder {
    /// Inputs of the registering function.
    pub(crate) inputs: Vec<syn::FnArg>,

    /// Output of the registering function.
    pub(crate) output: syn::ReturnType,

    /// Name of the registering function.
    pub(crate) name: syn::Ident,
}

/// Generator of the Dart code registering functions.
#[derive(Debug)]
pub(crate) struct DartCodegen {
    /// FFI name of the registerer function.
    register_fn_name: String,

    /// All generators of the registration Dart code.
    registrators: Vec<FnRegistration>,
}

impl DartCodegen {
    /// Creates a new [`DartCodegen`] for the provided inputs.
    pub(crate) fn new(
        register_fn_name: &syn::Ident,
        builders: Vec<FnRegistrationBuilder>,
    ) -> syn::Result<Self> {
        Ok(Self {
            register_fn_name: register_fn_name.to_string(),
            registrators: builders
                .into_iter()
                .map(FnRegistration::try_from)
                .collect::<syn::Result<_>>()?,
        })
    }

    /// Generates all the needed Dart code of this [`DartCodegen`].
    pub(crate) fn generate(&self) -> Result<String, fmt::Error> {
        let mut out = String::new();

        writeln!(out, "import 'dart:ffi';")?;
        writeln!(out, "import 'package:ffi/ffi.dart';")?;
        writeln!(
            out,
            "import 'package:medea_jason/src/native/ffi/foreign_value.dart';"
        )?;
        writeln!(out, "void registerFunction(DynamicLibrary dl, {{")?;
        self.generate_args(&mut out)?;
        writeln!(out, "}} ) {{")?;
        self.generate_lookup(&mut out)?;
        self.generate_functions_registration(&mut out)?;
        writeln!(out, ");}}")?;

        Ok(out)
    }

    /// Generates arguments of the register function.
    fn generate_args<T: Write>(&self, out: &mut T) -> fmt::Result {
        for f in &self.registrators {
            let mut inputs = String::new();
            for i in &f.inputs {
<<<<<<< HEAD
                write!(inputs, "{}, ", i.to_ffi_type())?;
=======
                #[allow(clippy::let_underscore_must_use)]
                let _ = write!(inputs, "{}, ", i.to_ffi_type());
>>>>>>> b128153d
            }
            if !inputs.is_empty() {
                inputs.truncate(inputs.len() - 2);
            }
            writeln!(
                out,
                "required Pointer<NativeFunction<{ret_ty} \
                 Function({inputs})>> {name},",
                ret_ty = f.output.to_ffi_type(),
                name = f.name.to_camel_case()
            )?;
        }

        Ok(())
    }

    /// Generates function lookup code.
    fn generate_lookup<T: Write>(&self, out: &mut T) -> fmt::Result {
        let mut inputs = String::new();
        for _ in 0..self.registrators.len() {
            inputs.push_str("Pointer, ");
        }
        if !inputs.is_empty() {
            inputs.truncate(inputs.len() - 2);
        }
        writeln!(
            out,
            "dl.lookupFunction<\
                Void Function({inputs}), \
                void Function({inputs})>('{f_name}')(",
            f_name = self.register_fn_name,
        )
    }

    /// Generates functions registration code.
    fn generate_functions_registration<T: Write>(
        &self,
        out: &mut T,
    ) -> fmt::Result {
        for f in &self.registrators {
            let name = f.name.to_camel_case();
            writeln!(out, "{name},")?;
        }

        Ok(())
    }
}<|MERGE_RESOLUTION|>--- conflicted
+++ resolved
@@ -300,12 +300,7 @@
         for f in &self.registrators {
             let mut inputs = String::new();
             for i in &f.inputs {
-<<<<<<< HEAD
                 write!(inputs, "{}, ", i.to_ffi_type())?;
-=======
-                #[allow(clippy::let_underscore_must_use)]
-                let _ = write!(inputs, "{}, ", i.to_ffi_type());
->>>>>>> b128153d
             }
             if !inputs.is_empty() {
                 inputs.truncate(inputs.len() - 2);
