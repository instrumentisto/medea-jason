//! Implementations of basic reactive containers.

#![allow(clippy::module_name_repetitions)]

pub mod cell;
pub mod progressable_cell;

use std::{
    cell::RefCell,
    fmt,
    ops::{Deref, DerefMut},
};

use futures::{
    channel::{mpsc, oneshot},
    future::LocalBoxFuture,
    stream::{self, LocalBoxStream, StreamExt as _},
};

use crate::subscribers_store::{
    progressable, progressable::Processed, SubscribersStore,
};

#[doc(inline)]
pub use self::{cell::ObservableCell, progressable_cell::ProgressableCell};

/// Default type of [`ObservableField`] subscribers.
type DefaultSubscribers<D> = RefCell<Vec<UniversalSubscriber<D>>>;

/// [`ObservableField`] that allows to subscribe to all changes
/// ([`ObservableField::subscribe`]) and to concrete changes
/// ([`ObservableField::when`] and [`ObservableField::when_eq`]).
pub type Observable<D> = ObservableField<D, DefaultSubscribers<D>>;

/// [`ObservableField`] that allows to subscribe to all changes
/// ([`ObservableField::subscribe`]) and to concrete changes
/// ([`ObservableField::when`] and [`ObservableField::when_eq`]).
///
/// Can recognise when all updates was processed by subscribers.
pub type Progressable<D> = ObservableField<D, progressable::SubStore<D>>;

/// Reactive cell which emits all modifications to its subscribers.
///
/// Subscribing to this field modifications is done with
/// [`ObservableField::subscribe`] method.
///
/// If you want to get [`Future`] which will resolved only when an underlying
/// data of this field will become equal to some value, you can use
/// [`ObservableField::when`] or [`ObservableField::when_eq`] methods.
///
/// [`Future`]: std::future::Future
#[derive(Debug)]
pub struct ObservableField<D, S> {
    /// Data which is stored by this [`ObservableField`].
    data: D,

    /// Subscribers to [`ObservableField`]'s data mutations.
    subs: S,
}

impl<D> ObservableField<D, RefCell<Vec<UniversalSubscriber<D>>>>
where
    D: 'static,
{
    /// Returns new [`ObservableField`] with subscribable mutations.
    ///
    /// Also you can subscribe to concrete mutations with
    /// [`ObservableField::when`] and [`ObservableField::when_eq`] methods.
    #[must_use]
    pub const fn new(data: D) -> Self {
        Self {
            data,
            subs: RefCell::new(Vec::new()),
        }
    }
}

impl<D, S> ObservableField<D, S>
where
    D: 'static,
    S: Whenable<D>,
{
    /// Returns [`Future`] which will resolve only on modifications that
    /// the given `assert_fn` returns `true` on.
    ///
    /// [`Future`]: std::future::Future
    pub fn when<F>(
        &self,
        assert_fn: F,
    ) -> LocalBoxFuture<'static, Result<(), DroppedError>>
    where
        F: Fn(&D) -> bool + 'static,
    {
        // TODO: This is kinda broken.
        //       See https://github.com/instrumentisto/medea/issues/163 issue.
        if (assert_fn)(&self.data) {
            Box::pin(futures::future::ok(()))
        } else {
            self.subs.when(Box::new(assert_fn))
        }
    }
}

impl<D: 'static> Progressable<D> {
    /// Returns new [`ObservableField`] with subscribable mutations.
    ///
    /// Also, you can wait for all updates processing by awaiting on
    /// [`ObservableField::when_all_processed()`].
    #[must_use]
    pub fn new(data: D) -> Self {
        Self {
            data,
            subs: progressable::SubStore::default(),
        }
    }
}

impl<D> Progressable<D>
where
    D: Clone + 'static,
{
    /// Returns [`Stream`] into which underlying data updates (wrapped in the
    /// [`progressable::Guarded`]) will be emitted.
    ///
    /// [`Stream`]: futures::Stream
    pub fn subscribe(
        &self,
    ) -> LocalBoxStream<'static, progressable::Guarded<D>> {
        let data = self.subs.wrap(self.data.clone());
        Box::pin(stream::once(async move { data }).chain(self.subs.subscribe()))
    }

    /// Returns [`Future`] resolving when all data updates will be processed by
    /// subscribers.
    ///
    /// [`Future`]: std::future::Future
    pub fn when_all_processed(&self) -> Processed<'static> {
        self.subs.when_all_processed()
    }
}

impl<D> Observable<D>
where
    D: Clone + 'static,
{
    /// Returns [`Stream`] into which underlying data updates will be emitted.
    ///
    /// [`Stream`]: futures::Stream
    pub fn subscribe(&self) -> LocalBoxStream<'static, D> {
        let data = self.data.clone();
        let (tx, rx) = mpsc::unbounded();
        self.subs
            .borrow_mut()
            .push(UniversalSubscriber::Subscribe(tx));

        Box::pin(stream::once(async move { data }).chain(Box::pin(rx)))
    }
}

impl<D, S> ObservableField<D, S>
where
    D: PartialEq + 'static,
    S: Whenable<D>,
{
    /// Returns [`Future`] which will resolve only when an underlying data of
    /// this [`ObservableField`] will become equal to the provided `should_be`
    /// value.
    ///
    /// [`Future`]: std::future::Future
    // TODO: This is kinda broken.
    //       See https://github.com/instrumentisto/medea/issues/163 issue.
    pub fn when_eq(
        &self,
        should_be: D,
    ) -> LocalBoxFuture<'static, Result<(), DroppedError>> {
        self.when(move |data| data == &should_be)
    }
}

impl<D, S> ObservableField<D, S>
where
    S: OnObservableFieldModification<D>,
    D: Clone + PartialEq,
{
    /// Returns [`MutObservableFieldGuard`] which can be mutably dereferenced to
    /// an underlying data.
    ///
    /// If some mutation of data happens between calling
    /// [`ObservableField::borrow_mut`] and dropping of
    /// [`MutObservableFieldGuard`], then all subscribers of this
    /// [`ObservableField`] will be notified about this.
    ///
    /// Notification about mutation will be sent only if this field __really__
    /// changed. This will be checked with [`PartialEq`] implementation of
    /// underlying data.
    pub fn borrow_mut(&mut self) -> MutObservableFieldGuard<'_, D, S> {
        MutObservableFieldGuard {
            value_before_mutation: self.data.clone(),
            data: &mut self.data,
            subs: &mut self.subs,
        }
    }
}

/// Abstraction over catching all unique modifications of an
/// [`ObservableField`].
pub trait OnObservableFieldModification<D> {
    /// This function will be called on each [`ObservableField`]'s modification.
    ///
    /// On this function call subscriber (which implements
    /// [`OnObservableFieldModification`]) should send an update to [`Stream`]
    /// or resolve [`Future`].
    ///
    /// [`Future`]: std::future::Future
    /// [`Stream`]: futures::Stream
    fn on_modify(&mut self, data: &D);
}

/// Subscriber that implements subscribing and [`Whenable`] in [`Vec`].
///
/// This structure should be wrapped into [`Vec`].
#[allow(variant_size_differences)]
pub enum UniversalSubscriber<D> {
    /// Subscriber for [`Whenable`].
    When {
        /// [`oneshot::Sender`] with which [`Whenable::when`]'s [`Future`] will
        /// resolve.
        ///
        /// [`Future`]: std::future::Future
        sender: RefCell<Option<oneshot::Sender<()>>>,

        /// Function with which will be checked that [`Whenable::when`]'s
        /// [`Future`] should resolve.
        ///
        /// [`Future`]: std::future::Future
        assert_fn: Box<dyn Fn(&D) -> bool>,
    },

    /// Subscriber for data updates.
    Subscribe(mpsc::UnboundedSender<D>),
}

impl<D> fmt::Debug for UniversalSubscriber<D> {
    fn fmt(&self, f: &mut fmt::Formatter<'_>) -> fmt::Result {
<<<<<<< HEAD
        match *self {
=======
        match self {
>>>>>>> a8b809bd
            Self::When { .. } => {
                write!(f, "UniversalSubscriber::When")
            }
            Self::Subscribe(_) => {
                write!(f, "UniversalSubscriber::Subscribe")
            }
        }
    }
}

/// Error that is sent to all subscribers when this [`ObservableField`] /
/// [`ObservableCell`] is dropped.
#[derive(Clone, Copy, Debug)]
pub struct DroppedError;

impl fmt::Display for DroppedError {
    fn fmt(&self, f: &mut fmt::Formatter<'_>) -> fmt::Result {
        write!(f, "Observable value has been dropped")
    }
}

impl From<oneshot::Canceled> for DroppedError {
    fn from(_: oneshot::Canceled) -> Self {
        Self
    }
}

/// Abstraction over [`ObservableField::when`] and [`ObservableField::when_eq`]
/// implementations for custom types.
pub trait Whenable<D: 'static> {
    /// This function will be called on [`ObservableField::when`].
    ///
    /// Should return [`LocalBoxFuture`] to which will be sent `()` when
    /// provided `assert_fn` returns `true`.
    fn when(
        &self,
        assert_fn: Box<dyn Fn(&D) -> bool>,
    ) -> LocalBoxFuture<'static, Result<(), DroppedError>>;
}

impl<D: 'static> Whenable<D> for RefCell<Vec<UniversalSubscriber<D>>> {
    fn when(
        &self,
        assert_fn: Box<dyn Fn(&D) -> bool>,
    ) -> LocalBoxFuture<'static, Result<(), DroppedError>> {
        let (tx, rx) = oneshot::channel();
        self.borrow_mut().push(UniversalSubscriber::When {
            sender: RefCell::new(Some(tx)),
            assert_fn,
        });
        Box::pin(async move { Ok(rx.await?) })
    }
}

impl<D: Clone + 'static> OnObservableFieldModification<D>
    for progressable::SubStore<D>
{
    fn on_modify(&mut self, data: &D) {
        self.send_update(data.clone());
    }
}

impl<D: Clone> OnObservableFieldModification<D>
    for RefCell<Vec<UniversalSubscriber<D>>>
{
    fn on_modify(&mut self, data: &D) {
        self.borrow_mut().retain(|sub| match sub {
            UniversalSubscriber::When { assert_fn, sender } => {
                #[allow(clippy::expect_used)]
                if (assert_fn)(data) {
                    sender
                        .borrow_mut()
                        .take()
                        .expect("`UniversalSubscriber::When` used already")
                        .send(())
                        .map_or(false, |_| false)
                } else {
                    true
                }
            }
            UniversalSubscriber::Subscribe(sender) => {
                sender.unbounded_send(data.clone()).is_ok()
            }
        });
    }
}

impl<D, S> Deref for ObservableField<D, S> {
    type Target = D;

    fn deref(&self) -> &Self::Target {
        &self.data
    }
}

impl<D, S> fmt::Display for ObservableField<D, S>
where
    D: fmt::Display,
{
    fn fmt(&self, f: &mut fmt::Formatter<'_>) -> fmt::Result {
        fmt::Display::fmt(&self.data, f)
    }
}

/// Mutable [`ObservableField`] reference returned by
/// [`ObservableField::borrow_mut`].
///
/// When this guard is [`Drop`]ped, a check for modifications will be performed.
/// If data was changed, then [`OnObservableFieldModification::on_modify`] will
/// be called.
#[derive(Debug)]
pub struct MutObservableFieldGuard<'a, D, S>
where
    S: OnObservableFieldModification<D>,
    D: PartialEq,
{
    /// Data stored by this [`ObservableField`].
    data: &'a mut D,

    /// Subscribers to [`ObservableField`]'s data mutations.
    subs: &'a mut S,

    /// Data stored by this [`ObservableField`] before mutation.
    value_before_mutation: D,
}

impl<'a, D, S> Deref for MutObservableFieldGuard<'a, D, S>
where
    S: OnObservableFieldModification<D>,
    D: PartialEq,
{
    type Target = D;

    fn deref(&self) -> &Self::Target {
        self.data
    }
}

impl<'a, D, S> DerefMut for MutObservableFieldGuard<'a, D, S>
where
    S: OnObservableFieldModification<D>,
    D: PartialEq,
{
    fn deref_mut(&mut self) -> &mut Self::Target {
        self.data
    }
}

impl<'a, D, S> Drop for MutObservableFieldGuard<'a, D, S>
where
    S: OnObservableFieldModification<D>,
    D: PartialEq,
{
    fn drop(&mut self) {
        if self.data != &self.value_before_mutation {
            self.subs.on_modify(self.data);
        }
    }
}

#[cfg(test)]
mod tests {
    use std::{cell::RefCell, time::Duration};

    use futures::{poll, task::Poll, StreamExt as _};
    use tokio::time::timeout;

    use crate::{Observable, Progressable};

    #[tokio::test]
    async fn subscriber_receives_current_data() {
        let field = Observable::new(9);
        let current_data = field.subscribe().next().await.unwrap();
        assert_eq!(current_data, 9);
    }

    #[tokio::test]
    async fn when_eq_resolves_if_value_eq_already() {
        let field = Observable::new(9);
        field.when_eq(9).await.unwrap();
    }

    #[tokio::test]
    async fn when_eq_doesnt_resolve_if_value_is_not_eq() {
        let field = Observable::new(9);
        let _ = timeout(Duration::from_millis(50), field.when_eq(0))
            .await
            .unwrap_err();
    }

    #[tokio::test]
    async fn current_value_is_provided_into_assert_fn_on_when_call() {
        let field = Observable::new(9);

        timeout(Duration::from_millis(50), field.when(|val| val == &9))
            .await
            .unwrap()
            .unwrap();
    }

    #[tokio::test]
    async fn value_updates_are_sent_to_subs() {
        let mut field = Observable::new(0);
        let mut subscription_on_changes = field.subscribe();

        for _ in 0..100 {
            *field.borrow_mut() += 1;
        }
        loop {
            if let Some(change) = subscription_on_changes.next().await {
                if change == 100 {
                    break;
                }
            } else {
                panic!("Stream ended too early!");
            }
        }
    }

    #[tokio::test]
    async fn when_resolves_on_value_update() {
        let mut field = Observable::new(0);
        let subscription = field.when(|change| change == &100);

        for _ in 0..100 {
            *field.borrow_mut() += 1;
        }

        timeout(Duration::from_millis(50), subscription)
            .await
            .unwrap()
            .unwrap();
    }

    #[tokio::test]
    async fn when_eq_resolves_on_value_update() {
        let mut field = Observable::new(0);
        let subscription = field.when_eq(100);

        for _ in 0..100 {
            *field.borrow_mut() += 1;
        }

        timeout(Duration::from_millis(50), subscription)
            .await
            .unwrap()
            .unwrap();
    }

    #[tokio::test]
    async fn when_returns_dropped_error_on_drop() {
        let field = Observable::new(0);
        let subscription = field.when(|change| change == &100);
        drop(field);
        let _ = subscription.await.unwrap_err();
    }

    #[tokio::test]
    async fn when_eq_returns_dropped_error_on_drop() {
        let field = Observable::new(0);
        let subscription = field.when_eq(100);
        drop(field);
        let _ = subscription.await.unwrap_err();
    }

    #[tokio::test]
    async fn stream_ends_when_reactive_field_is_dropped() {
        let field = Observable::new(0);
        let subscription = field.subscribe();
        drop(field);
        assert!(subscription.skip(1).next().await.is_none());
    }

    #[tokio::test]
    async fn no_update_should_be_emitted_on_field_mutation() {
        let mut field = Observable::new(0);
        let subscription = field.subscribe();
        *field.borrow_mut() = 0;
        let _ = timeout(
            Duration::from_millis(50),
            Box::pin(subscription.skip(1).next()),
        )
        .await
        .unwrap_err();
    }

    #[tokio::test]
    async fn only_last_update_should_be_sent_to_subscribers() {
        let mut field = Observable::new(0);
        let subscription = field.subscribe();
        let mut field_mut_guard = field.borrow_mut();
        *field_mut_guard = 100;
        *field_mut_guard = 200;
        *field_mut_guard = 300;
        drop(field_mut_guard);
        assert_eq!(subscription.skip(1).next().await.unwrap(), 300);
    }

    #[tokio::test]
    async fn reactive_with_refcell_inside() {
        let field = RefCell::new(Observable::new(0));
        let subscription = field.borrow().when_eq(1);
        *field.borrow_mut().borrow_mut() = 1;
        timeout(Duration::from_millis(50), Box::pin(subscription))
            .await
            .unwrap()
            .unwrap();
    }

    #[tokio::test]
    async fn when_all_processed_works() {
        let mut field = Progressable::new(1);
        assert_eq!(poll!(field.when_all_processed()), Poll::Ready(()));
        *field.borrow_mut() = 2;
        assert_eq!(poll!(field.when_all_processed()), Poll::Ready(()));

        let mut subscribe = field.subscribe();
        assert_eq!(poll!(field.when_all_processed()), Poll::Pending);

        assert_eq!(subscribe.next().await.unwrap().into_inner(), 2);
        *field.borrow_mut() = 3;
        assert_eq!(poll!(field.when_all_processed()), Poll::Pending);
        assert_eq!(subscribe.next().await.unwrap().into_inner(), 3);
        assert_eq!(poll!(field.when_all_processed()), Poll::Ready(()));
    }
}<|MERGE_RESOLUTION|>--- conflicted
+++ resolved
@@ -242,11 +242,7 @@
 
 impl<D> fmt::Debug for UniversalSubscriber<D> {
     fn fmt(&self, f: &mut fmt::Formatter<'_>) -> fmt::Result {
-<<<<<<< HEAD
-        match *self {
-=======
         match self {
->>>>>>> a8b809bd
             Self::When { .. } => {
                 write!(f, "UniversalSubscriber::When")
             }
