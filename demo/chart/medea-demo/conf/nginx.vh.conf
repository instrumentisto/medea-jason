--- conflicted
+++ resolved
@@ -30,18 +30,6 @@
     add_header "Cache-Control" "must-revalidate";
   }
 
-<<<<<<< HEAD
-  # location ^~ /ws/ {
-  #   proxy_pass            http://127.0.0.1:8080/ws/;
-  #   proxy_http_version    1.1;
-  #   proxy_set_header      Upgrade $http_upgrade;
-  #   proxy_set_header      Connection $connection_upgrade;
-  #   proxy_set_header      Host $host;
-  #   proxy_set_header      X-Real-IP $remote_addr;
-  #   proxy_set_header      X-Forwarded-For $remote_addr;
-  #   proxy_buffering off;
-  # }
-=======
   location ^~ /ws-proxy {
     proxy_pass            http://127.0.0.1:8080/ws;
     proxy_http_version    1.1;
@@ -49,7 +37,6 @@
     proxy_set_header      Connection "Upgrade";
     proxy_read_timeout 86400;
   }
->>>>>>> 8ed8bfee
 
   location ^~ /control-api/ {
     proxy_pass    http://127.0.0.1:8000/control-api/;
