--- conflicted
+++ resolved
@@ -7,13 +7,8 @@
   },
   "devDependencies": {
     "@wasm-tool/wasm-pack-plugin": "1.7.0",
-<<<<<<< HEAD
-    "html-webpack-plugin": "^5.6.0",
-    "webpack": "^5.93.0",
-=======
     "html-webpack-plugin": "^5.6",
     "webpack": "^5.93",
->>>>>>> 51470212
     "webpack-cli": "^5.1.4",
     "webpack-dev-server": "^5.0.4"
   }
