--- conflicted
+++ resolved
@@ -131,13 +131,8 @@
 
 impl WindowFactory {
     /// Returns a new [`WindowFactory`] from [`WebDriverClient`].
-<<<<<<< HEAD
-    #[allow(clippy::unused_async)]
-    pub async fn new(client: WebDriverClient) -> Self {
-=======
     #[must_use]
     pub fn new(client: WebDriverClient) -> Self {
->>>>>>> b1b6f178
         Self(client)
     }
 
