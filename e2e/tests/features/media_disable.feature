Feature: Media enabling/disabling

  Scenario: Member disables video during call
    Given room with joined members Alice and Bob
    When Bob disables video and awaits it completes
    Then Alice's device video remote track from Bob is disabled
    And Alice's audio remote track from Bob is enabled

  Scenario: Member disables audio during call
    Given room with joined members Alice and Bob
    When Bob disables audio and awaits it completes
    Then Alice's audio remote track from Bob is disabled
    And Alice's device video remote track from Bob is enabled

  Scenario: Member disables video before call
    Given room with joined member Alice
    And member Bob with disabled video publishing
    When Bob joins the room
    Then Alice doesn't have device video remote track from Bob
    And Alice's audio remote track from Bob is enabled

  Scenario: Member disables audio before call
    Given room with joined member Alice
    And member Bob with disabled audio publishing
    When Bob joins the room
    Then Alice doesn't have audio remote track from Bob
    And Alice's device video remote track from Bob is enabled

  Scenario: Member enables audio during call
    Given room with joined member Alice
    And member Bob with disabled audio publishing
    When Bob joins the room
    And Bob enables audio and awaits it completes
    Then Alice's audio remote track from Bob is enabled

  Scenario: Member enables video during call
    Given room with joined member Alice
    And member Bob with disabled video publishing
    When Bob joins the room
    And Bob enables video and awaits it completes
    Then Alice's device video remote track from Bob is enabled

  Scenario: Local track is dropped when video is disabled
    Given room with joined members Alice and Bob
    When Bob disables video and awaits it completes
    Then Bob's device video local track is stopped

  Scenario: Local track is dropped when audio is disabled
    Given room with joined members Alice and Bob
    When Bob disables audio and awaits it completes
    Then Bob's audio local track is stopped

  Scenario: Member starts enabling video and instantly disables it
    Given room with joined members Alice and Bob
    And Bob's `getUserMedia()` request has added latency
    When Bob disables video and ignores the result
    And Bob frees all local tracks
<<<<<<< HEAD
    And Bob enables video and error
=======
    And Bob enables video and ignores the result
>>>>>>> a9acb301
    And Bob disables video and awaits it completes
    Then Alice's device video remote track from Bob is disabled<|MERGE_RESOLUTION|>--- conflicted
+++ resolved
@@ -55,10 +55,6 @@
     And Bob's `getUserMedia()` request has added latency
     When Bob disables video and ignores the result
     And Bob frees all local tracks
-<<<<<<< HEAD
-    And Bob enables video and error
-=======
     And Bob enables video and ignores the result
->>>>>>> a9acb301
     And Bob disables video and awaits it completes
     Then Alice's device video remote track from Bob is disabled