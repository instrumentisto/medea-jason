Feature: State synchronization

  Scenario: `RoomHandle.on_connection_loss()` fires when WS connection lost
    Given room with joined member Alice with no WebRTC endpoints
    When Alice loses WS connection
    Then Alice's WS connection is lost

  Scenario: Remote track disable works while disconnect
    Given room with joined member Alice and Bob
    When Alice loses WS connection
    And Bob disables audio and awaits it completes
    And Alice restores WS connection
    Then Alice's audio remote track from Bob is disabled

  Scenario: Local track disable works while disconnect
    Given room with joined member Alice and Bob
    When Alice loses WS connection
    And Alice disables audio and ignores the result
    And Alice restores WS connection
    Then Bob's audio remote track from Alice is disabled

  Scenario: Disable/enable works fine while disconnect
    Given room with joined member Alice and Bob
    When Alice loses WS connection
<<<<<<< HEAD
    And Alice disables audio
    And Alice enables audio and error
=======
    And Alice disables audio and ignores the result
    And Alice enables audio and ignores the result
>>>>>>> a9acb301
    And Alice restores WS connection
    Then Bob's audio remote track from Alice is enabled

  Scenario: Audio endpoint added while disconnected
    Given room with joined member Alice and Bob with no WebRTC endpoints
    When Alice loses WS connection
    And Control API interconnects audio of Alice and Bob
    And Alice restores WS connection
    Then Alice has audio remote tracks from Bob
    And Bob has audio remote tracks from Alice

  Scenario: Video endpoint added while disconnected
    Given room with joined member Alice and Bob with no WebRTC endpoints
    When Alice loses WS connection
    And Control API interconnects video of Alice and Bob
    And Alice restores WS connection
    Then Alice has video remote tracks from Bob
    And Bob has video remote tracks from Alice

  Scenario: New endpoint creates new tracks
    Given room with joined member Alice and Bob with no WebRTC endpoints
    When Alice loses WS connection
    And Control API interconnects Alice and Bob
    And Alice restores WS connection
    Then Alice has audio and video remote tracks from Bob
    And Bob has audio and video remote tracks from Alice

  Scenario: New member joins while disconnected
    Given room with joined member Alice
    And member Bob
    When Alice loses WS connection
    And Bob joins the room
    And Alice restores WS connection
    Then Alice receives connection with Bob
    And Bob receives connection with Alice

  Scenario: `Connection.on_close()` fires when other member leaves while disconnected
    Given room with joined members Alice and Bob
    When Alice loses WS connection
    And Bob's room closed by client
    And Alice restores WS connection
    Then Alice's connection with Bob closes

  Scenario: `Connection.on_close()` fires when other member is deleted by Control API while disconnected
    Given room with joined members Alice and Bob
    When Alice loses WS connection
    And Control API removes member Bob
    And Alice restores WS connection
    Then Alice's connection with Bob closes

  Scenario: Control API deletes WebRtcPublishEndpoint
    Given room with joined member Alice and Bob
    When Alice loses WS connection
    And Control API deletes Alice's publish endpoint
    And Alice restores WS connection
    Then Bob has 2 stopped remote tracks from Alice

  Scenario: Control API deletes WebRtcPlayEndpoint
    Given room with joined member Alice and Bob
    When Alice loses WS connection
    And Control API deletes Alice's play endpoint with Bob
    And Alice restores WS connection
    Then Alice has 2 stopped remote tracks from Bob

  Scenario: Control API deletes all endpoints
    Given room with joined member Alice and Bob
    When Alice loses WS connection
    And Control API deletes Alice's publish endpoint
    And Control API deletes Alice's play endpoint with Bob
    And Alice restores WS connection
    Then Alice's connection with Bob closes
    And Bob's connection with Alice closes

  Scenario: Create and delete endpoints while disconnected
    Given room with joined member Alice and Bob with no WebRTC endpoints
    When Alice loses WS connection
    And Control API starts Alice's audio publishing to Bob
    And Control API deletes Alice's publish endpoint
    And Alice restores WS connection
    Then Alice doesn't have live local tracks<|MERGE_RESOLUTION|>--- conflicted
+++ resolved
@@ -22,13 +22,8 @@
   Scenario: Disable/enable works fine while disconnect
     Given room with joined member Alice and Bob
     When Alice loses WS connection
-<<<<<<< HEAD
-    And Alice disables audio
-    And Alice enables audio and error
-=======
     And Alice disables audio and ignores the result
     And Alice enables audio and ignores the result
->>>>>>> a9acb301
     And Alice restores WS connection
     Then Bob's audio remote track from Alice is enabled
 
