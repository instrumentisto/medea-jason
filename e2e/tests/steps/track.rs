use std::{env, time::Duration};

use cucumber::then;
use medea_e2e::object::{MediaKind, MediaSourceKind};
use tokio::time::sleep;

use crate::{steps::parse_media_kinds, world::World};

#[then(regex = r"^(\S+) has (\d+) local track(?:s)?$")]
async fn then_member_has_local_tracks(
    world: &mut World,
    id: String,
    count: u64,
) {
    world.wait_for_interconnection(&id).await.unwrap();
    let member = world.get_member(&id).unwrap();
    let room = member.room();
    let tracks = room.local_tracks().await.unwrap();
    assert_eq!(count, tracks.count().await.unwrap());
}

#[then(regex = "^(\\S+) has (audio|video|audio and video) remote \
                 track(?:s)? from (\\S+)$")]
async fn then_member_has_remote_track(
    world: &mut World,
    id: String,
    kind: String,
    remote_id: String,
) {
    let member = world.get_member(&id).unwrap();
    let connection = member
        .connections()
        .wait_for_connection(remote_id)
        .await
        .unwrap();
    let tracks_store = connection.tracks_store().await.unwrap();

    if kind.contains("audio") {
        tracks_store
            .get_track(MediaKind::Audio, MediaSourceKind::Device)
            .await
            .unwrap();
    }
    if kind.contains("video") {
        tracks_store
            .get_track(MediaKind::Video, MediaSourceKind::Device)
            .await
            .unwrap();
    }
}

#[then(regex = r"^(\S+) has local (audio|(?:device |display )?video)$")]
async fn then_has_local_track(world: &mut World, id: String, kind: String) {
    let member = world.get_member(&id).unwrap();
    let room = member.room();
    let tracks = room.local_tracks().await.unwrap();
    let media_kind = kind.parse().unwrap();

    let mut source_kinds = Vec::with_capacity(2);
    if let Ok(kind) = kind.parse() {
        source_kinds.push(kind);
    } else {
        if media_kind == MediaKind::Video {
            source_kinds.push(MediaSourceKind::Display);
        }
        source_kinds.push(MediaSourceKind::Device);
    }
    for source_kind in source_kinds {
        tracks.get_track(media_kind, source_kind).await.unwrap();
    }
}

#[then(regex = "^(\\S+)'s remote (audio|(?:device|display) video) track \
                 from (\\S+) disables$")]
async fn then_remote_track_stops(
    world: &mut World,
    id: String,
    kind: String,
    remote_id: String,
) {
    let member = world.get_member(&id).unwrap();
    let (media_kind, source_kind) = parse_media_kinds(&kind).unwrap();

    let conn = member.connections().get(remote_id).await.unwrap().unwrap();
    let track = conn
        .tracks_store()
        .await
        .unwrap()
        .get_track(media_kind, source_kind)
        .await
        .unwrap();
    assert!(track.disabled().await.unwrap());
}

#[then(regex = "^`on_(enabled|disabled|muted|unmuted)` callback fires \
                 (\\d+) time(?:s)? on (\\S+)'s \
                 remote (audio|(?:device|display) video) track from (\\S+)$")]
async fn then_callback_fires_on_remote_track(
    world: &mut World,
    callback_kind: String,
    times: u64,
    id: String,
    kind: String,
    remote_id: String,
) {
    let member = world.get_member(&id).unwrap();
    let remote_conn =
        member.connections().get(remote_id).await.unwrap().unwrap();
    let (media_kind, source_kind) = parse_media_kinds(&kind).unwrap();
    let track = remote_conn
        .tracks_store()
        .await
        .unwrap()
        .get_track(media_kind, source_kind)
        .await
        .unwrap();

    match callback_kind.as_str() {
        "enabled" => {
            track.wait_for_on_enabled_fire_count(times).await.unwrap();
        }
        "disabled" => {
            track.wait_for_on_disabled_fire_count(times).await.unwrap();
        }
        "muted" => {
            track.wait_for_on_muted_fire_count(times).await.unwrap();
        }
        "unmuted" => {
            track.wait_for_on_unmuted_fire_count(times).await.unwrap();
        }
        _ => {
            unreachable!(
                "unknown RemoteMediaTrack callback: `on_{callback_kind}`",
            );
        }
    }
}

#[then(regex = "^(\\S+)'s (audio|(?:display|device) video) remote track \
                 from (\\S+) is (enabled|disabled)$")]
async fn then_remote_media_track(
    world: &mut World,
    id: String,
    kind: String,
    partner_id: String,
    state: String,
) {
    let member = world.get_member(&id).unwrap();
    let partner_connection = member
        .connections()
        .wait_for_connection(partner_id)
        .await
        .unwrap();
    let tracks_with_partner = partner_connection.tracks_store().await.unwrap();

    let (media_kind, source_kind) = parse_media_kinds(&kind).unwrap();
    let track = tracks_with_partner
        .get_track(media_kind, source_kind)
        .await
        .unwrap();
    sleep(Duration::from_millis(500)).await;

    match state.as_str() {
        "enabled" => track.wait_for_enabled().await.unwrap(),
        "disabled" => track.wait_for_disabled().await.unwrap(),
        _ => unreachable!(),
    };
}

<<<<<<< HEAD
#[then(
    regex = "^(\\S+) doesn't have (live |)(audio|(?:device|display) video) \
                 remote track from (\\S+)$"
)]
=======
#[then(regex = "^(\\S+) doesn't have (live )?\
                 (audio|(?:device|display) video) remote track from (\\S+)$")]
>>>>>>> 116a5fbf
async fn then_doesnt_have_remote_track(
    world: &mut World,
    id: String,
    live: String,
    kind: String,
    partner_id: String,
) {
<<<<<<< HEAD
    let live = env::var("SFU").is_ok() && !live.is_empty();
=======
    let should_not_be_live = env::var("SFU").is_ok() && !live.is_empty();

>>>>>>> 116a5fbf
    let member = world.get_member(&id).unwrap();
    let partner_connection = member
        .connections()
        .wait_for_connection(partner_id)
        .await
        .unwrap();
    let tracks_with_partner = partner_connection.tracks_store().await.unwrap();
    let (media_kind, source_kind) = parse_media_kinds(&kind).unwrap();

<<<<<<< HEAD
    if live {
=======
    if should_not_be_live {
>>>>>>> 116a5fbf
        let track = tracks_with_partner
            .get_track(media_kind, source_kind)
            .await
            .unwrap();

<<<<<<< HEAD
        let mut state = track.lived().await.unwrap();
        for _ in 0..5 {
            state = track.lived().await.unwrap();
            if state {
                sleep(Duration::from_millis(300)).await;
            }
        }
        assert!(!state);
    } else {
        assert!(!tracks_with_partner
            .has_track(media_kind, Some(source_kind))
            .await
            .unwrap());
=======
        let mut track_live_state = track.lived().await.unwrap();
        if track_live_state {
            for _ in 0..5 {
                track_live_state = track.lived().await.unwrap();
                if track_live_state {
                    sleep(Duration::from_millis(300)).await;
                } else {
                    break;
                }
            }
        }

        assert!(!track_live_state, "live track is present");
    } else {
        let has_track = tracks_with_partner
            .has_track(media_kind, Some(source_kind))
            .await
            .unwrap();

        assert!(!has_track, "track is present");
>>>>>>> 116a5fbf
    }
}

#[then(regex = r"^(\S+) doesn't have remote tracks from (\S+)$")]
async fn then_member_doesnt_have_remote_tracks_with(
    world: &mut World,
    id: String,
    partner_id: String,
) {
    let member = world.get_member(&id).unwrap();
    let connection = member
        .connections()
        .wait_for_connection(partner_id)
        .await
        .unwrap();
    let tracks_store = connection.tracks_store().await.unwrap();
    let tracks_count = tracks_store.count().await.unwrap();
    assert_eq!(tracks_count, 0);
}

#[then(regex = r"^(\S+) doesn't have live local tracks$")]
async fn then_member_doesnt_have_live_local_tracks(
    world: &mut World,
    id: String,
) {
    let member = world.get_member(&id).unwrap();
    let local_tracks = member.room().local_tracks().await.unwrap();
    let count = local_tracks
        .count_tracks_by_live(true, false)
        .await
        .unwrap();
    assert_eq!(count, 0);
}

#[then(regex = r"^(\S+) has (\d+) (live|stopped) remote tracks from (\S+)$")]
async fn then_member_has_n_remote_tracks_from(
    world: &mut World,
    id: String,
    expected_count: u64,
    live_or_stopped: String,
    remote_id: String,
) {
    let member = world.get_member(&id).unwrap();
    let connection = member
        .connections()
        .wait_for_connection(remote_id)
        .await
        .unwrap();
    let tracks_store = connection.tracks_store().await.unwrap();
    let live = live_or_stopped == "live";

    let mut actual_count = 0;
    for _ in 0..5 {
        actual_count =
            tracks_store.count_tracks_by_live(live, true).await.unwrap();
        if actual_count != expected_count {
            sleep(Duration::from_millis(300)).await;
        }
    }

    assert_eq!(actual_count, expected_count);
}<|MERGE_RESOLUTION|>--- conflicted
+++ resolved
@@ -167,15 +167,8 @@
     };
 }
 
-<<<<<<< HEAD
-#[then(
-    regex = "^(\\S+) doesn't have (live |)(audio|(?:device|display) video) \
-                 remote track from (\\S+)$"
-)]
-=======
 #[then(regex = "^(\\S+) doesn't have (live )?\
                  (audio|(?:device|display) video) remote track from (\\S+)$")]
->>>>>>> 116a5fbf
 async fn then_doesnt_have_remote_track(
     world: &mut World,
     id: String,
@@ -183,12 +176,8 @@
     kind: String,
     partner_id: String,
 ) {
-<<<<<<< HEAD
-    let live = env::var("SFU").is_ok() && !live.is_empty();
-=======
     let should_not_be_live = env::var("SFU").is_ok() && !live.is_empty();
 
->>>>>>> 116a5fbf
     let member = world.get_member(&id).unwrap();
     let partner_connection = member
         .connections()
@@ -198,31 +187,12 @@
     let tracks_with_partner = partner_connection.tracks_store().await.unwrap();
     let (media_kind, source_kind) = parse_media_kinds(&kind).unwrap();
 
-<<<<<<< HEAD
-    if live {
-=======
     if should_not_be_live {
->>>>>>> 116a5fbf
         let track = tracks_with_partner
             .get_track(media_kind, source_kind)
             .await
             .unwrap();
 
-<<<<<<< HEAD
-        let mut state = track.lived().await.unwrap();
-        for _ in 0..5 {
-            state = track.lived().await.unwrap();
-            if state {
-                sleep(Duration::from_millis(300)).await;
-            }
-        }
-        assert!(!state);
-    } else {
-        assert!(!tracks_with_partner
-            .has_track(media_kind, Some(source_kind))
-            .await
-            .unwrap());
-=======
         let mut track_live_state = track.lived().await.unwrap();
         if track_live_state {
             for _ in 0..5 {
@@ -243,7 +213,6 @@
             .unwrap();
 
         assert!(!has_track, "track is present");
->>>>>>> 116a5fbf
     }
 }
 
