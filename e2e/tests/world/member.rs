--- conflicted
+++ resolved
@@ -58,13 +58,8 @@
             room,
             connection_store,
             window,
-<<<<<<< HEAD
-            enabled_audio: RefCell::new(true),
-            enabled_video: RefCell::new(true),
-=======
             enabled_audio: true,
             enabled_video: true,
->>>>>>> 116a5fbf
         })
     }
 }
@@ -81,17 +76,10 @@
     is_recv: bool,
 
     /// Indicator whether this [`Member`] should publish audio.
-<<<<<<< HEAD
-    enabled_audio: RefCell<bool>,
-
-    /// Indicator whether this [`Member`] should publish video.
-    enabled_video: RefCell<bool>,
-=======
     enabled_audio: bool,
 
     /// Indicator whether this [`Member`] should publish video.
     enabled_video: bool,
->>>>>>> 116a5fbf
 
     /// Indicator whether this [`Member`] is joined a [`Room`] on a media
     /// server.
@@ -148,15 +136,6 @@
     /// Indicates whether this [`Member`] should publish video.
     #[must_use]
     pub fn is_send_video(&self) -> bool {
-<<<<<<< HEAD
-        *self.enabled_video.borrow()
-    }
-
-    /// Indicates whether this [`Member`] should publish audio.\
-    #[must_use]
-    pub fn is_send_audio(&self) -> bool {
-        *self.enabled_audio.borrow()
-=======
         self.enabled_video
     }
 
@@ -164,7 +143,6 @@
     #[must_use]
     pub fn is_send_audio(&self) -> bool {
         self.enabled_audio
->>>>>>> 116a5fbf
     }
 
     /// Indicator whether this [`Member`] should receive media.
@@ -243,10 +221,7 @@
     #[must_use]
     pub fn count_of_tracks_between_members(&self, other: &Self) -> (u64, u64) {
         if env::var("SFU").is_ok() {
-<<<<<<< HEAD
-=======
             // All transceivers are always `sendrecv` in SFU mode.
->>>>>>> 116a5fbf
             return (3, 3);
         }
 
@@ -287,13 +262,8 @@
                     .enable_media_send(kind, source, maybe_await)
                     .await?;
                 match kind {
-<<<<<<< HEAD
-                    MediaKind::Audio => *self.enabled_audio.borrow_mut() = true,
-                    MediaKind::Video => *self.enabled_video.borrow_mut() = true,
-=======
                     MediaKind::Audio => self.enabled_audio = true,
                     MediaKind::Video => self.enabled_video = true,
->>>>>>> 116a5fbf
                 }
             } else {
                 self.room
@@ -302,26 +272,16 @@
                 self.room
                     .enable_media_send(MediaKind::Audio, source, maybe_await)
                     .await?;
-<<<<<<< HEAD
-                *self.enabled_audio.borrow_mut() = true;
-                *self.enabled_video.borrow_mut() = true;
-=======
                 self.enabled_audio = true;
                 self.enabled_video = true;
->>>>>>> 116a5fbf
             }
         } else if let Some(kind) = kind {
             self.room
                 .disable_media_send(kind, source, maybe_await)
                 .await?;
             match kind {
-<<<<<<< HEAD
-                MediaKind::Audio => *self.enabled_audio.borrow_mut() = false,
-                MediaKind::Video => *self.enabled_video.borrow_mut() = false,
-=======
                 MediaKind::Audio => self.enabled_audio = false,
                 MediaKind::Video => self.enabled_video = false,
->>>>>>> 116a5fbf
             }
         } else {
             self.room
@@ -330,13 +290,8 @@
             self.room
                 .disable_media_send(MediaKind::Video, source, maybe_await)
                 .await?;
-<<<<<<< HEAD
-            *self.enabled_audio.borrow_mut() = false;
-            *self.enabled_video.borrow_mut() = false;
-=======
             self.enabled_audio = false;
             self.enabled_video = false;
->>>>>>> 116a5fbf
         }
         Ok(())
     }
