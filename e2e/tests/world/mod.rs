//! E2E tests [`World`][1].
//!
//! [1]: cucumber::World

pub mod member;

use std::{collections::HashMap, env, fmt, time::Duration};

use derive_more::{Display, Error, From};
use medea_control_api_mock::{
    callback::{CallbackEvent, CallbackItem},
    proto,
    proto::PublishPolicy,
};
use medea_e2e::{
    browser::{self, WebDriverClientBuilder, WindowFactory},
    object::{self, Jason, MediaKind, MediaSourceKind, Object},
};
use tokio::time::interval;
use uuid::Uuid;

use crate::{conf, control};

pub use self::member::{Builder as MemberBuilder, Member};

/// Returns Control API path for the provided `room_id`, `member_id` and
/// `endpoint_id`.
macro_rules! control_api_path {
    ($room_id:expr) => {
        format!("{}", $room_id)
    };
    ($room_id:expr, $member_id:expr) => {
        format!("{}/{}", $room_id, $member_id)
    };
    ($room_id:expr, $member_id:expr, $endpoint_id:expr) => {
        format!("{}/{}/{}", $room_id, $member_id, $endpoint_id)
    };
}

/// All errors which can happen while working with [`World`].
#[derive(Debug, Display, Error, From)]
pub enum Error {
    Control(control::Error),
    Object(object::Error),
    Member(member::Error),
    Browser(browser::Error),
    MemberNotFound(#[error(not(source))] String),
}

type Result<T> = std::result::Result<T, Error>;

/// [`World`][1] used by all E2E tests.
///
/// [1]: cucumber::World
#[derive(cucumber::World)]
#[world(init = Self::try_new)]
pub struct World {
    /// ID of the `Room` created for this [`World`].
    room_id: String,

    /// Client of a Medea Control API.
    control_client: control::Client,

    /// All [`Member`]s created in this [`World`].
    members: HashMap<String, Member>,

    /// All [`Jason`] [`Object`]s created in this [`World`].
    jasons: HashMap<String, Object<Jason>>,

    /// [WebDriver] client that all [`Object`]s of this [`World`] will be
    /// created with.
    ///
    /// [WebDriver]: https://w3.org/TR/webdriver
    window_factory: WindowFactory,
}

impl fmt::Debug for World {
    fn fmt(&self, f: &mut fmt::Formatter<'_>) -> fmt::Result {
        f.debug_struct("World")
            .field("room_id", &self.room_id)
            .field("members", &self.members)
            .finish_non_exhaustive()
    }
}

impl World {
    /// Attempts to initialized a new fresh [`World`].
    ///
    /// # Errors
    ///
    /// If fails to instantiate a [`control::Client`] or a [WebDriver] client.
    ///
    /// [WebDriver]: https://w3.org/TR/webdriver
    pub async fn try_new() -> Result<Self> {
        let room_id = Uuid::new_v4().to_string();

        let control_client = control::Client::new(&conf::CONTROL_API_ADDR);
        control_client
            .create(
                &room_id,
                proto::Element::Room(proto::Room {
                    id: room_id.clone(),
                    pipeline: HashMap::new(),
                }),
            )
            .await?;

        Ok(Self {
            room_id,
            control_client,
            window_factory: WebDriverClientBuilder::new(&conf::WEBDRIVER_ADDR)
                .headless_firefox(*conf::HEADLESS)
                .headless_chrome(*conf::HEADLESS)
                .connect(&conf::FILE_SERVER_HOST)
                .await?
                .into(),
            members: HashMap::new(),
            jasons: HashMap::new(),
        })
    }

    /// Creates a new [`Member`] from the provided [`MemberBuilder`].
    ///
    /// `Room` for this [`Member`] will be created, but joining won't be done.
    ///
    /// # Errors
    ///
    /// - If the performed request to Control API fails.
    /// - If initializing the [`Member`] fails on JS side.
    #[allow(clippy::too_many_lines)]
    pub async fn create_member(
        &mut self,
        builder: MemberBuilder,
    ) -> Result<()> {
<<<<<<< HEAD
        let is_sfu = cfg!(feature = "sfu");
=======
        let is_sfu = env::var("SFU").is_ok();
>>>>>>> 6f153d68

        let mut pipeline = HashMap::new();
        let mut send_state = HashMap::new();
        let mut recv_state = HashMap::new();

        if builder.is_send {
            send_state
                .insert((MediaKind::Audio, MediaSourceKind::Device), true);
            send_state
                .insert((MediaKind::Video, MediaSourceKind::Device), true);
            if is_sfu {
                send_state
                    .insert((MediaKind::Video, MediaSourceKind::Display), true);
            }
            pipeline.insert(
                "publish".to_owned(),
                proto::Endpoint::WebRtcPublishEndpoint(
                    proto::WebRtcPublishEndpoint {
                        id: "publish".to_owned(),
                        p2p: if is_sfu {
                            proto::P2pMode::Never
                        } else {
                            proto::P2pMode::Always
                        },
                        force_relay: false,
                        audio_settings: proto::AudioSettings::default(),
                        video_settings: proto::VideoSettings::default(),
                    },
                ),
            );
        }
        if builder.is_recv {
            recv_state
                .insert((MediaKind::Audio, MediaSourceKind::Device), true);
            recv_state
                .insert((MediaKind::Video, MediaSourceKind::Device), true);
            if is_sfu {
                recv_state
                    .insert((MediaKind::Video, MediaSourceKind::Display), true);
            }
            self.members.values().filter(|m| m.is_send()).for_each(|m| {
                let endpoint_id = format!("play-{}", m.id());
                pipeline.insert(
                    endpoint_id.clone(),
                    proto::Endpoint::WebRtcPlayEndpoint(
                        proto::WebRtcPlayEndpoint {
                            id: endpoint_id,
                            src: format!(
                                "local://{}/{}/publish",
                                self.room_id,
                                m.id(),
                            ),
                            force_relay: false,
                        },
                    ),
                );
            });
        }

        self.control_client
            .create(
                &format!("{}/{}", self.room_id, builder.id),
                proto::Element::Member(Box::new(proto::Member {
                    id: builder.id.clone(),
                    pipeline,
                    credentials: Some(proto::Credentials::Plain(
                        "test".to_owned(),
                    )),
                    on_join: Some("grpc://127.0.0.1:9099".to_owned()),
                    on_leave: Some("grpc://127.0.0.1:9099".to_owned()),
                    idle_timeout: None,
                    reconnect_timeout: None,
                    ping_interval: None,
                })),
            )
            .await?;

        if builder.is_send {
            let recv_endpoints = self
                .members
                .values()
                .filter_map(|m| {
                    m.is_recv().then(|| {
                        let endpoint_id = format!("play-{}", builder.id);
                        let id = format!(
                            "{}/{}/{endpoint_id}",
                            self.room_id,
                            m.id(),
                        );
                        let elem = proto::Element::WebRtcPlayEndpoint(
                            proto::WebRtcPlayEndpoint {
                                id: endpoint_id,
                                src: format!(
                                    "local://{}/{}/publish",
                                    self.room_id, builder.id,
                                ),
                                force_relay: false,
                            },
                        );
                        (id, elem)
                    })
                })
                .collect::<HashMap<_, _>>();
            for (path, element) in recv_endpoints {
                self.control_client.create(&path, element).await?;
            }
        }
        let window = self.window_factory.new_window().await;
        let jason = Object::spawn(Jason, window.clone()).await?;
        let room = jason.init_room().await?;
        let member =
            builder.build(room, window, send_state, recv_state).await?;

        self.jasons.insert(member.id().to_owned(), jason);
        self.members.insert(member.id().to_owned(), member);

        Ok(())
    }

    /// Returns reference to a [`Member`] with the provided ID.
    ///
    /// Returns [`None`] if a [`Member`] with the provided ID doesn't exist.
    #[must_use]
    pub fn get_member(&self, member_id: &str) -> Option<&Member> {
        self.members.get(member_id)
    }

    /// Joins a [`Member`] with the provided ID to the `Room` created for this
    /// [`World`].
    ///
    /// # Errors
    ///
    /// - If the specified [`Member`] doesn't exist in this [`World`].
    /// - If joining the `Room` fails on JS side.
    pub async fn join_room(&mut self, member_id: &str) -> Result<()> {
        let member = self
            .members
            .get_mut(member_id)
            .ok_or_else(|| Error::MemberNotFound(member_id.to_owned()))?;
        member.join_room(&self.room_id).await?;
        Ok(())
    }

    /// Waits until a [`Member`] with the provided ID will connect with his
    /// responders.
    ///
    /// # Errors
    ///
    /// If waiting fails on JS side.
    ///
    /// # Panics
    ///
    /// If the specified [`Member`] doesn't exist in this [`World`].
    pub async fn wait_for_interconnection(
        &mut self,
        member_id: &str,
    ) -> Result<()> {
        let interconnected_members = self.members.values().filter(|m| {
            m.is_joined() && m.id() != member_id && (m.is_recv() || m.is_send())
        });
        let is_sfu = cfg!(feature = "sfu");

        let member = self.members.get(member_id).unwrap();
        for partner in interconnected_members {
            let (send_count, recv_count) =
                member.count_of_tracks_between_members(partner);
            let conn = member
                .connections()
                .wait_for_connection(partner.id().to_owned())
                .await?;
            conn.tracks_store()
                .await?
                .wait_for_count(recv_count)
                .await?;

            let partner_conn = partner
                .connections()
                .wait_for_connection(member_id.to_owned())
                .await?;
            partner_conn
                .tracks_store()
                .await?
                .wait_for_count(send_count)
                .await?;

            if is_sfu {
                if !partner.is_send_audio() {
                    conn.tracks_store()
                        .await?
                        .get_track(MediaKind::Audio, MediaSourceKind::Device)
                        .await?
                        .wait_for_disabled()
                        .await?;
                }
                if !partner.is_send_video() {
                    conn.tracks_store()
                        .await?
                        .get_track(MediaKind::Video, MediaSourceKind::Device)
                        .await?
                        .wait_for_disabled()
                        .await?;
                    conn.tracks_store()
                        .await?
                        .get_track(MediaKind::Video, MediaSourceKind::Display)
                        .await?
                        .wait_for_disabled()
                        .await?;
                }
                if !member.is_send_audio() {
                    partner_conn
                        .tracks_store()
                        .await?
                        .get_track(MediaKind::Audio, MediaSourceKind::Device)
                        .await?
                        .wait_for_disabled()
                        .await?;
                }
                if !member.is_send_video() {
                    partner_conn
                        .tracks_store()
                        .await?
                        .get_track(MediaKind::Video, MediaSourceKind::Device)
                        .await?
                        .wait_for_disabled()
                        .await?;
                    partner_conn
                        .tracks_store()
                        .await?
                        .get_track(MediaKind::Video, MediaSourceKind::Display)
                        .await?
                        .wait_for_disabled()
                        .await?;
                }
            }
        }
        Ok(())
    }

    /// Closes a [`Room`] of the provided [`Member`].
    ///
    /// # Errors
    ///
    /// If the [`Room`] fails to be closed.
    ///
    /// # Panics
    ///
    /// If the provided [`Member`] doesn't exist in this [`World`], or there are
    /// no [`Jason`] objects present in this [`World`] for him.
    ///
    /// [`Room`]: crate::object::room::Room
    pub async fn close_room(&mut self, member_id: &str) -> Result<()> {
        let jason = self.jasons.get(member_id).unwrap();
        let member = self.members.get(member_id).unwrap();
        let room = member.room();
        jason.close_room(room).await?;
        Ok(())
    }

    /// Waits for the [`Member`]'s [`Room`] being closed.
    ///
    /// # Errors
    ///
    /// - If the specified [`Member`] doesn't exist in this [`World`].
    /// - If waiting for the [`Member`] fails on JS side.
    ///
    /// [`Room`]: crate::object::room::Room
    pub async fn wait_for_on_close(&self, member_id: &str) -> Result<String> {
        let member = self
            .members
            .get(member_id)
            .ok_or_else(|| Error::MemberNotFound(member_id.to_owned()))?;

        Ok(member.room().wait_for_close().await?)
    }

    /// Waits for `OnLeave` Control API callback for the provided [`Member`] ID.
    ///
    /// # Panics
    ///
    /// Asserts the `OnLeave` reason to be equal to the provided one.
    pub async fn wait_for_on_leave(
        &mut self,
        member_id: String,
        reason: String,
    ) {
        let mut interval = interval(Duration::from_millis(50));
        loop {
            let callbacks = self.get_callbacks().await;
            let on_leave = callbacks
                .into_iter()
                .filter(|e| e.fid.contains(&member_id))
                .find_map(|e| {
                    if let CallbackEvent::OnLeave(on_leave) = e.event {
                        Some(on_leave)
                    } else {
                        None
                    }
                });
            if let Some(on_leave) = on_leave {
                assert_eq!(on_leave.reason.to_string(), reason);
                break;
            }
            interval.tick().await;
        }
    }

    /// Waits for `OnJoin` Control API callback for the provided [`Member`] ID.
    pub async fn wait_for_on_join(&mut self, member_id: String) {
        let mut interval = interval(Duration::from_millis(50));
        loop {
            let callbacks = self.get_callbacks().await;
            let on_join_found = callbacks
                .into_iter()
                .filter(|e| e.fid.contains(&member_id))
                .any(|e| matches!(e.event, CallbackEvent::OnJoin(_)));
            if on_join_found {
                break;
            }
            interval.tick().await;
        }
    }

    /// Creates `WebRtcPublishEndpoint`s and `WebRtcPlayEndpoint`s for the
    /// provided [`MembersPair`] using an `Apply` method of Control API.
    ///
    /// # Panics
    ///
    /// If the provided [`MembersPair`] is misconfigured.
    pub async fn interconnect_members_via_apply(&mut self, pair: MembersPair) {
        let mut spec = self.get_spec().await;
        if let Some(proto::RoomElement::Member(member)) =
            spec.pipeline.get_mut(&pair.left.id)
        {
            member.pipeline.insert(
                "publish".to_string(),
                proto::Endpoint::WebRtcPublishEndpoint(
                    pair.left.publish_endpoint().unwrap(),
                ),
            );
            let play_endpoint = pair
                .left
                .play_endpoint_for(&self.room_id, &pair.right)
                .unwrap();
            member.pipeline.insert(
                play_endpoint.id.clone(),
                proto::Endpoint::WebRtcPlayEndpoint(play_endpoint),
            );
        }
        if let Some(proto::RoomElement::Member(member)) =
            spec.pipeline.get_mut(&pair.right.id)
        {
            member.pipeline.insert(
                "publish".to_string(),
                proto::Endpoint::WebRtcPublishEndpoint(
                    pair.right.publish_endpoint().unwrap(),
                ),
            );
            let play_endpoint = pair
                .right
                .play_endpoint_for(&self.room_id, &pair.left)
                .unwrap();
            member.pipeline.insert(
                play_endpoint.id.clone(),
                proto::Endpoint::WebRtcPlayEndpoint(play_endpoint),
            );
        }
        self.apply(spec).await;
    }

    /// Creates `WebRtcPublishEndpoint`s and `WebRtcPlayEndpoint`s for the
    /// provided [`MembersPair`].
    ///
    /// # Errors
    ///
    /// If the performed requests to Control API fail.
    ///
    /// # Panics
    ///
    /// If any [`Member`] of the provided [`MembersPair`] doesn't exist in this
    /// [`World`].
    #[allow(clippy::too_many_lines)]
    pub async fn interconnect_members(
        &mut self,
        pair: MembersPair,
    ) -> Result<()> {
        if let Some(publish_endpoint) = pair.left.publish_endpoint() {
            let left_member = self.members.get_mut(&pair.left.id).unwrap();
            if publish_endpoint.audio_settings.publish_policy
                != PublishPolicy::Disabled
            {
                left_member.update_send_media_state(
                    Some(MediaKind::Audio),
                    None,
                    true,
                );
            }
            if publish_endpoint.video_settings.publish_policy
                != PublishPolicy::Disabled
            {
                left_member.update_send_media_state(
                    Some(MediaKind::Video),
                    None,
                    true,
                );
            }
            self.control_client
                .create(
                    &control_api_path!(self.room_id, pair.left.id, "publish"),
                    publish_endpoint.into(),
                )
                .await?;
        }
        if let Some(publish_endpoint) = pair.right.publish_endpoint() {
            let right_member = self.members.get_mut(&pair.right.id).unwrap();
            if publish_endpoint.audio_settings.publish_policy
                != PublishPolicy::Disabled
            {
                right_member.update_send_media_state(
                    Some(MediaKind::Audio),
                    None,
                    true,
                );
            }
            if publish_endpoint.video_settings.publish_policy
                != PublishPolicy::Disabled
            {
                right_member.update_send_media_state(
                    Some(MediaKind::Video),
                    None,
                    true,
                );
            }
            self.control_client
                .create(
                    &control_api_path!(self.room_id, pair.right.id, "publish"),
                    publish_endpoint.into(),
                )
                .await?;
        }

        if let Some(play_endpoint) =
            pair.left.play_endpoint_for(&self.room_id, &pair.right)
        {
            let left_member = self.members.get_mut(&pair.left.id).unwrap();

            left_member.update_recv_media_state(
                Some(MediaKind::Video),
                None,
                true,
            );
            left_member.update_recv_media_state(
                Some(MediaKind::Audio),
                None,
                true,
            );

            self.control_client
                .create(
                    &control_api_path!(
                        self.room_id,
                        pair.left.id,
                        play_endpoint.id
                    ),
                    play_endpoint.into(),
                )
                .await?;
        }
        if let Some(play_endpoint) =
            pair.right.play_endpoint_for(&self.room_id, &pair.left)
        {
            let right_member = self.members.get_mut(&pair.right.id).unwrap();

            right_member.update_recv_media_state(
                Some(MediaKind::Video),
                None,
                true,
            );
            right_member.update_recv_media_state(
                Some(MediaKind::Audio),
                None,
                true,
            );

            self.control_client
                .create(
                    &control_api_path!(
                        self.room_id,
                        pair.right.id,
                        play_endpoint.id
                    ),
                    play_endpoint.into(),
                )
                .await?;
        }

        {
            let left_member = self.members.get_mut(&pair.left.id).unwrap();
            left_member.set_is_send(pair.left.is_send());
            left_member.set_is_recv(pair.right.recv);
        }
        {
            let right_member = self.members.get_mut(&pair.right.id).unwrap();
            right_member.set_is_send(pair.right.is_send());
            right_member.set_is_recv(pair.right.recv);
        }

        Ok(())
    }

    /// Disposes a [`Jason`] object of the provided [`Member`] ID.
    ///
    /// # Errors
    ///
    /// If the [`Jason`] object fails to be disposed on JS side.
    ///
    /// # Panics
    ///
    /// If no [`Jason`] objects exist for the provided [`Member`] in this
    /// [`World`].
    pub async fn dispose_jason(&mut self, member_id: &str) -> Result<()> {
        let jason = self.jasons.remove(member_id).unwrap();
        jason.dispose().await?;
        Ok(())
    }

    /// Deletes a Control API element of a `WebRtcPublishEndpoint` with the
    /// provided ID.
    ///
    /// # Panics
    ///
    /// If the performed request to Control API fails.
    pub async fn delete_publish_endpoint(&mut self, member_id: &str) {
        let resp = self
            .control_client
            .delete(&format!("{}/{member_id}/publish", self.room_id))
            .await
            .unwrap();
        assert!(resp.error.is_none());
    }

    /// Deletes a Control API element of a `WebRtcPlayEndpoint` with the
    /// provided ID.
    ///
    /// # Panics
    ///
    /// If the performed request to Control API fails.
    pub async fn delete_play_endpoint(
        &mut self,
        member_id: &str,
        partner_member_id: &str,
    ) {
        let play_endpoint_id = format!("play-{partner_member_id}");
        let resp = self
            .control_client
            .delete(&format!("{}/{member_id}/{play_endpoint_id}", self.room_id))
            .await
            .unwrap();
        assert!(resp.error.is_none());
    }

    /// Deletes a Control API element of the [`Member`] with the provided ID.
    ///
    /// # Panics
    ///
    /// If the performed request to Control API fails.
    pub async fn delete_member_element(&mut self, member_id: &str) {
        let resposne = self
            .control_client
            .delete(&format!("{}/{member_id}", self.room_id))
            .await
            .unwrap();
        assert!(resposne.error.is_none());
    }

    /// Deletes a Control API element of the [`Room`] with the provided ID.
    ///
    /// # Panics
    ///
    /// If the performed request to Control API fails.
    ///
    /// [`Room`]: crate::object::room::Room
    pub async fn delete_room_element(&mut self) {
        let resp = self
            .control_client
            .delete(self.room_id.as_str())
            .await
            .unwrap();
        assert!(resp.error.is_none());
    }

    /// Returns all [`CallbackItem`]s sent by Control API for this [`World`]'s
    /// `Room`.
    async fn get_callbacks(&mut self) -> Vec<CallbackItem> {
        self.control_client
            .callbacks()
            .await
            .unwrap()
            .into_iter()
            .filter(|i| i.fid.contains(&self.room_id))
            .collect()
    }

    /// Returns [`proto::Room`] spec of the `Room` created for this [`World`].
    ///
    /// # Panics
    ///
    /// - If the performed request to Control API fails.
    /// - If the element returned by Control API is absent or is not a `Room`.
    pub async fn get_spec(&mut self) -> proto::Room {
        let el = self
            .control_client
            .get(&self.room_id)
            .await
            .unwrap()
            .element
            .unwrap();
        if let proto::Element::Room(room) = el {
            room
        } else {
            panic!("Returned not `Room` element")
        }
    }

    /// Applies provided [`proto::Room`] spec to the `Room` created for this
    /// [`World`].
    ///
    /// # Panics
    ///
    /// If the performed request to Control API fails.
    pub async fn apply(&mut self, el: proto::Room) {
        self.control_client
            .apply(&self.room_id, proto::Element::Room(el))
            .await
            .unwrap();
    }
}

/// `Member`s pairing configuration.
///
/// Based on this configuration [`World`] can dynamically create `Endpoint`s for
/// this `Member`s.
pub struct MembersPair {
    /// First [`PairedMember`] in a pair.
    pub left: PairedMember,

    /// Second [`PairedMember`] in a pair.
    pub right: PairedMember,
}

/// `Endpoint`s configuration of a `Member`.
pub struct PairedMember {
    /// Unique ID of this [`PairedMember`].
    pub id: String,

    /// Audio settings to be sent by this [`PairedMember`].
    pub send_audio: Option<proto::AudioSettings>,

    /// Video settings to be sent by this [`PairedMember`].
    pub send_video: Option<proto::VideoSettings>,

    /// Indicator whether this is a receiving configuration, rather than
    /// publishing.
    pub recv: bool,
}

impl PairedMember {
    /// Indicates whether this [`PairedMember`] should publish media.
    fn is_send(&self) -> bool {
        self.send_audio.is_some() || self.send_video.is_some()
    }

    /// Returns a [`proto::WebRtcPublishEndpoint`] for this [`PairedMember`] if
    /// publishing is enabled.
    fn publish_endpoint(&self) -> Option<proto::WebRtcPublishEndpoint> {
        let is_sfu = cfg!(feature = "sfu");

        self.is_send().then(|| proto::WebRtcPublishEndpoint {
            id: "publish".to_owned(),
            p2p: if is_sfu {
                proto::P2pMode::Never
            } else {
                proto::P2pMode::Always
            },
            force_relay: false,
            audio_settings: self.send_audio.unwrap_or(proto::AudioSettings {
                publish_policy: PublishPolicy::Disabled,
            }),
            video_settings: self.send_video.unwrap_or(proto::VideoSettings {
                publish_policy: PublishPolicy::Disabled,
            }),
        })
    }

    /// Returns a [`proto::WebRtcPlayEndpoint`] for this [`PairedMember`] which
    /// will receive media from the provided [`PairedMember`] if receiving is
    /// enabled.
    fn play_endpoint_for(
        &self,
        room_id: &str,
        publisher: &PairedMember,
    ) -> Option<proto::WebRtcPlayEndpoint> {
        self.recv.then(|| proto::WebRtcPlayEndpoint {
            id: format!("play-{}", publisher.id),
            src: format!("local://{room_id}/{}/publish", publisher.id),
            force_relay: false,
        })
    }
}<|MERGE_RESOLUTION|>--- conflicted
+++ resolved
@@ -132,11 +132,7 @@
         &mut self,
         builder: MemberBuilder,
     ) -> Result<()> {
-<<<<<<< HEAD
-        let is_sfu = cfg!(feature = "sfu");
-=======
         let is_sfu = env::var("SFU").is_ok();
->>>>>>> 6f153d68
 
         let mut pipeline = HashMap::new();
         let mut send_state = HashMap::new();
