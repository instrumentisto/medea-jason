import 'dart:async';
import 'dart:ffi';
import 'dart:convert';
import 'dart:io';

import 'package:flutter_test/flutter_test.dart';
import 'package:integration_test/integration_test.dart';
import 'package:medea_jason/medea_jason.dart';
import 'package:medea_jason/src/native/ffi/foreign_value.dart';
import 'package:medea_jason/src/native/media_device_details.dart';
import 'package:medea_jason/src/native/local_media_track.dart';
import 'package:medea_jason/src/native/platform/rtc_stats.dart';
import 'package:medea_flutter_webrtc/medea_flutter_webrtc.dart' as webrtc;

void main() {
  IntegrationTestWidgetsFlutterBinding.ensureInitialized();

  setUpAll(() async {
    if (Platform.isLinux || Platform.isWindows || Platform.isMacOS) {
      await webrtc.initFfiBridge();
      await webrtc.enableFakeMedia();
    }
  });

  testWidgets('MediaManager', (WidgetTester tester) async {
    var jason = await Jason.init();
    var mediaManager = jason.mediaManager();

    var devices = await mediaManager.enumerateDevices();

    var settings = MediaStreamSettings();
    settings.audio(AudioTrackConstraints());
    settings.deviceVideo(DeviceVideoTrackConstraints());
    var tracks = await mediaManager.initLocalTracks(settings);

    var deviceLength = 2;
    if (Platform.isAndroid) {
      deviceLength = 4;
    } else if (Platform.isMacOS) {
      deviceLength = 3;
    }

    expect(devices.length, equals(deviceLength));
    expect(tracks.length, equals(2));

    expect(await tracks[0].state(), webrtc.MediaStreamTrackState.live);
    expect(await tracks[1].state(), webrtc.MediaStreamTrackState.live);

    expect(
      (devices.first as NativeMediaDeviceDetails),
      isNot(equals((devices.last as NativeMediaDeviceDetails))),
    );
    expect(
      (tracks.first as NativeLocalMediaTrack).opaque,
      isNot(equals((tracks.last as NativeLocalMediaTrack).opaque)),
    );

    var videoDevice = devices.firstWhere(
      (d) => d.kind() == MediaDeviceKind.videoInput,
    );

    if (!Platform.isAndroid) {
      expect(videoDevice.deviceId(), equals('fake camera id'));
      expect(videoDevice.groupId(), isNull);
      expect(videoDevice.label(), equals('fake camera'));
    }

    videoDevice.free();
    var video = tracks.where((element) => element.kind() == MediaKind.video);
    expect(video.isNotEmpty, isTrue);
    expect(video.first.mediaSourceKind(), equals(MediaSourceKind.device));

    await tracks.first.free();
    expect(() => tracks.first.kind(), throwsA(isA<StateError>()));
  });

  testWidgets('DeviceVideoTrackConstraints', (WidgetTester tester) async {
    var constraints = DeviceVideoTrackConstraints();
    constraints.deviceId('deviceId');
    constraints.exactFacingMode(FacingMode.user);
    constraints.idealFacingMode(FacingMode.right);
    constraints.exactHeight(444);
    constraints.idealHeight(111);
    constraints.heightInRange(55, 66);
    constraints.exactWidth(444);
    constraints.idealWidth(111);
    constraints.widthInRange(55, 66);

    expect(() => constraints.exactHeight(-1), throwsArgumentError);
    expect(() => constraints.idealHeight(-1), throwsArgumentError);
    expect(() => constraints.exactHeight(1 << 32 + 1), throwsArgumentError);
    expect(() => constraints.heightInRange(-1, 200), throwsArgumentError);
    expect(() => constraints.heightInRange(200, -1), throwsArgumentError);

    expect(() => constraints.exactWidth(-1), throwsArgumentError);
    expect(() => constraints.idealWidth(-1), throwsArgumentError);
    expect(() => constraints.exactWidth(1 << 32 + 1), throwsArgumentError);
    expect(() => constraints.widthInRange(-1, 200), throwsArgumentError);
    expect(() => constraints.widthInRange(200, -1), throwsArgumentError);

    var constraints2 = DeviceVideoTrackConstraints();
    var settings = MediaStreamSettings();
    constraints2.deviceId('deviceId');
    settings.deviceVideo(constraints2);
  });

  testWidgets('RoomHandle', (WidgetTester tester) async {
    var jason = await Jason.init();
    var room = jason.initRoom();
    room.onFailedLocalMedia((_) {});
    room.onConnectionLoss((_) {});

    await room.setLocalMediaSettings(MediaStreamSettings(), true, false);
    await room.muteAudio();
    await room.unmuteAudio();
    await room.muteVideo();
    await room.unmuteVideo(MediaSourceKind.display);
    await room.disableVideo(MediaSourceKind.display);
    await room.enableVideo(MediaSourceKind.device);
    await room.disableAudio();
    await room.enableAudio();
    await room.disableRemoteAudio();
    await room.enableRemoteAudio();
    await room.disableRemoteVideo(MediaSourceKind.device);

    dynamic formatExc;
    try {
      await room.join('obviously bad url');
    } catch (e) {
      formatExc = e;
    }
    expect(
      formatExc,
      allOf(
        predicate(
          (e) =>
              e is FormatException &&
              e.message.contains('relative URL without a base'),
        ),
      ),
    );

    jason.closeRoom(room);
    jason.free();
    room.free();
  });

  testWidgets('Primitive arguments Callback validation', (
    WidgetTester widgetTester,
  ) async {
<<<<<<< HEAD
    final intListener = dl.lookupFunction<Handle Function(ForeignValue),
        Object Function(ForeignValue)>('test_callback_listener_int');
    final stringListener = dl.lookupFunction<Handle Function(ForeignValue),
        Object Function(ForeignValue)>('test_callback_listener_string');
    final optionalIntListener = dl.lookupFunction<Handle Function(ForeignValue),
        Object Function(ForeignValue)>('test_callback_listener_optional_int');
=======
    final intListener = dl.lookupFunction<
      Handle Function(ForeignValue),
      Object Function(ForeignValue)
    >('test_callback_listener_int');
    final stringListener = dl.lookupFunction<
      Handle Function(ForeignValue),
      Object Function(ForeignValue)
    >('test_callback_listener_string');
    final optionalIntListener = dl.lookupFunction<
      Handle Function(ForeignValue),
      Object Function(ForeignValue)
    >('test_callback_listener_optional_int');
>>>>>>> a4634193
    final optionalStringListener = dl.lookupFunction<
      Handle Function(ForeignValue),
      Object Function(ForeignValue)
    >('test_callback_listener_optional_string');

    var intVal = ForeignValue.fromInt(45);
    var stringVal = ForeignValue.fromString('test string');
    var stringVal2 = ForeignValue.fromString('test string');
    var noneVal = ForeignValue.none();

    (intListener(intVal.ref) as Function)(45);
    (stringListener(stringVal.ref) as Function)('test string');
    (optionalIntListener(intVal.ref) as Function)(45);
    (optionalIntListener(noneVal.ref) as Function)(null);
    (optionalStringListener(stringVal2.ref) as Function)('test string');
    (optionalStringListener(noneVal.ref) as Function)(null);

    intVal.free();
    stringVal.free();
    stringVal2.free();
    noneVal.free();
  });

  testWidgets('DartHandle argument Callback validation', (
    WidgetTester widgetTester,
  ) async {
    dl.lookupFunction<Void Function(Pointer), void Function(Pointer)>(
      'register__test__test_callback_handle_function',
    )(Pointer.fromFunction<Void Function(Handle)>(testObjMutator));
<<<<<<< HEAD
    final dartHandleListener =
        dl.lookupFunction<Handle Function(), Object Function()>(
      'test_callback_listener_dart_handle',
    );
=======
    final dartHandleListener = dl
        .lookupFunction<Handle Function(), Object Function()>(
          'test_callback_listener_dart_handle',
        );
>>>>>>> a4634193

    var obj = TestObj(0);

    (dartHandleListener() as Function)(obj);
    expect(obj.val, equals(45));
  });

  testWidgets('FutureResolver primitives', (WidgetTester widgetTester) async {
<<<<<<< HEAD
    final intResolver =
        dl.lookupFunction<Handle Function(Handle), Object Function(Object)>(
      'test__future_from_dart__int',
    );
    final stringResolver =
        dl.lookupFunction<Handle Function(Handle), Object Function(Object)>(
      'test__future_from_dart__string',
    );

    var intVal = await (intResolver(
      () => Future.delayed(const Duration(milliseconds: 500), () async {
        return 45;
      }),
    ) as Future);
    var stringVal = await (stringResolver(
      () => Future.delayed(const Duration(milliseconds: 500), () async {
        return 'test string';
      }),
    ) as Future);
=======
    final intResolver = dl
        .lookupFunction<Handle Function(Handle), Object Function(Object)>(
          'test__future_from_dart__int',
        );
    final stringResolver = dl
        .lookupFunction<Handle Function(Handle), Object Function(Object)>(
          'test__future_from_dart__string',
        );

    var intVal =
        await (intResolver(
              () => Future.delayed(const Duration(milliseconds: 500), () async {
                return 45;
              }),
            )
            as Future);
    var stringVal =
        await (stringResolver(
              () => Future.delayed(const Duration(milliseconds: 500), () async {
                return 'test string';
              }),
            )
            as Future);
>>>>>>> a4634193

    expect(intVal as int, equals(45));
    expect(stringVal as String, 'test string');
  });

  testWidgets('GetStats() works', (WidgetTester widgetTester) async {
<<<<<<< HEAD
    final testRtcStatsParse = dl.lookupFunction<Uint64 Function(ForeignValue),
        int Function(ForeignValue)>('test_rtc_stats_parse');
=======
    final testRtcStatsParse = dl.lookupFunction<
      Uint64 Function(ForeignValue),
      int Function(ForeignValue)
    >('test_rtc_stats_parse');
>>>>>>> a4634193

    var pc1 = await webrtc.PeerConnection.create(
      webrtc.IceTransportType.all,
      [],
    );
    var pc2 = await webrtc.PeerConnection.create(
      webrtc.IceTransportType.all,
      [],
    );

    pc1.onIceCandidate((candidate) async {
      if (!pc2.closed) {
        await pc2.addIceCandidate(candidate);
      }
    });

    pc2.onIceCandidate((candidate) async {
      if (!pc1.closed) {
        await pc1.addIceCandidate(candidate);
      }
    });
    var tVideo = await pc1.addTransceiver(
      webrtc.MediaKind.video,
      webrtc.RtpTransceiverInit(webrtc.TransceiverDirection.sendRecv),
    );
    var tAudio = await pc1.addTransceiver(
      webrtc.MediaKind.audio,
      webrtc.RtpTransceiverInit(webrtc.TransceiverDirection.sendRecv),
    );

    var offer = await pc1.createOffer();
    await pc1.setLocalDescription(offer);
    await pc2.setRemoteDescription(offer);

    var answer = await pc2.createAnswer();
    await pc2.setLocalDescription(answer);
    await pc1.setRemoteDescription(answer);

    var senderStats = await pc1.getStats();
    var receiverStats = await pc2.getStats();

    var senderStatsJson = jsonEncode(
      senderStats.map((stat) => stat.toMap()).toList(),
    );
    var receiverStatsJson = jsonEncode(
      receiverStats.map((stat) => stat.toMap()).toList(),
    );

    var senderStatsString = ForeignValue.fromString(senderStatsJson);
    var receiverStatsString = ForeignValue.fromString(receiverStatsJson);

    expect(
      testRtcStatsParse(senderStatsString.ref),
      equals(senderStats.length),
    );
    expect(
      testRtcStatsParse(receiverStatsString.ref),
      equals(receiverStats.length),
    );

    await pc1.close();
    await pc2.close();
    await tVideo.dispose();
    await tAudio.dispose();

    senderStatsString.free();
    receiverStatsString.free();
  });

  testWidgets('DartHandle argument Future validation', (
    WidgetTester widgetTester,
  ) async {
    dl.lookupFunction<Void Function(Pointer), void Function(Pointer)>(
      'register__test__future_from_dart_handle_fn',
    )(Pointer.fromFunction<Void Function(Handle)>(testObjMutator));

<<<<<<< HEAD
    final handleResolver =
        dl.lookupFunction<Handle Function(Handle), Object Function(Object)>(
      'test__future_from_dart__handle',
    );
=======
    final handleResolver = dl
        .lookupFunction<Handle Function(Handle), Object Function(Object)>(
          'test__future_from_dart__handle',
        );
>>>>>>> a4634193

    var testObj = TestObj(0);
    fut() => Future.delayed(const Duration(milliseconds: 500), () async {
      return testObj;
    });
    await (handleResolver(fut) as Future);
    expect(testObj.val, equals(45));
  });

  testWidgets('FutureResolver catches exceptions', (
    WidgetTester widgetTester,
  ) async {
<<<<<<< HEAD
    final futureCatchesException =
        dl.lookupFunction<Handle Function(Handle), Object Function(Object)>(
      'test__future_from_dart__fails',
    );
=======
    final futureCatchesException = dl
        .lookupFunction<Handle Function(Handle), Object Function(Object)>(
          'test__future_from_dart__fails',
        );
>>>>>>> a4634193

    fut() => Future.delayed(const Duration(milliseconds: 500), () async {
      throw Exception('Test Exception');
    });
    var res = await (futureCatchesException(fut) as Future);
    expect(res as int, equals(1));
  });

  testWidgets('Panic catcher fires callback and frees Handles', (
    WidgetTester widgetTester,
  ) async {
    final firePanic = dl.lookupFunction<Void Function(), void Function()>(
      'fire_panic',
    );
    final jason = await Jason.init();
    var completer = Completer();
    onPanic((msg) => completer.complete(msg));
    try {
      firePanic();
    } catch (e) {
      var res = await completer.future;
      expect(res as String, contains('panicked at'));
      expect(jason.opaque.isDisposed, true);
      return;
    }
    throw Exception('Exception not fired on panic');
  });

  testWidgets('Enumerate displays', (WidgetTester widgetTester) async {
    var shouldWork = Platform.isLinux || Platform.isMacOS || Platform.isWindows;

    var jason = await Jason.init();
    var media = jason.mediaManager();

    if (!shouldWork) {
      dynamic err;
      try {
        await media.enumerateDisplays();
      } catch (e) {
        err = e;
      }
      expect(err is UnsupportedError, true);
    }
  });
}

class TestObj {
  TestObj(this.val);

  int val;
}

void testObjMutator(Object o) {
  o as TestObj;
  o.val = 45;
}<|MERGE_RESOLUTION|>--- conflicted
+++ resolved
@@ -148,14 +148,6 @@
   testWidgets('Primitive arguments Callback validation', (
     WidgetTester widgetTester,
   ) async {
-<<<<<<< HEAD
-    final intListener = dl.lookupFunction<Handle Function(ForeignValue),
-        Object Function(ForeignValue)>('test_callback_listener_int');
-    final stringListener = dl.lookupFunction<Handle Function(ForeignValue),
-        Object Function(ForeignValue)>('test_callback_listener_string');
-    final optionalIntListener = dl.lookupFunction<Handle Function(ForeignValue),
-        Object Function(ForeignValue)>('test_callback_listener_optional_int');
-=======
     final intListener = dl.lookupFunction<
       Handle Function(ForeignValue),
       Object Function(ForeignValue)
@@ -168,7 +160,6 @@
       Handle Function(ForeignValue),
       Object Function(ForeignValue)
     >('test_callback_listener_optional_int');
->>>>>>> a4634193
     final optionalStringListener = dl.lookupFunction<
       Handle Function(ForeignValue),
       Object Function(ForeignValue)
@@ -198,17 +189,10 @@
     dl.lookupFunction<Void Function(Pointer), void Function(Pointer)>(
       'register__test__test_callback_handle_function',
     )(Pointer.fromFunction<Void Function(Handle)>(testObjMutator));
-<<<<<<< HEAD
     final dartHandleListener =
         dl.lookupFunction<Handle Function(), Object Function()>(
       'test_callback_listener_dart_handle',
     );
-=======
-    final dartHandleListener = dl
-        .lookupFunction<Handle Function(), Object Function()>(
-          'test_callback_listener_dart_handle',
-        );
->>>>>>> a4634193
 
     var obj = TestObj(0);
 
@@ -217,27 +201,6 @@
   });
 
   testWidgets('FutureResolver primitives', (WidgetTester widgetTester) async {
-<<<<<<< HEAD
-    final intResolver =
-        dl.lookupFunction<Handle Function(Handle), Object Function(Object)>(
-      'test__future_from_dart__int',
-    );
-    final stringResolver =
-        dl.lookupFunction<Handle Function(Handle), Object Function(Object)>(
-      'test__future_from_dart__string',
-    );
-
-    var intVal = await (intResolver(
-      () => Future.delayed(const Duration(milliseconds: 500), () async {
-        return 45;
-      }),
-    ) as Future);
-    var stringVal = await (stringResolver(
-      () => Future.delayed(const Duration(milliseconds: 500), () async {
-        return 'test string';
-      }),
-    ) as Future);
-=======
     final intResolver = dl
         .lookupFunction<Handle Function(Handle), Object Function(Object)>(
           'test__future_from_dart__int',
@@ -261,22 +224,16 @@
               }),
             )
             as Future);
->>>>>>> a4634193
 
     expect(intVal as int, equals(45));
     expect(stringVal as String, 'test string');
   });
 
   testWidgets('GetStats() works', (WidgetTester widgetTester) async {
-<<<<<<< HEAD
-    final testRtcStatsParse = dl.lookupFunction<Uint64 Function(ForeignValue),
-        int Function(ForeignValue)>('test_rtc_stats_parse');
-=======
     final testRtcStatsParse = dl.lookupFunction<
       Uint64 Function(ForeignValue),
       int Function(ForeignValue)
     >('test_rtc_stats_parse');
->>>>>>> a4634193
 
     var pc1 = await webrtc.PeerConnection.create(
       webrtc.IceTransportType.all,
@@ -353,17 +310,10 @@
       'register__test__future_from_dart_handle_fn',
     )(Pointer.fromFunction<Void Function(Handle)>(testObjMutator));
 
-<<<<<<< HEAD
     final handleResolver =
         dl.lookupFunction<Handle Function(Handle), Object Function(Object)>(
       'test__future_from_dart__handle',
     );
-=======
-    final handleResolver = dl
-        .lookupFunction<Handle Function(Handle), Object Function(Object)>(
-          'test__future_from_dart__handle',
-        );
->>>>>>> a4634193
 
     var testObj = TestObj(0);
     fut() => Future.delayed(const Duration(milliseconds: 500), () async {
@@ -376,17 +326,10 @@
   testWidgets('FutureResolver catches exceptions', (
     WidgetTester widgetTester,
   ) async {
-<<<<<<< HEAD
     final futureCatchesException =
         dl.lookupFunction<Handle Function(Handle), Object Function(Object)>(
       'test__future_from_dart__fails',
     );
-=======
-    final futureCatchesException = dl
-        .lookupFunction<Handle Function(Handle), Object Function(Object)>(
-          'test__future_from_dart__fails',
-        );
->>>>>>> a4634193
 
     fut() => Future.delayed(const Duration(milliseconds: 500), () async {
       throw Exception('Test Exception');
