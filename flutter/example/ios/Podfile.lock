--- conflicted
+++ resolved
@@ -7,13 +7,8 @@
     - Flutter
   - medea_flutter_webrtc (0.15.0):
     - Flutter
-<<<<<<< HEAD
     - instrumentisto-libwebrtc-bin (= 137.0.7151.119)
-  - medea_jason (0.9.1):
-=======
-    - instrumentisto-libwebrtc-bin (= 136.0.7103.113)
   - medea_jason (0.10.0):
->>>>>>> e59aba06
     - Flutter
 
 DEPENDENCIES:
@@ -42,17 +37,10 @@
 SPEC CHECKSUMS:
   device_info_plus: 21fcca2080fbcd348be798aa36c3e5ed849eefbe
   Flutter: e0871f40cf51350855a761d2e70bf5af5b9b5de7
-<<<<<<< HEAD
   instrumentisto-libwebrtc-bin: d43d293c1bb6d7043a5c790d093acdce983b12e4
   integration_test: 252f60fa39af5e17c3aa9899d35d908a0721b573
   medea_flutter_webrtc: c063b660c1be49b01e697487e646079391fad180
   medea_jason: 62cdc045762d2a71025c0bd59b2be25139ce24ac
-=======
-  instrumentisto-libwebrtc-bin: 1cc1d224175e6bbd01b8dda519a6bbff9b09ee89
-  integration_test: 4a889634ef21a45d28d50d622cf412dc6d9f586e
-  medea_flutter_webrtc: c42166749c9857c4b3d49151323092bf6e0c769c
-  medea_jason: 718810f9297ccbab3d80f833ee42f3fb1c229445
->>>>>>> e59aba06
 
 PODFILE CHECKSUM: f3734cf2c64ab93db34ebd0461528389a119c1e8
 
