--- conflicted
+++ resolved
@@ -53,11 +53,7 @@
                     style: TextButton.styleFrom(
                       foregroundColor: Colors.white,
                       backgroundColor: Colors.blue,
-<<<<<<< HEAD
-                      disabledForegroundColor: Colors.grey,
-=======
                       disabledForegroundColor: Colors.grey.withOpacity(0.38),
->>>>>>> 32e60b95
                     ),
                     onPressed: () {
                       print('RoomID: $_roomId and MemberID: $_memberId');
