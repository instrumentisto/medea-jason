--- conflicted
+++ resolved
@@ -23,13 +23,7 @@
   faker_dart: ^0.2.1
   freezed_annotation: ^2.2.0
   http: ^0.13.6
-<<<<<<< HEAD
-  # medea_flutter_webrtc: ^0.8.3-dev+rev.7314b50875e1c26d63f7f3491e1b674ab6e63585
-  medea_flutter_webrtc:
-    path: ../../../flutter-webrtc
-=======
   medea_flutter_webrtc: ^0.9.0
->>>>>>> f3fa3caa
   retry: ^3.1.2
 
 dev_dependencies:
