name: medea_jason_example
description: Demonstrates how to use the `medea_jason` plugin.
version: 1.0.0
publish_to: none

environment:
  flutter: ">=3.29.0"
  sdk: ">=3.7.0 <4.0.0"

dependencies:
  flutter:
    sdk: flutter

  # When depending on this package from a real application you should use:
  #   medea_jason: ^x.y.z
  # See https://dart.dev/tools/pub/dependencies#version-constraints
  # The example app is bundled with the plugin, so we use a path dependency on
  # the parent directory to use the current plugin's version.
  medea_jason:
    path: ../

  cupertino_icons: ^1.0.2
  faker_dart: ^0.2.2
  freezed_annotation: ^2.4.1
  http: ">=0.13.6 <2.0.0"
<<<<<<< HEAD
  medea_flutter_webrtc: 0.13.4-dev+rev.170d6d8c73a72e0012a3c0c578c4b259021ca1fb
=======
  medea_flutter_webrtc: 0.13.4-dev+rev.f83ca6491323c59cbb66cccfad62bd1766f807f0
>>>>>>> 7ae5f677
  retry: ^3.1.2

dev_dependencies:
  flutter_driver:
    sdk: flutter
  flutter_gherkin: 3.0.0-rc.17
  flutter_lints: ^5.0.0
  flutter_test:
    sdk: flutter
  gherkin: ^3.1.0
  integration_test:
    sdk: flutter
  json_serializable: ^6.9.0

dependency_overrides:
  # TODO: Remove when `flutter_gherkin` updates.
  analyzer: ^5.13.0
  # TODO: Remove when `flutter_gherkin` updates.
  uuid: ^3.0.7

flutter:
  assets:
    - assets/images/
  uses-material-design: true<|MERGE_RESOLUTION|>--- conflicted
+++ resolved
@@ -23,11 +23,7 @@
   faker_dart: ^0.2.2
   freezed_annotation: ^2.4.1
   http: ">=0.13.6 <2.0.0"
-<<<<<<< HEAD
-  medea_flutter_webrtc: 0.13.4-dev+rev.170d6d8c73a72e0012a3c0c578c4b259021ca1fb
-=======
   medea_flutter_webrtc: 0.13.4-dev+rev.f83ca6491323c59cbb66cccfad62bd1766f807f0
->>>>>>> 7ae5f677
   retry: ^3.1.2
 
 dev_dependencies:
