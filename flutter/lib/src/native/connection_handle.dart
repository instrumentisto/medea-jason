--- conflicted
+++ resolved
@@ -9,15 +9,9 @@
 import 'ffi/jason_api.g.dart' as frb;
 import 'jason.dart';
 
-<<<<<<< HEAD
-class NativeConnectionHandle extends ConnectionHandle {
+class NativeConnectionHandle implements ConnectionHandle {
   /// `flutter_rust_bridge` Rust opaque type backing this object.
   final RustOpaque<frb.ConnectionHandle> opaque;
-=======
-class NativeConnectionHandle implements ConnectionHandle {
-  /// [Pointer] to the Rust struct backing this object.
-  late NullablePointer ptr;
->>>>>>> 241d406d
 
   /// Constructs a new [ConnectionHandle] backed by a Rust struct behind the
   /// provided [frb.ConnectionHandle].
