--- conflicted
+++ resolved
@@ -2,24 +2,14 @@
 import '../util/move_semantic.dart';
 import 'ffi/jason_api.g.dart' as frb;
 
-<<<<<<< HEAD
-class DisplayVideoTrackConstraints extends base.DisplayVideoTrackConstraints {
+class DisplayVideoTrackConstraints
+    implements base.DisplayVideoTrackConstraints {
   /// Rust `flutter_rust_bridge` api representation.
   frb.ApiDisplayVideoTrackConstrs constraints = frb.ApiDisplayVideoTrackConstrs(
       deviceId: null,
       height: frb.ApiOptionConstrainU32_None(),
       width: frb.ApiOptionConstrainU32_None(),
       frameRate: frb.ApiOptionConstrainU32_None());
-=======
-class DisplayVideoTrackConstraints
-    implements base.DisplayVideoTrackConstraints {
-  /// [Pointer] to the Rust struct backing this object.
-  final NullablePointer ptr = NullablePointer(_new());
-
-  DisplayVideoTrackConstraints() {
-    RustHandlesStorage().insertHandle(this);
-  }
->>>>>>> 241d406d
 
   @override
   void exactHeight(int height) {
