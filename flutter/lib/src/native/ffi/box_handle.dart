import 'dart:ffi';

import '../jason.dart';

typedef _UnboxDartHandleC = Handle Function(Pointer<Handle>);
typedef _UnboxDartHandleDart = Object Function(Pointer<Handle>);
typedef _BoxDartHandleC = Pointer<Handle> Function(Handle);
typedef _BoxDartHandleDart = Pointer<Handle> Function(Object);
typedef _FreeBoxedDartHandleC = Void Function(Pointer<Handle>);
typedef _FreeBoxedDartHandleDart = void Function(Pointer<Handle>);

final _boxDartHandle = dl.lookupFunction<_BoxDartHandleC, _BoxDartHandleDart>(
  'box_dart_handle',
);
<<<<<<< HEAD
final _unboxDartHandle =
    dl.lookupFunction<_UnboxDartHandleC, _UnboxDartHandleDart>(
  'unbox_dart_handle',
);
final _freeBoxedDartHandle =
    dl.lookupFunction<_FreeBoxedDartHandleC, _FreeBoxedDartHandleDart>(
  'free_boxed_dart_handle',
);
=======
final _unboxDartHandle = dl
    .lookupFunction<_UnboxDartHandleC, _UnboxDartHandleDart>(
      'unbox_dart_handle',
    );
final _freeBoxedDartHandle = dl
    .lookupFunction<_FreeBoxedDartHandleC, _FreeBoxedDartHandleDart>(
      'free_boxed_dart_handle',
    );
>>>>>>> a4634193

/// Converts a [`Pointer<Handle>`] to an [Object] using a Rust trampoline.
Object unboxDartHandle(Pointer<Handle> ptr) {
  return _unboxDartHandle(ptr);
}

/// Frees the provided [`Pointer<Handle`].
void freeBoxedDartHandle(Pointer<Handle> ptr) {
  _freeBoxedDartHandle(ptr);
}

/// Converts an [Object] into a [`Pointer<Handle>`] using a Rust trampoline.
Pointer<Handle> boxDartHandle(Object ptr) {
  return _boxDartHandle(ptr);
}<|MERGE_RESOLUTION|>--- conflicted
+++ resolved
@@ -12,25 +12,14 @@
 final _boxDartHandle = dl.lookupFunction<_BoxDartHandleC, _BoxDartHandleDart>(
   'box_dart_handle',
 );
-<<<<<<< HEAD
 final _unboxDartHandle =
     dl.lookupFunction<_UnboxDartHandleC, _UnboxDartHandleDart>(
   'unbox_dart_handle',
-);
+    );
 final _freeBoxedDartHandle =
     dl.lookupFunction<_FreeBoxedDartHandleC, _FreeBoxedDartHandleDart>(
   'free_boxed_dart_handle',
 );
-=======
-final _unboxDartHandle = dl
-    .lookupFunction<_UnboxDartHandleC, _UnboxDartHandleDart>(
-      'unbox_dart_handle',
-    );
-final _freeBoxedDartHandle = dl
-    .lookupFunction<_FreeBoxedDartHandleC, _FreeBoxedDartHandleDart>(
-      'free_boxed_dart_handle',
-    );
->>>>>>> a4634193
 
 /// Converts a [`Pointer<Handle>`] to an [Object] using a Rust trampoline.
 Object unboxDartHandle(Pointer<Handle> ptr) {
