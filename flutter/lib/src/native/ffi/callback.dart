--- conflicted
+++ resolved
@@ -19,36 +19,11 @@
 
 /// Registers the closure callers functions in Rust.
 void registerFunctions(DynamicLibrary dl) {
-<<<<<<< HEAD
-  dl.lookupFunction<Void Function(Pointer), void Function(Pointer)>(
-          'register_fn_caller')(
-      Pointer.fromFunction<Void Function(Handle, ForeignValue)>(_callFn));
-
-  dl.lookupFunction<Void Function(Pointer), void Function(Pointer)>(
-          'register_Callback__call_proxy')(
-      Pointer.fromFunction<Handle Function(Pointer)>(callback));
-
-  dl.lookupFunction<Void Function(Pointer), void Function(Pointer)>(
-          'register_Callback__call_two_arg_proxy')(
-      Pointer.fromFunction<Handle Function(Pointer)>(callbackTwoArg));
-}
-
-/// Function used by Rust to call closures with a single [ForeignValue]
-/// argument.
-void _callFn(void Function(dynamic) fn, ForeignValue value) {
-  var arg = value.toDart();
-  if (arg != null) {
-    fn(arg);
-  } else {
-    (fn as void Function())();
-  }
-=======
   bridge.registerFunction(
     dl,
     callProxy: Pointer.fromFunction(_callProxy),
     callTwoArgProxy: Pointer.fromFunction(_callTwoArgProxy),
   );
->>>>>>> f9a41bf7
 }
 
 /// Returns a closure calling the provided Rust function [Pointer].
@@ -61,11 +36,7 @@
 }
 
 /// Returns a two args closure calling the provided Rust function [Pointer].
-<<<<<<< HEAD
-Object callbackTwoArg(Pointer cb) {
-=======
 Object _callTwoArgProxy(Pointer cb) {
->>>>>>> f9a41bf7
   return (first, second) {
     var firstArg = ForeignValue.fromDart(first);
     var secondArg = ForeignValue.fromDart(second);
