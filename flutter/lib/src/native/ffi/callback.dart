import 'dart:ffi';

import '../jason.dart';
import 'callback.g.dart' as bridge;
import 'foreign_value.dart';

typedef _CallbackCallC = Void Function(Pointer, ForeignValue);
typedef _CallbackCallDart = void Function(Pointer, ForeignValue);
typedef _CallbackTwoArgCallC =
    Void Function(Pointer, ForeignValue, ForeignValue);
typedef _CallbackTwoArgCallDart =
    void Function(Pointer, ForeignValue, ForeignValue);

final _callbackCall = dl.lookupFunction<_CallbackCallC, _CallbackCallDart>(
  'Callback__call',
);
<<<<<<< HEAD
final _callbackTwoArgCall =
    dl.lookupFunction<_CallbackTwoArgCallC, _CallbackTwoArgCallDart>(
  'Callback__call_two_arg',
);
=======
final _callbackTwoArgCall = dl
    .lookupFunction<_CallbackTwoArgCallC, _CallbackTwoArgCallDart>(
      'Callback__call_two_arg',
    );
>>>>>>> a4634193

/// Registers the closure callers functions in Rust.
void registerFunctions(DynamicLibrary dl) {
  bridge.registerFunction(
    dl,
    callProxy: _callProxy,
    callTwoArgProxy: _callTwoArgProxy,
  );
}

/// Returns a closure calling the provided Rust function [Pointer].
Object _callProxy(Pointer cb) {
  return (val) {
    var arg = ForeignValue.fromDart(val);
    _callbackCall(cb, arg.ref);
    arg.free();
  };
}

/// Returns a two args closure calling the provided Rust function [Pointer].
Object _callTwoArgProxy(Pointer cb) {
  return (first, second) {
    var firstArg = ForeignValue.fromDart(first);
    var secondArg = ForeignValue.fromDart(second);
    _callbackTwoArgCall(cb, firstArg.ref, secondArg.ref);
    firstArg.free();
    secondArg.free();
  };
}<|MERGE_RESOLUTION|>--- conflicted
+++ resolved
@@ -14,17 +14,10 @@
 final _callbackCall = dl.lookupFunction<_CallbackCallC, _CallbackCallDart>(
   'Callback__call',
 );
-<<<<<<< HEAD
 final _callbackTwoArgCall =
     dl.lookupFunction<_CallbackTwoArgCallC, _CallbackTwoArgCallDart>(
   'Callback__call_two_arg',
 );
-=======
-final _callbackTwoArgCall = dl
-    .lookupFunction<_CallbackTwoArgCallC, _CallbackTwoArgCallDart>(
-      'Callback__call_two_arg',
-    );
->>>>>>> a4634193
 
 /// Registers the closure callers functions in Rust.
 void registerFunctions(DynamicLibrary dl) {
