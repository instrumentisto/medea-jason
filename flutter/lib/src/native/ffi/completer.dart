--- conflicted
+++ resolved
@@ -29,12 +29,8 @@
       Pointer.fromFunction<Handle Function(Int32)>(delayedFuture));
 }
 
-<<<<<<< HEAD
-/// Returns closure which returns [`Future.delayed`] with a provided amount of milliseconds.
-=======
 /// Returns closure which returns [`Future.delayed`] with a provided amount of
 /// milliseconds.
->>>>>>> aa54daf1
 Object delayedFuture(int delayMs) {
   return () => Future.delayed(Duration(milliseconds: delayMs));
 }
