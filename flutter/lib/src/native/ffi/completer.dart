--- conflicted
+++ resolved
@@ -17,25 +17,9 @@
   );
 }
 
-<<<<<<< HEAD
-  dl.lookupFunction<Void Function(Pointer), void Function(Pointer)>(
-          'register_completer_complete_error_caller')(
-      Pointer.fromFunction<Void Function(Handle, Pointer<Handle>)>(
-          _Completer_completeError_Pointer));
-
-  dl.lookupFunction<Void Function(Pointer), void Function(Pointer)>(
-          'register_delayed_future_function')(
-      Pointer.fromFunction<Handle Function(Int32)>(delayedFuture));
-}
-
-/// Returns closure which returns [`Future.delayed`] with a provided amount of
-/// milliseconds.
-Object delayedFuture(int delayMs) {
-=======
 /// Returns closure returning a [Future.delayed] with the provided amount of
 /// milliseconds.
 Object _delayed(int delayMs) {
->>>>>>> f9a41bf7
   return () => Future.delayed(Duration(milliseconds: delayMs));
 }
 
