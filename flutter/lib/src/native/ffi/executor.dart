import 'dart:ffi';
import 'dart:isolate';

typedef _ExecutorInitC = Void Function(Int64);
typedef _ExecutorInitDart = void Function(int);

typedef _ExecutorPollTaskC = Void Function(Pointer);
typedef _ExecutorPollTaskDart = void Function(Pointer);

/// Executor used to drive Rust futures.
///
/// It must be instantiated before calling any `async` Rust functions.
class Executor {
  /// Pointer to a Rust function used to initialize Rust side of this
  /// [Executor].
  final _ExecutorInitDart _loopInit;

  /// Pointer to a Rust function used to poll Rust futures.
  final _ExecutorPollTaskDart _taskPoll;

  /// [ReceivePort] used to receive commands for polling Rust futures.
  late ReceivePort _wakePort;

  /// Creates a new [Executor].
  ///
  /// Initializes Rust part of the [Executor], creates a [ReceivePort] that
  /// accepts commands to poll Rust futures.
  Executor(DynamicLibrary dylib)
<<<<<<< HEAD
      : _loopInit = dylib
            .lookup<NativeFunction<_ExecutorInitC>>('rust_executor_init')
            .asFunction(),
        _taskPoll = dylib
            .lookup<NativeFunction<_ExecutorPollTaskC>>(
              'rust_executor_poll_task',
            )
            .asFunction() {
=======
    : _loopInit =
          dylib
              .lookup<NativeFunction<_ExecutorInitC>>('rust_executor_init')
              .asFunction(),
      _taskPoll =
          dylib
              .lookup<NativeFunction<_ExecutorPollTaskC>>(
                'rust_executor_poll_task',
              )
              .asFunction() {
>>>>>>> a4634193
    _wakePort = ReceivePort()..listen(_pollTask);
    _loopInit(_wakePort.sendPort.nativePort);
  }

  /// Polls a Rust future basing on the provided [message].
  void _pollTask(dynamic message) {
    final task = Pointer.fromAddress(message);
    _taskPoll(task);
  }
}<|MERGE_RESOLUTION|>--- conflicted
+++ resolved
@@ -26,16 +26,6 @@
   /// Initializes Rust part of the [Executor], creates a [ReceivePort] that
   /// accepts commands to poll Rust futures.
   Executor(DynamicLibrary dylib)
-<<<<<<< HEAD
-      : _loopInit = dylib
-            .lookup<NativeFunction<_ExecutorInitC>>('rust_executor_init')
-            .asFunction(),
-        _taskPoll = dylib
-            .lookup<NativeFunction<_ExecutorPollTaskC>>(
-              'rust_executor_poll_task',
-            )
-            .asFunction() {
-=======
     : _loopInit =
           dylib
               .lookup<NativeFunction<_ExecutorInitC>>('rust_executor_init')
@@ -46,7 +36,6 @@
                 'rust_executor_poll_task',
               )
               .asFunction() {
->>>>>>> a4634193
     _wakePort = ReceivePort()..listen(_pollTask);
     _loopInit(_wakePort.sendPort.nativePort);
   }
