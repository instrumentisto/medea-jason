import 'dart:ffi';

import 'package:ffi/ffi.dart';

import '../../util/move_semantic.dart';
import 'nullable_pointer.dart';
import 'box_handle.dart';
import '../jason.dart';

typedef _boxForeignValue_C = Pointer Function(ForeignValue);
typedef _boxForeignValue_Dart = Pointer Function(ForeignValue);

final _boxForeignValue_Dart _boxForeignValue =
    dl.lookupFunction<_boxForeignValue_C, _boxForeignValue_Dart>(
        'box_foreign_value');

/// Type-erased value that can be transferred via FFI boundaries to/from Rust.
class ForeignValue extends Struct {
  /// Index of the used [_ForeignValueFields] union field.
  ///
  /// `0` goes for no value.
  @Uint8()
  external int _tag;

  /// Actual [ForeignValue] payload.
  external _ForeignValueFields _payload;

  /// Private constructor.
  ///
  /// This class is a reference backed by a native memory, so it cannot be
  /// instantiated like a normal Dart class.
  ForeignValue._();

  /// Returns Dart representation of the underlying foreign value.
  ///
  /// Returns `null` if underlying value has no value.
  dynamic toDart() {
    switch (_tag) {
      case 0:
        return;
      case 1:
        return _payload.ptr;
      case 2:
        return unboxDartHandle(_payload.handlePtr);
      case 3:
        return _payload.string.toDartString();
      case 4:
        return _payload.number;
      default:
        throw TypeError();
    }
  }

  /// Allocates a new [ForeignValue] guessing the provided [val] type.
  static Pointer<ForeignValue> fromDart(Object? val) {
    if (val == null) {
      return ForeignValue.none();
    } else if (val is int) {
      return ForeignValue.fromInt(val);
    } else if (val is String) {
      return ForeignValue.fromString(val);
    } else if (val is NullablePointer) {
      return ForeignValue.fromPtr(val);
    } else {
      return ForeignValue.fromHandle(val);
    }
  }

  /// Allocates a new [ForeignValue] with no value.
  ///
  /// This can be used when calling native function with an optional argument.
  static Pointer<ForeignValue> none() {
    return calloc<ForeignValue>();
  }

  /// Allocates a new [ForeignValue] with the provided pointer to some Rust
  /// object.
  static Pointer<ForeignValue> fromPtr(NullablePointer ptr) {
    var fVal = calloc<ForeignValue>();
    fVal.ref._tag = 1;
    fVal.ref._payload.ptr = ptr.getInnerPtr();
    return fVal;
  }

  /// Allocates a new [ForeignValue] with the provided [Object] converting it
  /// to a [Handle].
  static Pointer<ForeignValue> fromHandle(Object obj) {
    var fVal = calloc<ForeignValue>();
    fVal.ref._tag = 2;
    fVal.ref._payload.handlePtr = boxDartHandle(obj);
    return fVal;
  }

  /// Allocates a new [ForeignValue] with the provided [String].
  static Pointer<ForeignValue> fromString(String str) {
    var fVal = calloc<ForeignValue>();
    fVal.ref._tag = 3;
    fVal.ref._payload.string = str.toNativeUtf8();
    return fVal;
  }

  /// Allocates a new [ForeignValue] with the provided [int] value.
  static Pointer<ForeignValue> fromInt(int num) {
    var fVal = calloc<ForeignValue>();
    fVal.ref._tag = 4;
    fVal.ref._payload.number = num;
    return fVal;
  }
}

extension ForeignValuePointer on Pointer<ForeignValue> {
  /// Transfers [ForeignValue] ownership to Rust.
  ///
  /// Frees Dart side [ForeignValue].
<<<<<<< HEAD
  Pointer intoBoxed() {
    var out = boxed();
    calloc.free(this);
=======
  Pointer intoRustOwned() {
    var out = _boxForeignValue(ref);
    ;
    free();
>>>>>>> aa54daf1
    return out;
  }

  /// Releases the memory allocated on a native heap.
  @moveSemantics
  void free() {
    if (ref._tag == 3) {
      calloc.free(ref._payload.string);
    }
    if (ref._tag == 2) {
      freeBoxedDartHandle(ref._payload.handlePtr);
    }
    calloc.free(this);
  }
}

/// Possible fields of a [ForeignValue].
class _ForeignValueFields extends Union {
  /// [Pointer] to some Rust object.
  external Pointer ptr;

  /// [Pointer] to a [Handle] to some Dart object.
  external Pointer<Handle> handlePtr;

  /// [Pointer] to a native string.
  external Pointer<Utf8> string;

  /// Integer value.
  @Int64()
  external int number;
}<|MERGE_RESOLUTION|>--- conflicted
+++ resolved
@@ -112,16 +112,9 @@
   /// Transfers [ForeignValue] ownership to Rust.
   ///
   /// Frees Dart side [ForeignValue].
-<<<<<<< HEAD
-  Pointer intoBoxed() {
-    var out = boxed();
-    calloc.free(this);
-=======
   Pointer intoRustOwned() {
     var out = _boxForeignValue(ref);
-    ;
     free();
->>>>>>> aa54daf1
     return out;
   }
 
