--- conflicted
+++ resolved
@@ -88,21 +88,11 @@
   $Res call({Object? field0 = null}) {
     return _then(
       _value.copyWith(
-<<<<<<< HEAD
         field0: null == field0
             ? _value.field0
             : field0 // ignore: cast_nullable_to_non_nullable
                 as FacingMode,
       ) as $Val,
-=======
-            field0:
-                null == field0
-                    ? _value.field0
-                    : field0 // ignore: cast_nullable_to_non_nullable
-                        as FacingMode,
-          )
-          as $Val,
->>>>>>> a4634193
     );
   }
 }
