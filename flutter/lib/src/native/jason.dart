library jason;

import 'dart:ffi';
import 'dart:io';

import 'package:flutter_rust_bridge/flutter_rust_bridge.dart';

import '../interface/jason.dart' as base;
import '../interface/media_manager.dart';
import '../interface/room_handle.dart';
import '../util/move_semantic.dart';
import '../util/rust_opaque.dart';
import '/src/util/rust_handles_storage.dart';
import 'ffi/box_handle.dart';
import 'ffi/callback.dart' as callback;
import 'ffi/completer.dart' as completer;
import 'ffi/exception.dart' as exceptions;
import 'ffi/executor.dart';
import 'ffi/function.dart' as function;
import 'ffi/future.dart' as future;
import 'ffi/jason_api.g.dart' as frb;
import 'ffi/list.dart' as list;
import 'ffi/map.dart' as map;
import 'ffi/native_string.dart' as native_string;
import 'media_manager.dart';
import 'platform/functions_registerer.dart' as platform_utils_registerer;
import 'room_handle.dart';

/// Bindings to the Rust side API.
late frb.MedeaJason api = _init_api();
late DynamicLibrary dl = _dl_load();

/// [Executor] that drives Rust futures.
///
/// Instantiated in the [_dl_load()] function, and must not be touched ever
/// after that.
var executor;

/// Callback to be fired whenever Rust code panics.
void Function(String)? _onPanicCallback;

/// Sets callback to be fired whenever Rust code panics.
///
/// Once this callback is called, all the old handles returned from Rust SHOULD
/// NOT be used.
void onPanic(void Function(String)? cb) {
  _onPanicCallback = cb;
}

extension FfiExceptionParse on FfiException {
  Object parse() {
    if (!message.contains('RESULT_ERROR: DartError')) {
      return this;
    }
    var handle = message;
    var reg = RegExp(r'\(([^]*?)\)');
    var err_ptr =
        Pointer<Handle>.fromAddress(int.parse(reg.firstMatch(handle)![1]!));
    var err = unboxDartHandle(err_ptr);
    freeBoxedDartHandle(err_ptr);

    return err;
  }
}

DynamicLibrary _dl_load() {
  if (!(Platform.isAndroid ||
      Platform.isLinux ||
      Platform.isWindows ||
      Platform.isMacOS ||
      Platform.isIOS)) {
    throw UnsupportedError('This platform is not supported.');
  }
  if (NativeApi.majorVersion != 2) {
    // If the DartVM we're running on does not have the same major version as
    // this file was compiled against, refuse to initialize: the symbols are not
    // compatible.
    throw 'You are running unsupported NativeApi version.';
  }

  const base = 'medea_jason';
  final path = Platform.isWindows ? '$base.dll' : 'lib$base.so';
  late final _dl = Platform.isIOS
      ? DynamicLibrary.process()
      : Platform.isMacOS
          ? DynamicLibrary.executable()
          : DynamicLibrary.open(path);

  callback.registerFunctions(_dl);
  completer.registerFunctions(_dl);
  exceptions.registerFunctions(_dl);
  future.registerFunctions(_dl);
  function.registerFunctions(_dl);
  platform_utils_registerer.registerFunctions(_dl);
  list.registerFunctions(_dl);
  map.registerFunctions(_dl);
  native_string.registerFunctions(_dl);

<<<<<<< HEAD
  executor = Executor(_dl);

  return _dl;
}

frb.MedeaJason _init_api() {
  var api = frb.MedeaJasonImpl(dl);
  api.onPanic(cb: (msg) {
=======
  if (initResult != 0) {
    throw 'Failed to initialize Dart API. Code: $initResult';
  }
  callback.registerFunctions(dl);
  completer.registerFunctions(dl);
  exceptions.registerFunctions(dl);
  future.registerFunctions(dl);
  function.registerFunctions(dl);
  platform_utils_registerer.registerFunctions(dl);
  list.registerFunctions(dl);
  map.registerFunctions(dl);
  native_string.registerFunctions(dl);

  executor = Executor(dl);

  final _onPanic = dl.lookupFunction<_onPanic_C, _onPanic_Dart>('on_panic');
  _onPanic((msg) async {
>>>>>>> 241d406d
    msg as String;
    await RustHandlesStorage().freeAll();
    if (_onPanicCallback != null) {
      _onPanicCallback!(msg);
    }
  });
  return api;
}

<<<<<<< HEAD
class Jason extends base.Jason {
  /// `flutter_rust_bridge` Rust opaque type backing this object.
  final RustOpaque<frb.Jason> opaque = RustOpaque(api.jasonNew());
=======
class Jason implements base.Jason {
  /// [Pointer] to the Rust struct backing this object.
  final NullablePointer ptr = NullablePointer(_new());
>>>>>>> 241d406d

  /// Constructs a new [Jason] backed by the Rust struct behind the
  /// provided [frb.Jason].
  Jason() {
    RustHandlesStorage().insertHandle(this);
  }

  @override
  MediaManagerHandle mediaManager() {
    return NativeMediaManagerHandle(
        api.jasonMediaManager(jason: opaque.innerOpaque));
  }

  @override
  RoomHandle initRoom() {
    return NativeRoomHandle(api.jasonInitRoom(jason: opaque.innerOpaque));
  }

  @override
  void closeRoom(@moveSemantics RoomHandle room) {
    api.jasonCloseRoom(
        jason: opaque.innerOpaque,
        roomToDelete: (room as NativeRoomHandle).opaque.moveOpaque);
  }

  @override
  @moveSemantics
  void free() {
    if (!opaque.isStale()) {
      RustHandlesStorage().removeHandle(this);
      api.jasonDispose(jason: opaque.moveOpaque);
    }
  }
}<|MERGE_RESOLUTION|>--- conflicted
+++ resolved
@@ -96,7 +96,6 @@
   map.registerFunctions(_dl);
   native_string.registerFunctions(_dl);
 
-<<<<<<< HEAD
   executor = Executor(_dl);
 
   return _dl;
@@ -104,26 +103,7 @@
 
 frb.MedeaJason _init_api() {
   var api = frb.MedeaJasonImpl(dl);
-  api.onPanic(cb: (msg) {
-=======
-  if (initResult != 0) {
-    throw 'Failed to initialize Dart API. Code: $initResult';
-  }
-  callback.registerFunctions(dl);
-  completer.registerFunctions(dl);
-  exceptions.registerFunctions(dl);
-  future.registerFunctions(dl);
-  function.registerFunctions(dl);
-  platform_utils_registerer.registerFunctions(dl);
-  list.registerFunctions(dl);
-  map.registerFunctions(dl);
-  native_string.registerFunctions(dl);
-
-  executor = Executor(dl);
-
-  final _onPanic = dl.lookupFunction<_onPanic_C, _onPanic_Dart>('on_panic');
-  _onPanic((msg) async {
->>>>>>> 241d406d
+  api.onPanic(cb: (msg) async {
     msg as String;
     await RustHandlesStorage().freeAll();
     if (_onPanicCallback != null) {
@@ -133,15 +113,9 @@
   return api;
 }
 
-<<<<<<< HEAD
-class Jason extends base.Jason {
+class Jason implements base.Jason {
   /// `flutter_rust_bridge` Rust opaque type backing this object.
   final RustOpaque<frb.Jason> opaque = RustOpaque(api.jasonNew());
-=======
-class Jason implements base.Jason {
-  /// [Pointer] to the Rust struct backing this object.
-  final NullablePointer ptr = NullablePointer(_new());
->>>>>>> 241d406d
 
   /// Constructs a new [Jason] backed by the Rust struct behind the
   /// provided [frb.Jason].
