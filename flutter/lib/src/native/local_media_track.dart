--- conflicted
+++ resolved
@@ -7,38 +7,9 @@
 import 'ffi/jason_api.g.dart' as frb;
 import 'jason.dart';
 
-<<<<<<< HEAD
-class NativeLocalMediaTrack extends LocalMediaTrack {
+class NativeLocalMediaTrack implements LocalMediaTrack {
   /// `flutter_rust_bridge` Rust opaque type backing this object.
   final RustOpaque<frb.LocalMediaTrack> opaque;
-=======
-typedef _kind_C = Uint8 Function(Pointer);
-typedef _kind_Dart = int Function(Pointer);
-
-typedef _mediaSourceKind_C = Uint8 Function(Pointer);
-typedef _mediaSourceKind_Dart = int Function(Pointer);
-
-typedef _getTrack_C = Handle Function(Pointer);
-typedef _getTrack_Dart = Object Function(Pointer);
-
-typedef _free_C = Handle Function(Pointer);
-typedef _free_Dart = Object Function(Pointer);
-
-final _kind = dl.lookupFunction<_kind_C, _kind_Dart>('LocalMediaTrack__kind');
-
-final _sourceKind =
-    dl.lookupFunction<_mediaSourceKind_C, _mediaSourceKind_Dart>(
-        'LocalMediaTrack__media_source_kind');
-
-final _getTrack = dl
-    .lookupFunction<_getTrack_C, _getTrack_Dart>('LocalMediaTrack__get_track');
-
-final _free = dl.lookupFunction<_free_C, _free_Dart>('LocalMediaTrack__free');
-
-class NativeLocalMediaTrack implements LocalMediaTrack {
-  /// [Pointer] to the Rust struct backing this object.
-  late NullablePointer ptr;
->>>>>>> 241d406d
 
   /// Constructs a new [LocalMediaTrack] backed by the Rust struct behind the
   /// provided [frb.LocalMediaTrack].
@@ -65,20 +36,10 @@
 
   @moveSemantics
   @override
-<<<<<<< HEAD
-  void free() {
+  Future<void> free() async {
     if (!opaque.isStale()) {
       RustHandlesStorage().removeHandle(this);
-
-      opaque.dispose();
-=======
-  Future<void> free() async {
-    if (!ptr.isFreed()) {
-      RustHandlesStorage().removeHandle(this);
-      var innerPtr = ptr.getInnerPtr();
-      ptr.free();
-      await (_free(innerPtr) as Future);
->>>>>>> 241d406d
+      await (api.localMediaTrackFree(track: opaque.moveOpaque) as Future);
     }
   }
 }