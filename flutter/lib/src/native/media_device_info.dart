import '../interface/media_device_info.dart';
import '../util/move_semantic.dart';
import 'ffi/jason_api.g.dart' as frb;

<<<<<<< HEAD
class NativeMediaDeviceInfo extends MediaDeviceInfo {
  /// Rust `flutter_rust_bridge` api representation.
  final frb.ApiMediaDeviceInfo _info;
=======
class NativeMediaDeviceInfo implements MediaDeviceInfo {
  /// [Pointer] to the Rust struct backing this object.
  late NullablePointer ptr;
>>>>>>> 241d406d

  /// Constructs a new [MediaDeviceInfo] backed by a Rust struct behind the
  /// provided [frb.ApiMediaDeviceInfo].
  NativeMediaDeviceInfo(this._info);

  @override
  String deviceId() {
    return _info.deviceId;
  }

  @override
  String label() {
    return _info.label;
  }

  @override
  MediaDeviceKind kind() {
    return _info.kind;
  }

  @override
  String? groupId() {
    return _info.groupId;
  }

  @moveSemantics
  @override
  void free() {}
}<|MERGE_RESOLUTION|>--- conflicted
+++ resolved
@@ -2,15 +2,9 @@
 import '../util/move_semantic.dart';
 import 'ffi/jason_api.g.dart' as frb;
 
-<<<<<<< HEAD
-class NativeMediaDeviceInfo extends MediaDeviceInfo {
+class NativeMediaDeviceInfo implements MediaDeviceInfo {
   /// Rust `flutter_rust_bridge` api representation.
   final frb.ApiMediaDeviceInfo _info;
-=======
-class NativeMediaDeviceInfo implements MediaDeviceInfo {
-  /// [Pointer] to the Rust struct backing this object.
-  late NullablePointer ptr;
->>>>>>> 241d406d
 
   /// Constructs a new [MediaDeviceInfo] backed by a Rust struct behind the
   /// provided [frb.ApiMediaDeviceInfo].
