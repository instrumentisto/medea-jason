--- conflicted
+++ resolved
@@ -1,48 +1,6 @@
 import '../interface/media_device_info.dart';
 import '../util/move_semantic.dart';
-<<<<<<< HEAD
 import 'ffi/jason_api.g.dart' as frb;
-=======
-import '/src/util/rust_handles_storage.dart';
-import 'ffi/foreign_value.dart';
-import 'ffi/native_string.dart';
-import 'ffi/nullable_pointer.dart';
-import 'jason.dart';
-
-typedef _deviceId_C = Pointer<Utf8> Function(Pointer);
-typedef _deviceId_Dart = Pointer<Utf8> Function(Pointer);
-
-typedef _label_C = Pointer<Utf8> Function(Pointer);
-typedef _label_Dart = Pointer<Utf8> Function(Pointer);
-
-typedef _kind_C = Uint8 Function(Pointer);
-typedef _kind_Dart = int Function(Pointer);
-
-typedef _nativeGroupId_C = ForeignValue Function(Pointer);
-typedef _nativeGroupId_Dart = ForeignValue Function(Pointer);
-
-typedef _nativeIsFailed_C = Bool Function(Pointer);
-typedef _nativeIsFailed_Dart = bool Function(Pointer);
-
-typedef _free_C = Void Function(Pointer);
-typedef _free_Dart = void Function(Pointer);
-
-final _nativeGroupId = dl.lookupFunction<_nativeGroupId_C, _nativeGroupId_Dart>(
-    'MediaDeviceInfo__group_id');
-
-final _kind = dl.lookupFunction<_kind_C, _kind_Dart>('MediaDeviceInfo__kind');
-
-final _label =
-    dl.lookupFunction<_label_C, _label_Dart>('MediaDeviceInfo__label');
-
-final _deviceId = dl
-    .lookupFunction<_deviceId_C, _deviceId_Dart>('MediaDeviceInfo__device_id');
-
-final _isFailed = dl.lookupFunction<_nativeIsFailed_C, _nativeIsFailed_Dart>(
-    'MediaDeviceInfo__is_failed');
-
-final _free = dl.lookupFunction<_free_C, _free_Dart>('MediaDeviceInfo__free');
->>>>>>> 70347b03
 
 class NativeMediaDeviceInfo implements MediaDeviceInfo {
   /// Rust `flutter_rust_bridge` api representation.
@@ -74,8 +32,7 @@
 
   @override
   bool isFailed() {
-    var isFailed = _isFailed(ptr.getInnerPtr());
-    return isFailed;
+    return _info.isFailed;
   }
 
   @moveSemantics
