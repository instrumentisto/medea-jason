import '../interface/media_display_info.dart';
import '../util/move_semantic.dart';
import 'ffi/jason_api.g.dart' as frb;

<<<<<<< HEAD
class NativeMediaDisplayInfo extends MediaDisplayInfo {
  /// Rust `flutter_rust_bridge` api representation.
  final frb.ApiMediaDisplayInfo _info;
=======
class NativeMediaDisplayInfo implements MediaDisplayInfo {
  /// [Pointer] to the Rust struct backing this object.
  late NullablePointer ptr;
>>>>>>> 241d406d

  /// Constructs a new [MediaDisplayInfo] backed by a Rust struct behind the
  /// provided [frb.ApiMediaDisplayInfo].
  NativeMediaDisplayInfo(this._info);

  @override
  String deviceId() {
    return _info.deviceId;
  }

  @override
  String? title() {
    return _info.title;
  }

  @moveSemantics
  @override
  void free() {}
}<|MERGE_RESOLUTION|>--- conflicted
+++ resolved
@@ -2,15 +2,9 @@
 import '../util/move_semantic.dart';
 import 'ffi/jason_api.g.dart' as frb;
 
-<<<<<<< HEAD
-class NativeMediaDisplayInfo extends MediaDisplayInfo {
+class NativeMediaDisplayInfo implements MediaDisplayInfo {
   /// Rust `flutter_rust_bridge` api representation.
   final frb.ApiMediaDisplayInfo _info;
-=======
-class NativeMediaDisplayInfo implements MediaDisplayInfo {
-  /// [Pointer] to the Rust struct backing this object.
-  late NullablePointer ptr;
->>>>>>> 241d406d
 
   /// Constructs a new [MediaDisplayInfo] backed by a Rust struct behind the
   /// provided [frb.ApiMediaDisplayInfo].
