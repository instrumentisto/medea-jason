--- conflicted
+++ resolved
@@ -10,49 +10,10 @@
 import '../interface/display_video_track_constraints.dart'
     as base_display_video;
 
-<<<<<<< HEAD
-class MediaStreamSettings extends base.MediaStreamSettings {
+class MediaStreamSettings implements base.MediaStreamSettings {
   /// Rust `flutter_rust_bridge` api representation.
   final frb.ApiMediaStreamSettings setting = frb.ApiMediaStreamSettings(
       audio: frb.ApiAudioTrackConstrs(), deviceVideo: null, displayVideo: null);
-=======
-typedef _new_C = Pointer Function();
-typedef _new_Dart = Pointer Function();
-
-typedef _audio_C = Void Function(Pointer, Pointer);
-typedef _audio_Dart = void Function(Pointer, Pointer);
-
-typedef _deviceVideo_C = Void Function(Pointer, Pointer);
-typedef _deviceVideo_Dart = void Function(Pointer, Pointer);
-
-typedef _displayVideo_C = Void Function(Pointer, Pointer);
-typedef _displayVideo_Dart = void Function(Pointer, Pointer);
-
-typedef _free_C = Void Function(Pointer);
-typedef _free_Dart = void Function(Pointer);
-
-final _new = dl.lookupFunction<_new_C, _new_Dart>('MediaStreamSettings__new');
-
-final _audio =
-    dl.lookupFunction<_audio_C, _audio_Dart>('MediaStreamSettings__audio');
-
-final _deviceVideo = dl.lookupFunction<_deviceVideo_C, _deviceVideo_Dart>(
-    'MediaStreamSettings__device_video');
-
-final _displayVideo = dl.lookupFunction<_displayVideo_C, _displayVideo_Dart>(
-    'MediaStreamSettings__display_video');
-
-final _free =
-    dl.lookupFunction<_free_C, _free_Dart>('MediaStreamSettings__free');
-
-class MediaStreamSettings implements base.MediaStreamSettings {
-  /// [Pointer] to the Rust struct backing this object.
-  final NullablePointer ptr = NullablePointer(_new());
-
-  MediaStreamSettings() {
-    RustHandlesStorage().insertHandle(this);
-  }
->>>>>>> 241d406d
 
   @override
   void audio(@moveSemantics base_audio.AudioTrackConstraints audio) {
