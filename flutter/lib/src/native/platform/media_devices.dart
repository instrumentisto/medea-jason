--- conflicted
+++ resolved
@@ -6,11 +6,7 @@
 import 'package:medea_jason/src/native/ffi/native_string.dart';
 import 'media_devices.g.dart' as bridge;
 
-<<<<<<< HEAD
-/// Option to mock `getUserMedia`.
-=======
 /// Option to mock `getUserMedia()` request.
->>>>>>> a9acb301
 const bool MOCKABLE = bool.fromEnvironment('MOCKABLE', defaultValue: false);
 
 /// Registers functions allowing Rust to operate Dart media devices.
@@ -19,13 +15,8 @@
     bridge.registerFunction(
       dl,
       enumerateDevices: Pointer.fromFunction(_enumerateDevices),
-<<<<<<< HEAD
-      getUserMedia: Pointer.fromFunction(MockMediaDevices.getUserMedia),
-      enumerateDisplays: Pointer.fromFunction(_enumerateDisplays),
-=======
       enumerateDisplays: Pointer.fromFunction(_enumerateDisplays),
       getUserMedia: Pointer.fromFunction(MockMediaDevices.getUserMedia),
->>>>>>> a9acb301
       getDisplayMedia: Pointer.fromFunction(_getDisplayMedia),
       setOutputAudioId: Pointer.fromFunction(_setOutputAudioId),
       setMicrophoneVolume: Pointer.fromFunction(_setMicrophoneVolume),
@@ -53,18 +44,6 @@
   }
 }
 
-<<<<<<< HEAD
-/// Provider to mock `getUserMedia`.
-/// [MOCKABLE] must be `true`.
-class MockMediaDevices {
-  /// Default `getUserMedia`.
-  static const _defaultGUM = webrtc.getUserMedia;
-
-  /// Current `getUserMedia`.
-  static Function _getUserMedia = _defaultGUM;
-
-  /// Sets `getUserMedia` function to `f`.
-=======
 /// Provider to mock `getUserMedia()` request.
 ///
 /// [MOCKABLE] must be `true`.
@@ -76,26 +55,17 @@
   static Function _getUserMedia = _defaultGUM;
 
   /// Sets `getUserMedia()` request to the provided function.
->>>>>>> a9acb301
   static set GUM(Function(webrtc.DeviceConstraints) f) {
     _getUserMedia = f;
   }
 
-<<<<<<< HEAD
-  /// Requests media input access and returns the created [webrtc.MediaStreamTrack]s.
-=======
   /// Requests media input access and returns the created
   /// [webrtc.MediaStreamTrack]s.
->>>>>>> a9acb301
   static Object getUserMedia(webrtc.DeviceConstraints constraints) {
     return () => _getUserMedia(constraints);
   }
 
-<<<<<<< HEAD
-  /// Sets current `getUserMedia` to default.
-=======
   /// Sets the current `getUserMedia()` request to default one.
->>>>>>> a9acb301
   static void resetGUM() {
     _getUserMedia = _defaultGUM;
   }
