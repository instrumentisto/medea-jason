--- conflicted
+++ resolved
@@ -13,27 +13,16 @@
       Pointer.fromFunction<Pointer Function(Handle)>(deviceId));
   dl.lookupFunction<Void Function(Pointer), void Function(Pointer)>(
           'register_MediaStreamTrack__facing_mode')(
-<<<<<<< HEAD
       Pointer.fromFunction<Pointer Function(Handle)>(facingMode));
-=======
-      Pointer.fromFunction<Int64 Function(Handle)>(facingMode, 0));
->>>>>>> aa54daf1
   dl.lookupFunction<Void Function(Pointer), void Function(Pointer)>(
           'register_MediaStreamTrack__kind')(
       Pointer.fromFunction<Int64 Function(Handle)>(kind, 0));
   dl.lookupFunction<Void Function(Pointer), void Function(Pointer)>(
           'register_MediaStreamTrack__height')(
-<<<<<<< HEAD
       Pointer.fromFunction<Pointer Function(Handle)>(height));
   dl.lookupFunction<Void Function(Pointer), void Function(Pointer)>(
           'register_MediaStreamTrack__width')(
       Pointer.fromFunction<Pointer Function(Handle)>(width));
-=======
-      Pointer.fromFunction<Int64 Function(Handle)>(height, 0));
-  dl.lookupFunction<Void Function(Pointer), void Function(Pointer)>(
-          'register_MediaStreamTrack__width')(
-      Pointer.fromFunction<Int64 Function(Handle)>(width, 0));
->>>>>>> aa54daf1
   dl.lookupFunction<Void Function(Pointer), void Function(Pointer)>(
           'register_MediaStreamTrack__set_enabled')(
       Pointer.fromFunction<Void Function(Handle, Int8)>(setEnabled));
@@ -70,9 +59,8 @@
 }
 
 /// Returns device ID of the provided [MediaStreamTrack].
-<<<<<<< HEAD
 Pointer deviceId(MediaStreamTrack track) {
-  // TODO: add correct implementation when flutter_webrtc will be reworked.
+  // TODO: Correct implementation requires flutter_webrtc-side fixes.
   final id = track.id;
   if (id == null) {
     return ForeignValue.none().intoBoxed();
@@ -83,43 +71,20 @@
 
 /// Returns facingMode of the provided [MediaStreamTrack].
 Pointer facingMode(MediaStreamTrack track) {
-  // TODO: remove this dummy implementation when flutter_webrtc will be reworked
+  // TODO: Correct implementation requires flutter_webrtc-side fixes.
   return ForeignValue.fromInt(0).intoBoxed();
 }
 
 /// Returns height of the video of the provided [MediaStreamTrack].
 Pointer height(MediaStreamTrack track) {
-  // TODO: remove this dummy implementation when flutter_webrtc will be reworked
+  // TODO: Correct implementation requires flutter_webrtc-side fixes.
   return ForeignValue.fromInt(1600).intoBoxed();
 }
 
 /// Returns width of the video of the provided [MediaStreamTrack].
 Pointer width(MediaStreamTrack track) {
-  // TODO: remove this dummy implementation when flutter_webrtc will be reworked
+  // TODO: Correct implementation requires flutter_webrtc-side fixes.
   return ForeignValue.fromInt(1300).intoBoxed();
-=======
-Pointer<Utf8> deviceId(MediaStreamTrack track) {
-  // TODO: Correct implementation requires flutter_webrtc-side fixes.
-  return id(track);
-}
-
-/// Returns facingMode of the provided [MediaStreamTrack].
-int facingMode(MediaStreamTrack track) {
-  // TODO: Correct implementation requires flutter_webrtc-side fixes.
-  return 0;
-}
-
-/// Returns height of the video of the provided [MediaStreamTrack].
-int height(MediaStreamTrack track) {
-  // TODO: Correct implementation requires flutter_webrtc-side fixes.
-  return 1600;
-}
-
-/// Returns width of the video of the provided [MediaStreamTrack].
-int width(MediaStreamTrack track) {
-  // TODO: Correct implementation requires flutter_webrtc-side fixes.
-  return 1300;
->>>>>>> aa54daf1
 }
 
 /// Sets [MediaStreamTrack.enabled] state of the provided [MediaStreamTrack].
