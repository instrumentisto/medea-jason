--- conflicted
+++ resolved
@@ -56,15 +56,9 @@
   var servers = iceServers as List<dynamic>;
   var iceType = isForceRelayed ? IceTransportType.relay : IceTransportType.all;
   return () => PeerConnection.create(
-<<<<<<< HEAD
         iceType,
         servers.map((e) => e as IceServer).toList(),
       );
-=======
-    iceType,
-    servers.map((e) => e as IceServer).toList(),
-  );
->>>>>>> a4634193
 }
 
 /// Sets the provided [f] to the [PeerConnection.onTrack] callback.
@@ -177,13 +171,8 @@
     sdpType = SessionDescriptionType.answer;
   }
   return () => conn.setLocalDescription(
-<<<<<<< HEAD
         SessionDescription(sdpType, sdp.nativeStringToDartString()),
       );
-=======
-    SessionDescription(sdpType, sdp.nativeStringToDartString()),
-  );
->>>>>>> a4634193
 }
 
 /// Creates a new SDP offer for the provided [PeerConnection].
@@ -230,13 +219,8 @@
 Future<void> Function() _rollback(Object conn) {
   conn as PeerConnection;
   return () => conn.setLocalDescription(
-<<<<<<< HEAD
         SessionDescription(SessionDescriptionType.rollback, ''),
       );
-=======
-    SessionDescription(SessionDescriptionType.rollback, ''),
-  );
->>>>>>> a4634193
 }
 
 /// Returns all the [RtpTransceiver]s of the provided [PeerConnection].
