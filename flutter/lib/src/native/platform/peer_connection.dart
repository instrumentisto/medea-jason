import 'dart:ffi';

import 'package:ffi/ffi.dart';
import 'package:flutter_webrtc/flutter_webrtc.dart';
import 'package:flutter_webrtc/src/model/ice.dart';
import 'package:flutter_webrtc/src/model/peer.dart';
import 'package:flutter_webrtc/src/model/sdp.dart';
import 'package:flutter_webrtc/src/model/track.dart';
import 'package:flutter_webrtc/src/model/transceiver.dart';

import 'peer_connection.g.dart' as bridge;
import '../ffi/foreign_value.dart';

/// Registers [PeerConnection] related functions in Rust.
void registerFunctions(DynamicLibrary dl) {
  bridge.registerFunction(
    dl,
    setRemoteDescription: Pointer.fromFunction(_setRemoteDescription),
    setLocalDescription: Pointer.fromFunction(_setLocalDescription),
    addIceCandidate: Pointer.fromFunction(_addIceCandidate),
    iceConnectionState: Pointer.fromFunction(_iceConnectionState, 0),
    connectionState: Pointer.fromFunction(_connectionState),
    restartIce: Pointer.fromFunction(_restartIce),
    rollback: Pointer.fromFunction(_rollback),
    onTrack: Pointer.fromFunction(_onTrack),
    onIceCandidate: Pointer.fromFunction(_onIceCandidate),
    onIceConnectionStateChange:
        Pointer.fromFunction(_onIceConnectionStateChange),
    newPeer: Pointer.fromFunction(_newPeer),
    addTransceiver: Pointer.fromFunction(_addTransceiver),
    createOffer: Pointer.fromFunction(_createOffer),
    createAnswer: Pointer.fromFunction(_createAnswer),
    getTransceiverByMid: Pointer.fromFunction(_getTransceiverByMid),
    onConnectionStateChange: Pointer.fromFunction(_onConnectionStateChange),
    close: Pointer.fromFunction(_close),
  );
}

/// Adds an [RtpTransceiver] to the provided [PeerConnection].
///
/// Returns [Future] which will be resolved into created [RtpTransceiver].
Object _addTransceiver(PeerConnection peer, int kind, int direction) {
  return () => peer.addTransceiver(MediaKind.values[kind],
      RtpTransceiverInit(TransceiverDirection.values[direction]));
}

<<<<<<< HEAD
/// Returns newly created [PeerConnection] with a provided `iceServers`
=======
/// Returns a newly created [PeerConnection] with the provided `iceServers`
>>>>>>> 01af9f0a
/// [List].
Object _newPeer(Object iceServers) {
  var servers = iceServers as List<dynamic>;
  return () => PeerConnection.create(
      IceTransportType.all, servers.map((e) => e as IceServer).toList());
}

<<<<<<< HEAD
/// Sets the given [f] to the [PeerConnection.onTrack] callback.
=======
/// Sets the provided [f] to the [PeerConnection.onTrack] callback.
>>>>>>> 01af9f0a
void _onTrack(PeerConnection conn, Function f) {
  conn.onTrack((track, transceiver) {
    f(track, transceiver);
  });
}

<<<<<<< HEAD
/// Sets the given [f] to the [PeerConnection.onIceCandidate] callback.
=======
/// Sets the provided [f] to the [PeerConnection.onIceCandidate] callback.
>>>>>>> 01af9f0a
void _onIceCandidate(PeerConnection conn, Function f) {
  conn.onIceCandidate((e) {
    f(e);
  });
}

<<<<<<< HEAD
/// Sets the given [f] to the [PeerConnection.onIceConnectionStateChange]
=======
/// Sets the provided [f] to the [PeerConnection.onIceConnectionStateChange]
>>>>>>> 01af9f0a
/// callback.
void _onIceConnectionStateChange(PeerConnection conn, Function f) {
  conn.onIceConnectionStateChange((e) {
    f(e.index);
  });
}

<<<<<<< HEAD
/// Sets the given [f] to the [PeerConnection.onConnectionStateChange] callback.
=======
/// Sets the provided [f] to the [PeerConnection.onConnectionStateChange]
/// callback.
>>>>>>> 01af9f0a
void _onConnectionStateChange(PeerConnection conn, Function f) {
  conn.onConnectionStateChange((e) {
    f(e.index);
  });
}

<<<<<<< HEAD
/// Lookups [RtpTransceiver] in the provided [PeerConnection] by the
/// provided [mid].
=======
/// Lookups an [RtpTransceiver] in the provided [PeerConnection] by the provided
/// [mid].
>>>>>>> 01af9f0a
Object _getTransceiverByMid(PeerConnection peer, Pointer<Utf8> mid) {
  return () => peer.getTransceivers().then((transceivers) {
        var mMid = mid.toDartString();
        for (var transceiver in transceivers) {
          if (transceiver.mid == mMid) {
            return transceiver;
          }
        }
      });
}

<<<<<<< HEAD
/// Sets remote SDP offer in the provided [PeerConnection].
=======
/// Sets a remote SDP offer in the provided [PeerConnection].
>>>>>>> 01af9f0a
Object _setRemoteDescription(
    PeerConnection conn, Pointer<Utf8> type, Pointer<Utf8> sdp) {
  var sdpType;
  if (type.toDartString() == 'offer') {
    sdpType = SessionDescriptionType.offer;
  } else {
    sdpType = SessionDescriptionType.answer;
  }
  var desc = SessionDescription(sdpType, sdp.toDartString());
  return () => conn.setRemoteDescription(desc);
}

<<<<<<< HEAD
/// Sets local SDP offer in the provided [PeerConnection].
=======
/// Sets a local SDP offer in the provided [PeerConnection].
>>>>>>> 01af9f0a
Object _setLocalDescription(
    PeerConnection conn, Pointer<Utf8> type, Pointer<Utf8> sdp) {
  var sdpType;
  if (type.toDartString() == 'offer') {
    sdpType = SessionDescriptionType.offer;
  } else {
    sdpType = SessionDescriptionType.answer;
  }
  return () =>
      conn.setLocalDescription(SessionDescription(sdpType, sdp.toDartString()));
}

/// Creates a new SDP offer for the provided [PeerConnection].
Object _createOffer(PeerConnection conn) {
  return () => conn.createOffer().then((val) => val.description);
}

/// Creates a new SDP answer for the provided [PeerConnection].
Object _createAnswer(PeerConnection conn) {
  return () => conn.createAnswer().then((val) => val.description);
}

/// Marks the given [PeerConnection] to create descriptions that will restart
/// ICE on the next [PeerConnection.createOffer] call.
void _restartIce(PeerConnection conn) {
  conn.restartIce();
}

<<<<<<< HEAD
/// Adds provided [IceCandidate] to the provided [PeerConnection].
=======
/// Adds the specified [IceCandidate] to the provided [PeerConnection].
>>>>>>> 01af9f0a
Object _addIceCandidate(PeerConnection conn, IceCandidate candidate) {
  return () => conn.addIceCandidate(candidate);
}

<<<<<<< HEAD
/// Returns current [PeerConnection.connectionState] of the provided
=======
/// Returns the current [PeerConnection.connectionState] of the provided
>>>>>>> 01af9f0a
/// [PeerConnection].
Pointer _connectionState(PeerConnection conn) {
  return ForeignValue.fromInt(conn.connectionState().index).intoRustOwned();
}

<<<<<<< HEAD
/// Returns current [PeerConnection.iceConnectionState] of the provided
=======
/// Returns the current [PeerConnection.iceConnectionState] of the provided
>>>>>>> 01af9f0a
/// [PeerConnection].
int _iceConnectionState(PeerConnection conn) {
  return conn.iceConnectionState().index;
}

<<<<<<< HEAD
/// Rollbacks local SDP offer of the provided [PeerConnection].
=======
/// Rollbacks the local SDP offer of the provided [PeerConnection].
>>>>>>> 01af9f0a
Object _rollback(PeerConnection conn) {
  return () => conn.setLocalDescription(
      SessionDescription(SessionDescriptionType.rollback, ''));
}

<<<<<<< HEAD
/// Returns all [RtpTransceiver]s of the provided [PeerConnection].
=======
/// Returns all the [RtpTransceiver]s of the provided [PeerConnection].
>>>>>>> 01af9f0a
Object getTransceivers(PeerConnection conn) {
  return () => conn.getTransceivers();
}

/// Closes the provided [PeerConnection].
void _close(PeerConnection conn) {
  conn.close();
}<|MERGE_RESOLUTION|>--- conflicted
+++ resolved
@@ -44,11 +44,7 @@
       RtpTransceiverInit(TransceiverDirection.values[direction]));
 }
 
-<<<<<<< HEAD
-/// Returns newly created [PeerConnection] with a provided `iceServers`
-=======
 /// Returns a newly created [PeerConnection] with the provided `iceServers`
->>>>>>> 01af9f0a
 /// [List].
 Object _newPeer(Object iceServers) {
   var servers = iceServers as List<dynamic>;
@@ -56,33 +52,21 @@
       IceTransportType.all, servers.map((e) => e as IceServer).toList());
 }
 
-<<<<<<< HEAD
-/// Sets the given [f] to the [PeerConnection.onTrack] callback.
-=======
 /// Sets the provided [f] to the [PeerConnection.onTrack] callback.
->>>>>>> 01af9f0a
 void _onTrack(PeerConnection conn, Function f) {
   conn.onTrack((track, transceiver) {
     f(track, transceiver);
   });
 }
 
-<<<<<<< HEAD
-/// Sets the given [f] to the [PeerConnection.onIceCandidate] callback.
-=======
 /// Sets the provided [f] to the [PeerConnection.onIceCandidate] callback.
->>>>>>> 01af9f0a
 void _onIceCandidate(PeerConnection conn, Function f) {
   conn.onIceCandidate((e) {
     f(e);
   });
 }
 
-<<<<<<< HEAD
-/// Sets the given [f] to the [PeerConnection.onIceConnectionStateChange]
-=======
 /// Sets the provided [f] to the [PeerConnection.onIceConnectionStateChange]
->>>>>>> 01af9f0a
 /// callback.
 void _onIceConnectionStateChange(PeerConnection conn, Function f) {
   conn.onIceConnectionStateChange((e) {
@@ -90,25 +74,16 @@
   });
 }
 
-<<<<<<< HEAD
-/// Sets the given [f] to the [PeerConnection.onConnectionStateChange] callback.
-=======
 /// Sets the provided [f] to the [PeerConnection.onConnectionStateChange]
 /// callback.
->>>>>>> 01af9f0a
 void _onConnectionStateChange(PeerConnection conn, Function f) {
   conn.onConnectionStateChange((e) {
     f(e.index);
   });
 }
 
-<<<<<<< HEAD
-/// Lookups [RtpTransceiver] in the provided [PeerConnection] by the
-/// provided [mid].
-=======
 /// Lookups an [RtpTransceiver] in the provided [PeerConnection] by the provided
 /// [mid].
->>>>>>> 01af9f0a
 Object _getTransceiverByMid(PeerConnection peer, Pointer<Utf8> mid) {
   return () => peer.getTransceivers().then((transceivers) {
         var mMid = mid.toDartString();
@@ -120,11 +95,7 @@
       });
 }
 
-<<<<<<< HEAD
-/// Sets remote SDP offer in the provided [PeerConnection].
-=======
 /// Sets a remote SDP offer in the provided [PeerConnection].
->>>>>>> 01af9f0a
 Object _setRemoteDescription(
     PeerConnection conn, Pointer<Utf8> type, Pointer<Utf8> sdp) {
   var sdpType;
@@ -137,11 +108,7 @@
   return () => conn.setRemoteDescription(desc);
 }
 
-<<<<<<< HEAD
-/// Sets local SDP offer in the provided [PeerConnection].
-=======
 /// Sets a local SDP offer in the provided [PeerConnection].
->>>>>>> 01af9f0a
 Object _setLocalDescription(
     PeerConnection conn, Pointer<Utf8> type, Pointer<Utf8> sdp) {
   var sdpType;
@@ -170,50 +137,30 @@
   conn.restartIce();
 }
 
-<<<<<<< HEAD
-/// Adds provided [IceCandidate] to the provided [PeerConnection].
-=======
 /// Adds the specified [IceCandidate] to the provided [PeerConnection].
->>>>>>> 01af9f0a
 Object _addIceCandidate(PeerConnection conn, IceCandidate candidate) {
   return () => conn.addIceCandidate(candidate);
 }
 
-<<<<<<< HEAD
-/// Returns current [PeerConnection.connectionState] of the provided
-=======
 /// Returns the current [PeerConnection.connectionState] of the provided
->>>>>>> 01af9f0a
 /// [PeerConnection].
 Pointer _connectionState(PeerConnection conn) {
   return ForeignValue.fromInt(conn.connectionState().index).intoRustOwned();
 }
 
-<<<<<<< HEAD
-/// Returns current [PeerConnection.iceConnectionState] of the provided
-=======
 /// Returns the current [PeerConnection.iceConnectionState] of the provided
->>>>>>> 01af9f0a
 /// [PeerConnection].
 int _iceConnectionState(PeerConnection conn) {
   return conn.iceConnectionState().index;
 }
 
-<<<<<<< HEAD
-/// Rollbacks local SDP offer of the provided [PeerConnection].
-=======
 /// Rollbacks the local SDP offer of the provided [PeerConnection].
->>>>>>> 01af9f0a
 Object _rollback(PeerConnection conn) {
   return () => conn.setLocalDescription(
       SessionDescription(SessionDescriptionType.rollback, ''));
 }
 
-<<<<<<< HEAD
-/// Returns all [RtpTransceiver]s of the provided [PeerConnection].
-=======
 /// Returns all the [RtpTransceiver]s of the provided [PeerConnection].
->>>>>>> 01af9f0a
 Object getTransceivers(PeerConnection conn) {
   return () => conn.getTransceivers();
 }
