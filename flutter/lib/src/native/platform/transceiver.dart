import 'dart:ffi';

import 'package:flutter_webrtc/flutter_webrtc.dart';
import 'package:medea_jason/src/native/ffi/foreign_value.dart';

/// Registers [RTCRtpTransceiver] related functions in Rust.
void registerFunctions(DynamicLibrary dl) {
  dl.lookupFunction<Void Function(Pointer), void Function(Pointer)>(
          'register_Transceiver__get_current_direction')(
      Pointer.fromFunction<Handle Function(Handle)>(getCurrentDirection));
  dl.lookupFunction<Void Function(Pointer), void Function(Pointer)>(
          'register_Transceiver__replace_track')(
      Pointer.fromFunction<Handle Function(Handle, Handle)>(replaceSendTrack));
  dl.lookupFunction<Void Function(Pointer), void Function(Pointer)>(
          'register_Transceiver__get_send_track')(
      Pointer.fromFunction<Pointer Function(Handle)>(getSendTrack));
  dl.lookupFunction<Void Function(Pointer), void Function(Pointer)>(
          'register_Transceiver__set_send_track_enabled')(
      Pointer.fromFunction<Handle Function(Handle, Int8)>(setSendTrackEnabled));
  dl.lookupFunction<Void Function(Pointer), void Function(Pointer)>(
          'register_Transceiver__drop_sender')(
      Pointer.fromFunction<Handle Function(Handle)>(dropSender));
  dl.lookupFunction<Void Function(Pointer), void Function(Pointer)>(
          'register_Transceiver__is_stopped')(
      Pointer.fromFunction<Pointer Function(Handle)>(isStopped));
  dl.lookupFunction<Void Function(Pointer), void Function(Pointer)>(
          'register_Transceiver__mid')(
      Pointer.fromFunction<Pointer Function(Handle)>(mid));
  dl.lookupFunction<Void Function(Pointer), void Function(Pointer)>(
          'register_Transceiver__has_send_track')(
      Pointer.fromFunction<Int8 Function(Handle)>(hasSendTrack, 0));
  dl.lookupFunction<Void Function(Pointer), void Function(Pointer)>(
          'register_Transceiver__set_direction')(
      Pointer.fromFunction<Handle Function(Handle, Int64)>(setDirection));
}

/// Sets [TransceiverDirection] of the provided [RTCRtpTransceiver] to the
/// provided one.
Object setDirection(RTCRtpTransceiver transceiver, int direction) {
  return () => transceiver.setDirection(TransceiverDirection.values[direction]);
}

/// Returns current [TransceiverDirection] of the provided [RTCRtpTransceiver].
Object getCurrentDirection(RTCRtpTransceiver transceiver) {
  return () => transceiver.getCurrentDirection().then((d) => d.index);
}

/// Returns current mID of the provided [RTCRtpTransceiver].
Pointer mid(RTCRtpTransceiver transceiver) {
<<<<<<< HEAD
  if (transceiver.mid != null) {
    return ForeignValue.fromString(transceiver.mid!).intoBoxed();
=======
  if (transceiver.mid.isNotEmpty) {
    return ForeignValue.fromString(transceiver.mid).intoRustOwned();
>>>>>>> aa54daf1
  } else {
    return ForeignValue.none().intoRustOwned();
  }
}

/// Returns current [RTCRtpTransceiver.sender]'s track of the provided
/// [RTCRtpTransceiver].
Pointer getSendTrack(RTCRtpTransceiver transceiver) {
  if (transceiver.sender.track != null) {
    return ForeignValue.fromHandle(transceiver.sender.track!).intoRustOwned();
  } else {
    return ForeignValue.none().intoRustOwned();
  }
}

/// Returns `1` if provided [RTCRtpTransceiver]'s [RTCRtpTransceiver.sender]
/// has some [MediaStreamTrack].
int hasSendTrack(RTCRtpTransceiver transceiver) {
  if (transceiver.sender.track == null) {
    return 0;
  } else {
    return 1;
  }
}

<<<<<<< HEAD
/// Replaces [RTCRtpTransceiver.sender]'s [MediaStreamTrack] of the provided [RTCRtpTransceiver] with a provided [MediaStreamTrack].
Object replaceSendTrack(RTCRtpTransceiver transceiver, MediaStreamTrack track) {
  return () async {
    await transceiver.sender.setTrack(track);
  };
=======
/// Replaces [RTCRtpTransceiver.sender]'s [MediaStreamTrack] of the provided
/// [RTCRtpTransceiver] with a provided [MediaStreamTrack].
Object replaceSendTrack(
    RTCRtpTransceiver transceiver, MediaStreamTrack track) async {
  await transceiver.sender.setTrack(track);
  return ForeignValue.none().ref;
>>>>>>> aa54daf1
}

/// Sets [MediaStreamTrack.enabled] status in the [RTCRtpTransceiver.sender] of
/// the provided [RTCRtpTransceiver].
void setSendTrackEnabled(RTCRtpTransceiver transceiver, int enabled) {
  if (transceiver.sender.track != null) {
    transceiver.sender.track!.enabled = enabled == 1;
  }
}

/// Drops [RTCRtpTransceiver.sender] of the provided [RTCRtpTransceiver].
Object dropSender(RTCRtpTransceiver transceiver) {
  // TODO: Correct implementation requires flutter_webrtc-side fixes.
  if (transceiver.sender.track == null) {
    return () => Future.value();
  } else {
    return () => transceiver.sender.track!.stop();
  }
}

/// Returns `1` if [RTCRtpTransceiver.sender]'s [MediaStreamTrack] is stopped.
///
/// Returns [ForeignValue.none] if [RTCRtpTransceiver.sender] is `null`.
Pointer isStopped(RTCRtpTransceiver transceiver) {
  if (transceiver.sender.track != null &&
      transceiver.sender.track!.muted != null) {
    return ForeignValue.fromInt(transceiver.sender.track!.muted! ? 1 : 0)
        .intoRustOwned();
  } else {
    return ForeignValue.none().intoRustOwned();
  }
}<|MERGE_RESOLUTION|>--- conflicted
+++ resolved
@@ -47,13 +47,8 @@
 
 /// Returns current mID of the provided [RTCRtpTransceiver].
 Pointer mid(RTCRtpTransceiver transceiver) {
-<<<<<<< HEAD
-  if (transceiver.mid != null) {
-    return ForeignValue.fromString(transceiver.mid!).intoBoxed();
-=======
   if (transceiver.mid.isNotEmpty) {
     return ForeignValue.fromString(transceiver.mid).intoRustOwned();
->>>>>>> aa54daf1
   } else {
     return ForeignValue.none().intoRustOwned();
   }
@@ -79,20 +74,12 @@
   }
 }
 
-<<<<<<< HEAD
-/// Replaces [RTCRtpTransceiver.sender]'s [MediaStreamTrack] of the provided [RTCRtpTransceiver] with a provided [MediaStreamTrack].
+/// Replaces [RTCRtpTransceiver.sender]'s [MediaStreamTrack] of the provided
+/// [RTCRtpTransceiver] with a provided [MediaStreamTrack].
 Object replaceSendTrack(RTCRtpTransceiver transceiver, MediaStreamTrack track) {
   return () async {
     await transceiver.sender.setTrack(track);
   };
-=======
-/// Replaces [RTCRtpTransceiver.sender]'s [MediaStreamTrack] of the provided
-/// [RTCRtpTransceiver] with a provided [MediaStreamTrack].
-Object replaceSendTrack(
-    RTCRtpTransceiver transceiver, MediaStreamTrack track) async {
-  await transceiver.sender.setTrack(track);
-  return ForeignValue.none().ref;
->>>>>>> aa54daf1
 }
 
 /// Sets [MediaStreamTrack.enabled] status in the [RTCRtpTransceiver.sender] of
