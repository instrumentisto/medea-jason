--- conflicted
+++ resolved
@@ -7,36 +7,9 @@
 import 'ffi/jason_api.g.dart' as frb;
 import 'jason.dart';
 
-<<<<<<< HEAD
-class NativeReconnectHandle extends ReconnectHandle {
+class NativeReconnectHandle implements ReconnectHandle {
   /// `flutter_rust_bridge` Rust opaque type backing this object.
   final RustOpaque<frb.ReconnectHandle> opaque;
-=======
-typedef _free_C = Void Function(Pointer);
-typedef _free_Dart = void Function(Pointer);
-
-typedef _reconnect_with_delay_C = Handle Function(Pointer, Int64);
-typedef _reconnect_with_delay_Dart = Object Function(Pointer, int);
-
-typedef _reconnect_with_backoff_C = Handle Function(
-    Pointer, Int64, Double, Int64, ForeignValue);
-typedef _reconnect_with_backoff_Dart = Object Function(
-    Pointer, int, double, int, ForeignValue);
-
-final _free = dl.lookupFunction<_free_C, _free_Dart>('ReconnectHandle__free');
-
-final _reconnect_with_delay =
-    dl.lookupFunction<_reconnect_with_delay_C, _reconnect_with_delay_Dart>(
-        'ReconnectHandle__reconnect_with_delay');
-
-final _reconnect_with_backoff =
-    dl.lookupFunction<_reconnect_with_backoff_C, _reconnect_with_backoff_Dart>(
-        'ReconnectHandle__reconnect_with_backoff');
-
-class NativeReconnectHandle implements ReconnectHandle {
-  /// [Pointer] to the Rust struct backing this object.
-  late NullablePointer ptr;
->>>>>>> 241d406d
 
   /// Constructs a new [ReconnectHandle] backed by the Rust struct behind the
   /// provided [frb.ReconnectHandle].
