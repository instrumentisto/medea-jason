--- conflicted
+++ resolved
@@ -17,146 +17,9 @@
 import 'reconnect_handle.dart';
 import 'room_close_reason.dart';
 
-<<<<<<< HEAD
-class NativeRoomHandle extends RoomHandle {
+class NativeRoomHandle implements RoomHandle {
   /// `flutter_rust_bridge` Rust opaque type backing this object.
   final RustOpaque<frb.RoomHandle> opaque;
-=======
-typedef _free_C = Void Function(Pointer);
-typedef _free_Dart = void Function(Pointer);
-
-typedef _onNewConnection_C = Result Function(Pointer, Handle);
-typedef _onNewConnection_Dart = Result Function(
-    Pointer, void Function(Pointer));
-
-typedef _onClose_C = Result Function(Pointer, Handle);
-typedef _onClose_Dart = Result Function(Pointer, void Function(Pointer));
-
-typedef _onLocalTrack_C = Result Function(Pointer, Handle);
-typedef _onLocalTrack_Dart = Result Function(Pointer, void Function(Pointer));
-
-typedef _onConnectionLoss_C = Result Function(Pointer, Handle);
-typedef _onConnectionLoss_Dart = Result Function(
-    Pointer, void Function(Pointer));
-
-typedef _onFailedLocalMedia_C = Result Function(Pointer, Handle);
-typedef _onFailedLocalMedia_Dart = Result Function(
-    Pointer, void Function(Pointer<Handle>));
-
-typedef _join_C = Handle Function(Pointer, Pointer<Utf8>);
-typedef _join_Dart = Object Function(Pointer, Pointer<Utf8>);
-
-typedef _setLocalMediaSettings_C = Handle Function(
-    Pointer, Pointer, Uint8, Uint8);
-typedef _setLocalMediaSettings_Dart = Object Function(
-    Pointer, Pointer, int, int);
-
-typedef _muteAudio_C = Handle Function(Pointer);
-typedef _muteAudio_Dart = Object Function(Pointer);
-
-typedef _unmuteAudio_C = Handle Function(Pointer);
-typedef _unmuteAudio_Dart = Object Function(Pointer);
-
-typedef _muteVideo_C = Handle Function(Pointer, ForeignValue);
-typedef _muteVideo_Dart = Object Function(Pointer, ForeignValue);
-
-typedef _unmuteVideo_C = Handle Function(Pointer, ForeignValue);
-typedef _unmuteVideo_Dart = Object Function(Pointer, ForeignValue);
-
-typedef _disableVideo_C = Handle Function(Pointer, ForeignValue);
-typedef _disableVideo_Dart = Object Function(Pointer, ForeignValue);
-
-typedef _enableVideo_C = Handle Function(Pointer, ForeignValue);
-typedef _enableVideo_Dart = Object Function(Pointer, ForeignValue);
-
-typedef _disableAudio_C = Handle Function(Pointer);
-typedef _disableAudio_Dart = Object Function(Pointer);
-
-typedef _enableAudio_C = Handle Function(Pointer);
-typedef _enableAudio_Dart = Object Function(Pointer);
-
-typedef _disableRemoteAudio_C = Handle Function(Pointer);
-typedef _disableRemoteAudio_Dart = Object Function(Pointer);
-
-typedef _enableRemoteAudio_C = Handle Function(Pointer);
-typedef _enableRemoteAudio_Dart = Object Function(Pointer);
-
-typedef _disableRemoteVideo_C = Handle Function(Pointer, ForeignValue);
-typedef _disableRemoteVideo_Dart = Object Function(Pointer, ForeignValue);
-
-typedef _enableRemoteVideo_C = Handle Function(Pointer, ForeignValue);
-typedef _enableRemoteVideo_Dart = Object Function(Pointer, ForeignValue);
-
-final _free = dl.lookupFunction<_free_C, _free_Dart>('RoomHandle__free');
-
-final _onNewConnection =
-    dl.lookupFunction<_onNewConnection_C, _onNewConnection_Dart>(
-        'RoomHandle__on_new_connection');
-
-final _onClose =
-    dl.lookupFunction<_onClose_C, _onClose_Dart>('RoomHandle__on_close');
-
-final _onLocalTrack = dl.lookupFunction<_onLocalTrack_C, _onLocalTrack_Dart>(
-    'RoomHandle__on_local_track');
-
-final _onConnectionLoss =
-    dl.lookupFunction<_onConnectionLoss_C, _onConnectionLoss_Dart>(
-        'RoomHandle__on_connection_loss');
-
-final _onFailedLocalMedia =
-    dl.lookupFunction<_onFailedLocalMedia_C, _onFailedLocalMedia_Dart>(
-        'RoomHandle__on_failed_local_media');
-
-final _join = dl.lookupFunction<_join_C, _join_Dart>('RoomHandle__join');
-
-final _setLocalMediaSettings =
-    dl.lookupFunction<_setLocalMediaSettings_C, _setLocalMediaSettings_Dart>(
-        'RoomHandle__set_local_media_settings');
-
-final _muteAudio =
-    dl.lookupFunction<_muteAudio_C, _muteAudio_Dart>('RoomHandle__mute_audio');
-
-final _unmuteAudio = dl.lookupFunction<_unmuteAudio_C, _unmuteAudio_Dart>(
-    'RoomHandle__unmute_audio');
-
-final _muteVideo =
-    dl.lookupFunction<_muteVideo_C, _muteVideo_Dart>('RoomHandle__mute_video');
-
-final _unmuteVideo = dl.lookupFunction<_unmuteVideo_C, _unmuteVideo_Dart>(
-    'RoomHandle__unmute_video');
-
-final _disableVideo = dl.lookupFunction<_disableVideo_C, _disableVideo_Dart>(
-    'RoomHandle__disable_video');
-
-final _enableVideo = dl.lookupFunction<_enableVideo_C, _enableVideo_Dart>(
-    'RoomHandle__enable_video');
-
-final _disableAudio = dl.lookupFunction<_disableAudio_C, _disableAudio_Dart>(
-    'RoomHandle__disable_audio');
-
-final _enableAudio = dl.lookupFunction<_enableAudio_C, _enableAudio_Dart>(
-    'RoomHandle__enable_audio');
-
-final _disableRemoteAudio =
-    dl.lookupFunction<_disableRemoteAudio_C, _disableRemoteAudio_Dart>(
-        'RoomHandle__disable_remote_audio');
-
-final _enableRemoteAudio =
-    dl.lookupFunction<_enableRemoteAudio_C, _enableRemoteAudio_Dart>(
-        'RoomHandle__enable_remote_audio');
-
-final _disableRemoteVideo =
-    dl.lookupFunction<_disableRemoteVideo_C, _disableRemoteVideo_Dart>(
-        'RoomHandle__disable_remote_video');
-
-final _enableRemoteVideo =
-    dl.lookupFunction<_enableRemoteVideo_C, _enableRemoteVideo_Dart>(
-        'RoomHandle__enable_remote_video');
-
-class NativeRoomHandle implements RoomHandle {
-  /// [Pointer] to the Rust struct that backing this object.
-  late NullablePointer ptr;
->>>>>>> 241d406d
 
   /// Constructs a new [RoomHandle] backed by the Rust struct behind the
   /// provided [frb.RoomHandle].
