--- conflicted
+++ resolved
@@ -129,11 +129,7 @@
 }
 
 @JS()
-<<<<<<< HEAD
-class MediaDeviceInfo_ {
-=======
 class MediaDeviceDetails {
->>>>>>> adb6ef58
   external void free();
   external String device_id();
   external num kind();
