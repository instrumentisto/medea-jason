--- conflicted
+++ resolved
@@ -15,12 +15,8 @@
   freezed_annotation: ^2.2.0
   http: ^0.13.5
   json_annotation: ^4.7.0
-<<<<<<< HEAD
   medea_flutter_webrtc:
     path: /media/alexlapa/drive2/CLionProjects3/flutter-webrtc/
-=======
-  medea_flutter_webrtc: ^0.10.0
->>>>>>> c39e0af8
   meta: ^1.8.0
   retry: ^3.1.0
   tuple: ^2.0.1
