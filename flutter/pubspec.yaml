name: medea_jason
description: Cross-platform client library of Medea media server for Flutter.
version: 0.3.0-dev
homepage: https://github.com/instrumentisto/medea-jason
publish_to: none

environment:
  sdk: ">=2.12.0 <3.0.0"
  flutter: ">=2.0.0"

dependencies:
  flutter:
    sdk: flutter
  ffi: ^1.0.0
  flutter_webrtc:
<<<<<<< HEAD
    git:
      url: https://github.com/evdokimovs/flutter-webrtc.git
      ref: tracks-fix
  web_socket_channel: ^2.0.0
=======
    git: https://github.com/instrumentisto/flutter-webrtc.git
>>>>>>> aa54daf1
  js: ^0.6.3

dev_dependencies:
  pedantic: ^1.9.0

flutter:
  plugin:
    platforms:
      android:
        package: com.medea.jason
        pluginClass: JasonPlugin
  assets:
    - assets/pkg/<|MERGE_RESOLUTION|>--- conflicted
+++ resolved
@@ -13,14 +13,8 @@
     sdk: flutter
   ffi: ^1.0.0
   flutter_webrtc:
-<<<<<<< HEAD
-    git:
-      url: https://github.com/evdokimovs/flutter-webrtc.git
-      ref: tracks-fix
+    git: https://github.com/instrumentisto/flutter-webrtc.git
   web_socket_channel: ^2.0.0
-=======
-    git: https://github.com/instrumentisto/flutter-webrtc.git
->>>>>>> aa54daf1
   js: ^0.6.3
 
 dev_dependencies:
