name: medea_jason
description: Cross-platform client library of Medea media server for Flutter.
version: 0.3.0-dev
homepage: https://github.com/instrumentisto/medea-jason
publish_to: none

environment:
  sdk: ">=2.12.0 <3.0.0"
  flutter: ">=2.0.0"

dependencies:
  flutter:
    sdk: flutter
  ffi: ^2.0.0
<<<<<<< HEAD
  flutter_webrtc:
    git:
      url: https://github.com/instrumentisto/flutter-webrtc.git
      ref: add-fake-media-env-option
  js: ^0.6.3
  http: ^0.13.4
  uuid: ^3.0.6
  tuple: ^2.0.0
=======
  js: ^0.6.3
  medea_flutter_webrtc: ^0.8.0-dev
>>>>>>> c111f807

dev_dependencies:
  build_runner: ^2.1.9
  flutter_gherkin: 3.0.0-rc.9
  import_sorter: ^4.6.0
  integration_test:
    sdk: flutter
  json_serializable: ^6.1.5
  pedantic: ^1.9.0

flutter:
  plugin:
    platforms:
      android:
        package: com.medea.jason
        pluginClass: JasonPlugin
      linux:
        pluginClass: MedeaJasonPlugin
      windows:
        pluginClass: MedeaJasonPlugin
  assets:
    - assets/pkg/<|MERGE_RESOLUTION|>--- conflicted
+++ resolved
@@ -12,19 +12,11 @@
   flutter:
     sdk: flutter
   ffi: ^2.0.0
-<<<<<<< HEAD
-  flutter_webrtc:
-    git:
-      url: https://github.com/instrumentisto/flutter-webrtc.git
-      ref: add-fake-media-env-option
+  medea_flutter_webrtc: ^0.8.0-dev
   js: ^0.6.3
   http: ^0.13.4
   uuid: ^3.0.6
   tuple: ^2.0.0
-=======
-  js: ^0.6.3
-  medea_flutter_webrtc: ^0.8.0-dev
->>>>>>> c111f807
 
 dev_dependencies:
   build_runner: ^2.1.9
