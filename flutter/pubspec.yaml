--- conflicted
+++ resolved
@@ -11,15 +11,9 @@
 dependencies:
   flutter:
     sdk: flutter
-<<<<<<< HEAD
-  ffi: ^2.0.0
-  js: ^0.6.3
-  medea_flutter_webrtc: 0.8.0-dev+rev.3f5bd7d09ac766717510aa746e6966f81ccae13c
-=======
   ffi: ^2.0.1
   js: ^0.6.4
   medea_flutter_webrtc: 0.8.0-dev+rev.a909030f9a6378036bb0571611fc9a3fe44fe917
->>>>>>> 34f37e9e
 
 dev_dependencies:
   import_sorter: ^4.6.0
