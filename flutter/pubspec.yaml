--- conflicted
+++ resolved
@@ -12,17 +12,10 @@
     sdk: flutter
   ffi: ^2.0.1
   http: ^0.13.5
-<<<<<<< HEAD
-  js: ^0.6.4
+  js: ^0.6.5
   medea_flutter_webrtc: 0.8.0-dev+rev.39f8181e33a20db445d16c1bfedd7d337a777fe3
-  tuple: ^2.0.0
-  uuid: ^3.0.6
-=======
-  js: ^0.6.5
-  medea_flutter_webrtc: 0.8.0-dev+rev.722252aa1836b9f647f541f5cf6792a9768f92b2
   tuple: ^2.0.1
   uuid: ^3.0.7
->>>>>>> 36c4d038
 
 dev_dependencies:
   build_runner: ^2.2.0
