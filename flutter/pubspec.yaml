name: medea_jason
description: Cross-platform client library of Medea media server for Flutter.
version: 0.4.0
homepage: https://github.com/instrumentisto/medea-jason/blob/master/flutter

environment:
  flutter: ">=3.10.0"
  sdk: ">=3.0.0 <4.0.0"

dependencies:
  flutter:
    sdk: flutter
  ffi: ^2.0.1
<<<<<<< HEAD
  flutter_rust_bridge: 1.81.0  # should be the same as in `Cargo.lock`
=======
  flutter_rust_bridge: 1.82.4  # should be the same as in `Cargo.lock`
>>>>>>> 116a5fbf
  freezed_annotation: ^2.2.0
  http: ^0.13.5
  js: ^0.6.5
  json_annotation: ^4.7.0
<<<<<<< HEAD
  medea_flutter_webrtc: 0.8.3-dev+rev.4622b6f7699e7205733cea57a6257fc40e2a94fa
=======
  medea_flutter_webrtc: 0.8.3-dev+rev.d5a07ce262833b307e4b0e5d39badd55eadf812a
>>>>>>> 116a5fbf
  meta: ^1.8.0
  retry: ^3.1.0
  tuple: ^2.0.1
  uuid: ^3.0.7

dev_dependencies:
  build_runner: ^2.4.5
  ffigen: 8.0.2
  flutter_gherkin: 3.0.0-rc.17
  flutter_lints: ^3.0.1
  flutter_test:
    sdk: flutter
  freezed: ^2.2.0
  gherkin: ^3.1.0
  import_sorter: ^4.6.0
  json_serializable: ^6.7.1

# TODO: Remove once `flutter_gherkin` updates.
dependency_overrides:
  analyzer: ^5.13.0
  # Pinned until analyzer is upgraded to v6
  #  https://github.com/dart-lang/dart_style/issues/1328
  dart_style: 2.3.3
  # Pinned until gql-dart updates to v4
  # https://github.com/gql-dart/gql/blob/master/links/gql_websocket_link/pubspec.yaml#L13
  uuid: ^3.0.7


flutter:
  plugin:
    platforms:
      android:
        package: com.medea.jason
        pluginClass: JasonPlugin
      ios:
        pluginClass: MedeaJasonPlugin
      linux:
        pluginClass: MedeaJasonPlugin
      macos:
        pluginClass: MedeaJasonPlugin
      windows:
        pluginClass: MedeaJasonPlugin
  assets:
    - assets/pkg/<|MERGE_RESOLUTION|>--- conflicted
+++ resolved
@@ -11,20 +11,12 @@
   flutter:
     sdk: flutter
   ffi: ^2.0.1
-<<<<<<< HEAD
-  flutter_rust_bridge: 1.81.0  # should be the same as in `Cargo.lock`
-=======
   flutter_rust_bridge: 1.82.4  # should be the same as in `Cargo.lock`
->>>>>>> 116a5fbf
   freezed_annotation: ^2.2.0
   http: ^0.13.5
   js: ^0.6.5
   json_annotation: ^4.7.0
-<<<<<<< HEAD
-  medea_flutter_webrtc: 0.8.3-dev+rev.4622b6f7699e7205733cea57a6257fc40e2a94fa
-=======
   medea_flutter_webrtc: 0.8.3-dev+rev.d5a07ce262833b307e4b0e5d39badd55eadf812a
->>>>>>> 116a5fbf
   meta: ^1.8.0
   retry: ^3.1.0
   tuple: ^2.0.1
