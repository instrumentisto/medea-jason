name: medea_jason
description: Cross-platform client library of Medea media server for Flutter.
version: 0.5.0-dev
homepage: https://github.com/instrumentisto/medea-jason/blob/master/flutter

environment:
  flutter: ">=3.10.0"
  sdk: ">=3.0.0 <4.0.0"

dependencies:
  flutter:
    sdk: flutter
  ffi: ^2.0.1
  flutter_rust_bridge: 1.82.4  # should be the same as in `Cargo.lock`
  freezed_annotation: ^2.2.0
  http: ^0.13.5
<<<<<<< HEAD
  js: ^0.6.4
  medea_flutter_webrtc: 0.8.0-dev+rev.1117c353c5d8ccc7287ffeaa39ac058f40fbaf37
  retry: ^3.1.0
  tuple: ^2.0.0
  uuid: ^3.0.6
=======
  js: ^0.6.5
  json_annotation: ^4.7.0
  medea_flutter_webrtc: ^0.9.0
  meta: ^1.8.0
  retry: ^3.1.0
  tuple: ^2.0.1
  uuid: ^3.0.7
>>>>>>> 507fd850

dev_dependencies:
  build_runner: ^2.4.5
  ffigen: 9.0.0
  flutter_gherkin: 3.0.0-rc.17
  flutter_lints: ^3.0.1
  flutter_test:
    sdk: flutter
  freezed: ^2.2.0
  gherkin: ^3.1.0
  import_sorter: ^4.6.0
  json_serializable: ^6.7.1

# TODO: Remove once `flutter_gherkin` updates.
dependency_overrides:
  analyzer: ^5.13.0
  # Pinned until analyzer is upgraded to v6
  #  https://github.com/dart-lang/dart_style/issues/1328
  dart_style: 2.3.3
  # Pinned until gql-dart updates to v4
  # https://github.com/gql-dart/gql/blob/master/links/gql_websocket_link/pubspec.yaml#L13
  uuid: ^3.0.7
  # Pinned until flutter_rust_bridge update to v11
  # https://github.com/fzyzcjy/flutter_rust_bridge/pull/1757
  ffigen: 9.0.0


flutter:
  plugin:
    platforms:
      android:
        package: com.medea.jason
        pluginClass: JasonPlugin
      ios:
        pluginClass: MedeaJasonPlugin
      linux:
        pluginClass: MedeaJasonPlugin
      macos:
        pluginClass: MedeaJasonPlugin
      windows:
        pluginClass: MedeaJasonPlugin
  assets:
    - assets/pkg/<|MERGE_RESOLUTION|>--- conflicted
+++ resolved
@@ -14,13 +14,6 @@
   flutter_rust_bridge: 1.82.4  # should be the same as in `Cargo.lock`
   freezed_annotation: ^2.2.0
   http: ^0.13.5
-<<<<<<< HEAD
-  js: ^0.6.4
-  medea_flutter_webrtc: 0.8.0-dev+rev.1117c353c5d8ccc7287ffeaa39ac058f40fbaf37
-  retry: ^3.1.0
-  tuple: ^2.0.0
-  uuid: ^3.0.6
-=======
   js: ^0.6.5
   json_annotation: ^4.7.0
   medea_flutter_webrtc: ^0.9.0
@@ -28,7 +21,6 @@
   retry: ^3.1.0
   tuple: ^2.0.1
   uuid: ^3.0.7
->>>>>>> 507fd850
 
 dev_dependencies:
   build_runner: ^2.4.5
