name: medea_jason
description: Cross-platform client library of Medea media server for Flutter.
version: 0.5.0-dev
homepage: https://github.com/instrumentisto/medea-jason/blob/master/flutter

environment:
  flutter: ">=3.10.0"
  sdk: ">=3.0.0 <4.0.0"

dependencies:
  flutter:
    sdk: flutter
  ffi: ^2.0.1
  flutter_rust_bridge: 1.82.4  # should be the same as in `Cargo.lock`
  freezed_annotation: ^2.2.0
  http: ^0.13.5
  js: ^0.6.5
  json_annotation: ^4.7.0
<<<<<<< HEAD
  medea_flutter_webrtc: 0.10.0-dev+rev.ac47bda72db66e216e2504f7f34fe704f19dad6e
=======
  medea_flutter_webrtc: 0.10.0-dev+rev.eac7fec21bfcb886416427e00efa111d005a50c1
>>>>>>> f5ddec4a
  meta: ^1.8.0
  retry: ^3.1.0
  tuple: ^2.0.1
  uuid: ^3.0.7

dev_dependencies:
  build_runner: ^2.4.5
  ffigen: 9.0.0
  flutter_gherkin: 3.0.0-rc.17
  flutter_lints: ^3.0.1
  flutter_test:
    sdk: flutter
  freezed: 2.5.3
  gherkin: ^3.1.0
  import_sorter: ^4.6.0
  json_serializable: ^6.7.1

dependency_overrides:
  # Pinned until `flutter_gherkin` updates
  analyzer: ^6.5.0
  # Pinned until `flutter_gherkin` updates
  meta: ^1.14.0
  # Pinned until `flutter_gherkin` updates
  uuid: ^3.0.7


flutter:
  plugin:
    platforms:
      android:
        package: com.medea.jason
        pluginClass: JasonPlugin
      ios:
        pluginClass: MedeaJasonPlugin
      linux:
        pluginClass: MedeaJasonPlugin
      macos:
        pluginClass: MedeaJasonPlugin
      windows:
        pluginClass: MedeaJasonPlugin
  assets:
    - assets/pkg/<|MERGE_RESOLUTION|>--- conflicted
+++ resolved
@@ -16,11 +16,7 @@
   http: ^0.13.5
   js: ^0.6.5
   json_annotation: ^4.7.0
-<<<<<<< HEAD
-  medea_flutter_webrtc: 0.10.0-dev+rev.ac47bda72db66e216e2504f7f34fe704f19dad6e
-=======
   medea_flutter_webrtc: 0.10.0-dev+rev.eac7fec21bfcb886416427e00efa111d005a50c1
->>>>>>> f5ddec4a
   meta: ^1.8.0
   retry: ^3.1.0
   tuple: ^2.0.1
