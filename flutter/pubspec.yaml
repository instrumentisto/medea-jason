--- conflicted
+++ resolved
@@ -39,11 +39,7 @@
   # Pinned until `flutter_gherkin` updates
   analyzer: ^7.4.5
   # Pinned until `flutter_gherkin` updates
-<<<<<<< HEAD
-  dart_style: 3.1.1
-=======
   dart_style: <3.1.2
->>>>>>> 095368cb
   # Pinned until `flutter_gherkin` updates
   meta: ^1.14.0
   # Pinned until `flutter_gherkin` updates
