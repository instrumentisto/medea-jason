name: medea_jason
description: Cross-platform client library of Medea media server for Flutter.
version: 0.3.0-dev
homepage: https://github.com/instrumentisto/medea-jason

environment:
  sdk: ">=2.12.0 <3.0.0"
  flutter: ">=2.0.0"

dependencies:
  flutter:
    sdk: flutter
  ffi: ^2.0.1
  http: ^0.13.5
<<<<<<< HEAD
  js: ^0.6.4
  medea_flutter_webrtc: 0.8.0-dev+rev.ba21f0dd8d75b59a8ff93b4daf1b55bfc54e75f8
  retry: ^3.1.0
  tuple: ^2.0.0
  uuid: ^3.0.6
=======
  js: ^0.6.5
  medea_flutter_webrtc: 0.8.0-dev+rev.722252aa1836b9f647f541f5cf6792a9768f92b2
  tuple: ^2.0.1
  uuid: ^3.0.7
>>>>>>> 83b7899d

dev_dependencies:
  build_runner: ^2.2.0
  flutter_gherkin: 3.0.0-rc.9
  import_sorter: ^4.6.0
  integration_test:
    sdk: flutter
  json_serializable: ^6.3.1
  pedantic: ^1.9.0

flutter:
  plugin:
    platforms:
      android:
        package: com.medea.jason
        pluginClass: JasonPlugin
      ios:
        pluginClass: MedeaJasonPlugin
      linux:
        pluginClass: MedeaJasonPlugin
      macos:
        pluginClass: MedeaJasonPlugin
      windows:
        pluginClass: MedeaJasonPlugin
  assets:
    - assets/pkg/<|MERGE_RESOLUTION|>--- conflicted
+++ resolved
@@ -12,18 +12,10 @@
     sdk: flutter
   ffi: ^2.0.1
   http: ^0.13.5
-<<<<<<< HEAD
-  js: ^0.6.4
-  medea_flutter_webrtc: 0.8.0-dev+rev.ba21f0dd8d75b59a8ff93b4daf1b55bfc54e75f8
-  retry: ^3.1.0
-  tuple: ^2.0.0
-  uuid: ^3.0.6
-=======
   js: ^0.6.5
   medea_flutter_webrtc: 0.8.0-dev+rev.722252aa1836b9f647f541f5cf6792a9768f92b2
   tuple: ^2.0.1
   uuid: ^3.0.7
->>>>>>> 83b7899d
 
 dev_dependencies:
   build_runner: ^2.2.0
