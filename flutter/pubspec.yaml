name: medea_jason
description: Cross-platform client library of Medea media server for Flutter.
version: 0.3.0-dev
homepage: https://github.com/instrumentisto/medea-jason
publish_to: none

environment:
  sdk: ">=2.12.0 <3.0.0"
  flutter: ">=2.0.0"

dependencies:
  flutter:
    sdk: flutter
  ffi: ^2.0.0
<<<<<<< HEAD
  medea_flutter_webrtc: 0.8.0-dev+rev.3e3145cf9611fe95fdf89ee962bcf99071e9731b
  js: ^0.6.4
  http: ^0.13.5
  uuid: ^3.0.6
  tuple: ^2.0.0
=======
  js: ^0.6.3
  medea_flutter_webrtc: 0.8.0-dev+rev.1c0c2769afb29a76f4e6b7c4707ab3526ceab937
>>>>>>> 3755b0da

dev_dependencies:
  build_runner: ^2.2.0
  flutter_gherkin: 3.0.0-rc.9
  import_sorter: ^4.6.0
  integration_test:
    sdk: flutter
  json_serializable: ^6.3.1
  pedantic: ^1.9.0

flutter:
  plugin:
    platforms:
      android:
        package: com.medea.jason
        pluginClass: JasonPlugin
      linux:
        pluginClass: MedeaJasonPlugin
      macos:
        pluginClass: MedeaJasonPlugin
      windows:
        pluginClass: MedeaJasonPlugin
  assets:
    - assets/pkg/<|MERGE_RESOLUTION|>--- conflicted
+++ resolved
@@ -12,16 +12,11 @@
   flutter:
     sdk: flutter
   ffi: ^2.0.0
-<<<<<<< HEAD
-  medea_flutter_webrtc: 0.8.0-dev+rev.3e3145cf9611fe95fdf89ee962bcf99071e9731b
+  medea_flutter_webrtc: 0.8.0-dev+rev.1c0c2769afb29a76f4e6b7c4707ab3526ceab937
   js: ^0.6.4
   http: ^0.13.5
   uuid: ^3.0.6
   tuple: ^2.0.0
-=======
-  js: ^0.6.3
-  medea_flutter_webrtc: 0.8.0-dev+rev.1c0c2769afb29a76f4e6b7c4707ab3526ceab937
->>>>>>> 3755b0da
 
 dev_dependencies:
   build_runner: ^2.2.0
