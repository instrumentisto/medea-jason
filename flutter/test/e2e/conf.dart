--- conflicted
+++ resolved
@@ -4,12 +4,7 @@
 /// Use `10.0.2.2` for windows test in VM.
 ///
 /// Default: `127.0.0.1`
-<<<<<<< HEAD
-const String IP_TEST_BASE =
-    String.fromEnvironment('IP_TEST_BASE', defaultValue: '127.0.0.1');
-=======
 final String ipTestBase = Platform.environment['IP_TEST_BASE'] ?? '127.0.0.1';
->>>>>>> 507fd850
 
 /// Address of a [WebDriver] client.
 ///
