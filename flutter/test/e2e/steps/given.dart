--- conflicted
+++ resolved
@@ -55,31 +55,20 @@
   if (mediaSettings.contains(' disabled')) {
     if (isPublish) {
       if (isAudio) {
-        await member.toggleMedia(MediaKind.Audio, null, false);
+        await member.toggleMedia(MediaKind.audio, null, false);
       }
       if (isVideo) {
-        await member.toggleMedia(MediaKind.Video, null, false);
+        await member.toggleMedia(MediaKind.video, null, false);
       }
     }
-<<<<<<< HEAD
-    if (isPlaying) {
-      if (isAudio) {
-        await member.toggleRemoteMedia(MediaKind.Audio, null, false);
-      }
-      if (isVideo) {
-        await member.toggleRemoteMedia(MediaKind.Video, null, false);
-      }
-    }
-=======
->>>>>>> 116a5fbf
   }
 
   if (mediaSettings.contains(' muted')) {
     if (isAudio) {
-      await member.toggleMute(MediaKind.Audio, null, true);
+      await member.toggleMute(MediaKind.audio, null, true);
     }
     if (isVideo) {
-      await member.toggleMute(MediaKind.Video, null, true);
+      await member.toggleMute(MediaKind.video, null, true);
     }
   }
 
