import 'dart:async';

import 'package:flutter_test/flutter_test.dart';
import 'package:gherkin/gherkin.dart';
import 'package:medea_flutter_webrtc/medea_flutter_webrtc.dart' as fw;

import 'package:medea_jason/medea_jason.dart';
import '../world/custom_world.dart';
import '../world/more_args.dart';

List<StepDefinitionGeneric> steps() {
  return [
    given_gum_delay,
    then_local_track_mute_state,
    then_remote_media_direction_is,
    then_track_is_stopped,
    when_enables_or_mutes,
    when_member_enables_remote_track,
    when_member_frees_all_local_tracks,
<<<<<<< HEAD
    then_track_is_stopped,
    then_local_track_mute_state,
    when_member_switches_device_with_latency,
    given_gum_delay,
=======
    when_member_switches_device_with_latency
>>>>>>> a9acb301
  ];
}

StepDefinitionGeneric when_enables_or_mutes =
    when4<String, String, String, String, CustomWorld>(
<<<<<<< HEAD
  RegExp(r'(\S+) (enables|disables|mutes|unmutes) (audio|video)'
      r'( and awaits it completes| and awaits it errors| and error|)$'),
  (id, action, audio_or_video, awaits, context) async {
    var kind = parse_media_kind(audio_or_video);
    var member = context.world.members[id]!;

    var awaitable = awaits.contains('awaits it');
    var awaits_error = awaits.contains('awaits it error');
    var errors = awaits.contains('and error');
    Future<void> future;
    switch (action) {
      case 'enables':
        {
          future = member.toggle_media(kind.item1, kind.item2, true);
          if (errors) {
            // ignore: unawaited_futures
            future.catchError((e) => print('Expected: $e'));
          }
        }
        break;

      case 'disables':
        {
          future = member.toggle_media(kind.item1, kind.item2, false);
          if (errors) {
            // ignore: unawaited_futures
            future.catchError((e) => print('Expected: $e'));
          }
        }
        break;

      case 'mutes':
        {
          future = member.toggle_mute(kind.item1, kind.item2, true);
          if (errors) {
            // ignore: unawaited_futures
            future.catchError((e) => print('Expected: $e'));
          }
        }
        break;

      default:
        {
          future = member.toggle_mute(kind.item1, kind.item2, false);
          if (errors) {
            // ignore: unawaited_futures
            future.catchError((e) => print('Expected: $e'));
          }
        }
        break;
    }
    try {
      if (awaitable) {
        await future;
      }
    } catch (e) {
      if (!awaits_error) {
        rethrow;
=======
  RegExp(r'(\S+) (enables|disables|mutes|unmutes) (audio|video) and'
      r' (awaits it completes|awaits it errors|ignores the result)?$'),
  (id, action, audio_or_video, String awaits, context) async {
    var kind = parse_media_kind(audio_or_video);
    var member = context.world.members[id]!;

    var awaitable = awaits.contains('awaits');
    var error = awaits.contains('errors');
    Future<void> future;
    switch (action) {
      case 'enables':
        future = member.toggle_media(kind.item1, kind.item2, true);
        break;

      case 'disables':
        future = member.toggle_media(kind.item1, kind.item2, false);
        break;

      case 'mutes':
        future = member.toggle_mute(kind.item1, kind.item2, true);
        break;

      default:
        future = member.toggle_mute(kind.item1, kind.item2, false);
        break;
    }

    if (awaitable) {
      try {
        await future;
      } catch (e) {
        if (!error) {
          rethrow;
        }
>>>>>>> a9acb301
      }
    } else {
      unawaited(future.catchError((e) => {
            // suppress error
          }));
    }
  },
);

StepDefinitionGeneric when_member_enables_remote_track =
    when3<String, String, String, CustomWorld>(
  RegExp(r'(\S+) (enables|disables) remote '
      r'(audio|(?:device |display )?video)$'),
  (id, toggle, String kind, context) async {
    var parsedKind = parse_media_kind(kind);
    var member = context.world.members[id]!;

    if (toggle == 'enables') {
      if (parsedKind.item1 == MediaKind.Audio) {
        await member.room.enableRemoteAudio();
      } else {
        await member.room.enableRemoteVideo();
      }
    } else {
      if (parsedKind.item1 == MediaKind.Audio) {
        await member.room.disableRemoteAudio();
      } else {
        await member.room.disableRemoteVideo();
      }
    }
  },
);

StepDefinitionGeneric then_remote_media_direction_is =
    then4<String, String, String, String, CustomWorld>(
  RegExp(r"(\S+)'s (audio|video) from (\S+) has "
      r'`(SendRecv|SendOnly|RecvOnly|Inactive)` direction$'),
  (id, String kind, remote_id, direction, context) async {
    var member = context.world.members[id]!;

    var parsedKind = parse_media_kind(kind);

    await member.wait_for_connect(remote_id);
    var track = await member.wait_remote_track_from(
        remote_id, parsedKind.item2, parsedKind.item1);

    var dir = TrackMediaDirection.values.firstWhere((e) => e.name == direction);

    await member.wait_media_direction_track(dir, track);
  },
);

StepDefinitionGeneric then_local_track_mute_state =
    then3<String, String, String, CustomWorld>(
  RegExp(r"(\S+)'s (audio|(?:device|display) video) local track is "
      r'(not )?muted$'),
  (id, String kind, not_muted, context) async {
    var member = context.world.members[id]!;
    var parsedKind = parse_media_kind(kind);

    var track =
        await member.wait_local_track(parsedKind.item2, parsedKind.item1);
    var muted = !not_muted.contains('not');
    expect(!track.getTrack().isEnabled(), muted);
  },
);

StepDefinitionGeneric then_track_is_stopped =
    then2<String, String, CustomWorld>(
  RegExp(r"(\S+)'s (audio|(?:device|display) video) local track is "
      r'stopped$'),
  (id, kind, context) async {
    var member = context.world.members[id]!;
    var parsedKind = parse_media_kind(kind);
    var track =
        await member.wait_local_track(parsedKind.item2, parsedKind.item1);

    var track_ = track.getTrack();
    track.free();
<<<<<<< HEAD
    await Future.delayed(Duration(milliseconds: 200));
=======
    await Future.delayed(Duration(milliseconds: 100));
>>>>>>> a9acb301
    expect(await track_.state(), fw.MediaStreamTrackState.ended);
  },
);

StepDefinitionGeneric when_member_frees_all_local_tracks =
    when1<String, CustomWorld>(
  RegExp(r'(\S+) frees all local tracks$'),
  (id, context) async {
    var member = context.world.members[id]!;
    await member.forget_local_tracks();
  },
);

StepDefinitionGeneric when_member_switches_device_with_latency =
    when1<String, CustomWorld>(
  RegExp(r'(\S+) switches device with latency$'),
  (id, context) async {
    var member = context.world.members[id]!;
    member.set_gum_latency(Duration(seconds: 3));
    await member.switch_video_device();
  },
);

StepDefinitionGeneric given_gum_delay = given1<String, CustomWorld>(
  RegExp(r"(\S+)'s `getUserMedia\(\)` request has added latency$"),
  (id, context) async {
    var member = context.world.members[id]!;
<<<<<<< HEAD
    member.set_gum_latency(Duration(milliseconds: 1000));
=======
    member.set_gum_latency(Duration(milliseconds: 500));
>>>>>>> a9acb301
  },
);<|MERGE_RESOLUTION|>--- conflicted
+++ resolved
@@ -17,79 +17,12 @@
     when_enables_or_mutes,
     when_member_enables_remote_track,
     when_member_frees_all_local_tracks,
-<<<<<<< HEAD
-    then_track_is_stopped,
-    then_local_track_mute_state,
-    when_member_switches_device_with_latency,
-    given_gum_delay,
-=======
     when_member_switches_device_with_latency
->>>>>>> a9acb301
   ];
 }
 
 StepDefinitionGeneric when_enables_or_mutes =
     when4<String, String, String, String, CustomWorld>(
-<<<<<<< HEAD
-  RegExp(r'(\S+) (enables|disables|mutes|unmutes) (audio|video)'
-      r'( and awaits it completes| and awaits it errors| and error|)$'),
-  (id, action, audio_or_video, awaits, context) async {
-    var kind = parse_media_kind(audio_or_video);
-    var member = context.world.members[id]!;
-
-    var awaitable = awaits.contains('awaits it');
-    var awaits_error = awaits.contains('awaits it error');
-    var errors = awaits.contains('and error');
-    Future<void> future;
-    switch (action) {
-      case 'enables':
-        {
-          future = member.toggle_media(kind.item1, kind.item2, true);
-          if (errors) {
-            // ignore: unawaited_futures
-            future.catchError((e) => print('Expected: $e'));
-          }
-        }
-        break;
-
-      case 'disables':
-        {
-          future = member.toggle_media(kind.item1, kind.item2, false);
-          if (errors) {
-            // ignore: unawaited_futures
-            future.catchError((e) => print('Expected: $e'));
-          }
-        }
-        break;
-
-      case 'mutes':
-        {
-          future = member.toggle_mute(kind.item1, kind.item2, true);
-          if (errors) {
-            // ignore: unawaited_futures
-            future.catchError((e) => print('Expected: $e'));
-          }
-        }
-        break;
-
-      default:
-        {
-          future = member.toggle_mute(kind.item1, kind.item2, false);
-          if (errors) {
-            // ignore: unawaited_futures
-            future.catchError((e) => print('Expected: $e'));
-          }
-        }
-        break;
-    }
-    try {
-      if (awaitable) {
-        await future;
-      }
-    } catch (e) {
-      if (!awaits_error) {
-        rethrow;
-=======
   RegExp(r'(\S+) (enables|disables|mutes|unmutes) (audio|video) and'
       r' (awaits it completes|awaits it errors|ignores the result)?$'),
   (id, action, audio_or_video, String awaits, context) async {
@@ -124,7 +57,6 @@
         if (!error) {
           rethrow;
         }
->>>>>>> a9acb301
       }
     } else {
       unawaited(future.catchError((e) => {
@@ -204,11 +136,7 @@
 
     var track_ = track.getTrack();
     track.free();
-<<<<<<< HEAD
-    await Future.delayed(Duration(milliseconds: 200));
-=======
     await Future.delayed(Duration(milliseconds: 100));
->>>>>>> a9acb301
     expect(await track_.state(), fw.MediaStreamTrackState.ended);
   },
 );
@@ -236,10 +164,6 @@
   RegExp(r"(\S+)'s `getUserMedia\(\)` request has added latency$"),
   (id, context) async {
     var member = context.world.members[id]!;
-<<<<<<< HEAD
-    member.set_gum_latency(Duration(milliseconds: 1000));
-=======
     member.set_gum_latency(Duration(milliseconds: 500));
->>>>>>> a9acb301
   },
 );