--- conflicted
+++ resolved
@@ -1,9 +1,5 @@
 import 'package:flutter_test/flutter_test.dart';
 import 'package:gherkin/gherkin.dart';
-<<<<<<< HEAD
-import 'package:medea_flutter_webrtc/medea_flutter_webrtc.dart' as fw;
-=======
->>>>>>> 507fd850
 import 'package:retry/retry.dart';
 
 import 'package:medea_jason/medea_jason.dart';
@@ -60,16 +56,6 @@
   RegExp(r'(\S+) has {int} (live|stopped) remote tracks from (\S+)$'),
   (id, expectedCount, liveOrStopped, remoteId, context) async {
     var member = context.world.members[id]!;
-<<<<<<< HEAD
-    await context.world.wait_for_interconnection(id);
-    var live = (live_or_stopped == 'live');
-
-    // We might have to wait for Rust side for a little bit
-    await retry(() async {
-      var actual_count =
-          member.connection_store.count_tracks_by_lived(live, remote_id);
-      expect(actual_count, expected_count);
-=======
     await member.waitForConnect(remoteId);
     var live = (liveOrStopped == 'live');
 
@@ -78,7 +64,6 @@
       var actualCount =
           member.connectionStore.countTracksByLived(live, remoteId);
       expect(actualCount, expectedCount);
->>>>>>> 507fd850
     });
   },
 );
@@ -172,17 +157,9 @@
     var member = context.world.members[id]!;
     await member.waitForConnect(remoteId);
 
-<<<<<<< HEAD
-    await member.wait_for_connect(remote_id);
-
-    var parsedKind = parse_media_kind(kind);
-    var track = await member.wait_remote_track_from(
-        remote_id, parsedKind.item2, parsedKind.item1);
-=======
     var parsedKind = parseMediaKind(kind);
     var track = await member.waitRemoteTrackFrom(
         remoteId, parsedKind.item2, parsedKind.item1);
->>>>>>> 507fd850
 
     await member.waitForTrackCbFireCount(callbackKind, track, times);
   },
