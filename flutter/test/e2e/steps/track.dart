--- conflicted
+++ resolved
@@ -1,5 +1,6 @@
 import 'package:flutter_test/flutter_test.dart';
 import 'package:gherkin/gherkin.dart';
+import 'package:medea_flutter_webrtc/medea_flutter_webrtc.dart' as fw;
 import 'package:retry/retry.dart';
 
 import 'package:medea_jason/medea_jason.dart';
@@ -164,13 +165,8 @@
   (id, context) async {
     var member = context.world.members[id]!;
     var count = 0;
-<<<<<<< HEAD
     for (var element in member.connectionStore.localTracks) {
-      if (await element.getTrack().state() == fw.MediaStreamTrackState.live) {
-=======
-    member.connection_store.local_tracks.forEach((element) async {
       if (await element.getTrack().state() == MediaStreamTrackState.live) {
->>>>>>> c59ab2a0
         ++count;
       }
     }
