--- conflicted
+++ resolved
@@ -17,25 +17,18 @@
 part 'suite.g.dart';
 
 CustomWorld? old_world;
-<<<<<<< HEAD
 Future<void> clear_world() async {
-=======
-void clear_world() {
->>>>>>> a9acb301
   MockMediaDevices.resetGUM();
 
   if (old_world != null) {
     old_world!.jasons.values.forEach((element) {
       element.free();
     });
-<<<<<<< HEAD
 
     var members = old_world!.members.values;
     for (var member in members) {
       await member.forget_local_tracks();
     }
-=======
->>>>>>> a9acb301
   }
 }
 
@@ -64,10 +57,6 @@
   ..createWorld = (config) => Future.sync(() async {
         clear_world();
         await webrtc.enableFakeMedia();
-<<<<<<< HEAD
-        await clear_world();
-=======
->>>>>>> a9acb301
 
         var world = CustomWorld();
         old_world = world;
