--- conflicted
+++ resolved
@@ -52,43 +52,25 @@
     if (builder.isSend) {
       sendState.addAll({
         const Tuple2<MediaKind, MediaSourceKind>(
-<<<<<<< HEAD
           MediaKind.audio,
           MediaSourceKind.device,
-        ): true,
+        ):
+            true,
       });
       sendState.addAll({
         const Tuple2<MediaKind, MediaSourceKind>(
           MediaKind.video,
           MediaSourceKind.device,
-        ): true,
-=======
-              MediaKind.audio,
-              MediaSourceKind.device,
-            ):
+        ):
             true,
-      });
-      sendState.addAll({
-        const Tuple2<MediaKind, MediaSourceKind>(
-              MediaKind.video,
-              MediaSourceKind.device,
-            ):
-            true,
->>>>>>> a4634193
       });
       if (isSfu) {
         sendState.addAll({
           const Tuple2<MediaKind, MediaSourceKind>(
-<<<<<<< HEAD
             MediaKind.video,
             MediaSourceKind.display,
-          ): true,
-=======
-                MediaKind.video,
-                MediaSourceKind.display,
-              ):
+          ):
               true,
->>>>>>> a4634193
         });
       }
 
@@ -103,44 +85,26 @@
     if (builder.isRecv) {
       recvState.addAll({
         const Tuple2<MediaKind, MediaSourceKind>(
-<<<<<<< HEAD
           MediaKind.audio,
           MediaSourceKind.device,
-        ): true,
+        ):
+            true,
       });
       recvState.addAll({
         const Tuple2<MediaKind, MediaSourceKind>(
           MediaKind.video,
           MediaSourceKind.device,
-        ): true,
-=======
-              MediaKind.audio,
-              MediaSourceKind.device,
-            ):
+        ):
             true,
-      });
-      recvState.addAll({
-        const Tuple2<MediaKind, MediaSourceKind>(
-              MediaKind.video,
-              MediaSourceKind.device,
-            ):
-            true,
->>>>>>> a4634193
       });
 
       if (isSfu) {
         recvState.addAll({
           const Tuple2<MediaKind, MediaSourceKind>(
-<<<<<<< HEAD
             MediaKind.video,
             MediaSourceKind.display,
-          ): true,
-=======
-                MediaKind.video,
-                MediaSourceKind.display,
-              ):
+          ):
               true,
->>>>>>> a4634193
         });
       }
 
@@ -170,7 +134,6 @@
     if (builder.isSend) {
       var recvEndpoints =
           members.entries.where((element) => element.value.isRecv).map((e) {
-<<<<<<< HEAD
         var endpointId = 'play-$builderId';
         var mId = e.value.id;
         var id = '$roomId/$mId/$endpointId';
@@ -180,17 +143,6 @@
         );
         return Tuple2(id, elem);
       }).toList();
-=======
-            var endpointId = 'play-$builderId';
-            var mId = e.value.id;
-            var id = '$roomId/$mId/$endpointId';
-            var elem = WebRtcPlayEndpoint(
-              endpointId,
-              'local://$roomId/$builderId/publish',
-            );
-            return Tuple2(id, elem);
-          }).toList();
->>>>>>> a4634193
 
       for (var element in recvEndpoints) {
         await controlClient.create(element.item1, element.item2);
@@ -313,7 +265,6 @@
   /// Waits until a [Member] with the provided ID will connect with his
   /// responders.
   Future<void> waitForInterconnection(String memberId) async {
-<<<<<<< HEAD
     var interconnectedMembers = members.entries
         .where(
           (element) =>
@@ -322,17 +273,6 @@
               (element.value.isRecv || element.value.isSend),
         )
         .toList();
-=======
-    var interconnectedMembers =
-        members.entries
-            .where(
-              (element) =>
-                  element.value.isJoined &&
-                  element.value.id != memberId &&
-                  (element.value.isRecv || element.value.isSend),
-            )
-            .toList();
->>>>>>> a4634193
     var member = members[memberId]!;
 
     for (var i = 0; i < interconnectedMembers.length; ++i) {
@@ -430,13 +370,8 @@
         );
       } catch (e) {
         if (!e.toString().contains(
-<<<<<<< HEAD
               'Endpoint with provided FID already exists',
             )) {
-=======
-          'Endpoint with provided FID already exists',
-        )) {
->>>>>>> a4634193
           rethrow;
         }
       }
@@ -461,13 +396,8 @@
         );
       } catch (e) {
         if (!e.toString().contains(
-<<<<<<< HEAD
               'Endpoint with provided FID already exists',
             )) {
-=======
-          'Endpoint with provided FID already exists',
-        )) {
->>>>>>> a4634193
           rethrow;
         }
       }
