--- conflicted
+++ resolved
@@ -91,15 +91,9 @@
           track.last.mediaDirection() == TrackMediaDirection.SendRecv &&
           !trackStopped) {
         count += 1;
-<<<<<<< HEAD
-      } else if (!live &&
-          track.last.mediaDirection() != TrackMediaDirection.SendRecv &&
-          trackStopped) {
-=======
       } else if ((!live && trackStopped) ||
           (!live &&
               track.last.mediaDirection() != TrackMediaDirection.sendRecv)) {
->>>>>>> c6548484
         count += 1;
       }
     });
