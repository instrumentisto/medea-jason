import 'package:gherkin/gherkin.dart';
import 'package:tuple/tuple.dart';

import 'package:medea_jason/src/interface/media_track.dart';

StepDefinitionGeneric<TWorld> step6<
  TWorld extends World,
  TInput1,
  TInput2,
  TInput3,
  TInput4,
  TInput5,
  TInput6
>(
  Pattern pattern,
  int expectedParameterCount,
  Function onInvoke, {
  StepDefinitionConfiguration? configuration,
}) {
  return GenericFunctionStepDefinition<TWorld>(
    pattern,
    onInvoke,
    expectedParameterCount,
    configuration: configuration,
  );
}

StepDefinitionGeneric<TWorld> step7<
  TWorld extends World,
  TInput1,
  TInput2,
  TInput3,
  TInput4,
  TInput5,
  TInput6,
  TInput7
>(
  Pattern pattern,
  int expectedParameterCount,
  Function onInvoke, {
  StepDefinitionConfiguration? configuration,
}) {
  return GenericFunctionStepDefinition<TWorld>(
    pattern,
    onInvoke,
    expectedParameterCount,
    configuration: configuration,
  );
}

StepDefinitionGeneric<TWorld> step8<
  TWorld extends World,
  TInput1,
  TInput2,
  TInput3,
  TInput4,
  TInput5,
  TInput6,
  TInput7,
  TInput8
>(
  Pattern pattern,
  int expectedParameterCount,
  Function onInvoke, {
  StepDefinitionConfiguration? configuration,
}) {
  return GenericFunctionStepDefinition<TWorld>(
    pattern,
    onInvoke,
    expectedParameterCount,
    configuration: configuration,
  );
}

StepDefinitionGeneric<TWorld> step9<
  TWorld extends World,
  TInput1,
  TInput2,
  TInput3,
  TInput4,
  TInput5,
  TInput6,
  TInput7,
  TInput8,
  TInput9
>(
  Pattern pattern,
  int expectedParameterCount,
  Function onInvoke, {
  StepDefinitionConfiguration? configuration,
}) {
  return GenericFunctionStepDefinition<TWorld>(
    pattern,
    onInvoke,
    expectedParameterCount,
    configuration: configuration,
  );
}

StepDefinitionGeneric<TWorld> given6<
  TInput1,
  TInput2,
  TInput3,
  TInput4,
  TInput5,
  TInput6,
  TWorld extends World
>(
  Pattern pattern,
  Future<void> Function(
    TInput1 input1,
    TInput2 input2,
    TInput3 input3,
    TInput4 input4,
    TInput5 input5,
    TInput6 input6,
    StepContext<TWorld> context,
  )
  onInvoke, {
  StepDefinitionConfiguration? configuration,
}) => step6<TWorld, TInput1, TInput2, TInput3, TInput4, TInput5, TInput6>(
  pattern,
  6,
  onInvoke,
  configuration: configuration,
);

StepDefinitionGeneric<TWorld> given7<
  TInput1,
  TInput2,
  TInput3,
  TInput4,
  TInput5,
  TInput6,
  TInput7,
  TWorld extends World
>(
  Pattern pattern,
  Future<void> Function(
    TInput1 input1,
    TInput2 input2,
    TInput3 input3,
    TInput4 input4,
    TInput5 input5,
    TInput6 input6,
    TInput7 input7,
    StepContext<TWorld> context,
  )
  onInvoke, {
  StepDefinitionConfiguration? configuration,
<<<<<<< HEAD
}) =>
    step7<TWorld, TInput1, TInput2, TInput3, TInput4, TInput5, TInput6,
        TInput7>(pattern, 7, onInvoke, configuration: configuration);
=======
}) => step7<
  TWorld,
  TInput1,
  TInput2,
  TInput3,
  TInput4,
  TInput5,
  TInput6,
  TInput7
>(pattern, 7, onInvoke, configuration: configuration);
>>>>>>> a4634193

StepDefinitionGeneric<TWorld> given8<
  TInput1,
  TInput2,
  TInput3,
  TInput4,
  TInput5,
  TInput6,
  TInput7,
  TInput8,
  TWorld extends World
>(
  Pattern pattern,
  Future<void> Function(
    TInput1 input1,
    TInput2 input2,
    TInput3 input3,
    TInput4 input4,
    TInput5 input5,
    TInput6 input6,
    TInput7 input7,
    TInput8 input8,
    StepContext<TWorld> context,
  )
  onInvoke, {
  StepDefinitionConfiguration? configuration,
<<<<<<< HEAD
}) =>
    step8<TWorld, TInput1, TInput2, TInput3, TInput4, TInput5, TInput6, TInput7,
        TInput8>(pattern, 8, onInvoke, configuration: configuration);
=======
}) => step8<
  TWorld,
  TInput1,
  TInput2,
  TInput3,
  TInput4,
  TInput5,
  TInput6,
  TInput7,
  TInput8
>(pattern, 8, onInvoke, configuration: configuration);
>>>>>>> a4634193

StepDefinitionGeneric<TWorld> given9<
  TInput1,
  TInput2,
  TInput3,
  TInput4,
  TInput5,
  TInput6,
  TInput7,
  TInput8,
  TInput9,
  TWorld extends World
>(
  Pattern pattern,
  Future<void> Function(
    TInput1 input1,
    TInput2 input2,
    TInput3 input3,
    TInput4 input4,
    TInput5 input5,
    TInput6 input6,
    TInput7 input7,
    TInput8 input8,
    TInput9 input9,
    StepContext<TWorld> context,
  )
  onInvoke, {
  StepDefinitionConfiguration? configuration,
<<<<<<< HEAD
}) =>
    step9<TWorld, TInput1, TInput2, TInput3, TInput4, TInput5, TInput6, TInput7,
        TInput8, TInput9>(pattern, 9, onInvoke, configuration: configuration);
=======
}) => step9<
  TWorld,
  TInput1,
  TInput2,
  TInput3,
  TInput4,
  TInput5,
  TInput6,
  TInput7,
  TInput8,
  TInput9
>(pattern, 9, onInvoke, configuration: configuration);
>>>>>>> a4634193

Tuple2<MediaKind, MediaSourceKind> parseMediaKind(String kind) {
  var kind_ = MediaKind.video;
  var source = MediaSourceKind.device;
  if (kind.contains('audio')) {
    kind_ = MediaKind.audio;
  } else {
    if (kind.contains('display')) {
      source = MediaSourceKind.display;
    }
  }
  return Tuple2(kind_, source);
}

StepDefinitionGeneric<TWorld>
fixThen5<TInput1, TInput2, TInput3, TInput4, TInput5, TWorld extends World>(
  Pattern pattern,
  Future<void> Function(
    TInput1 input1,
    TInput2 input2,
    TInput3 input3,
    TInput4 input4,
    TInput5 input5,
    StepContext<TWorld> context,
  )
  onInvoke, {
  StepDefinitionConfiguration? configuration,
}) => step<TWorld, TInput1, TInput2, TInput3, TInput4, TInput5>(
  pattern,
  5,
  onInvoke,
  configuration: configuration,
);

StepDefinitionGeneric<TWorld>
fixGiven5<TInput1, TInput2, TInput3, TInput4, TInput5, TWorld extends World>(
  Pattern pattern,
  Future<void> Function(
    TInput1 input1,
    TInput1 input2,
    TInput1 input3,
    TInput1 input4,
    TInput1 input5,
    StepContext<TWorld> context,
  )
  onInvoke, {
  StepDefinitionConfiguration? configuration,
}) => step<TWorld, TInput1, TInput2, TInput3, TInput4, TInput5>(
  pattern,
  5,
  onInvoke,
  configuration: configuration,
);<|MERGE_RESOLUTION|>--- conflicted
+++ resolved
@@ -148,22 +148,9 @@
   )
   onInvoke, {
   StepDefinitionConfiguration? configuration,
-<<<<<<< HEAD
 }) =>
     step7<TWorld, TInput1, TInput2, TInput3, TInput4, TInput5, TInput6,
         TInput7>(pattern, 7, onInvoke, configuration: configuration);
-=======
-}) => step7<
-  TWorld,
-  TInput1,
-  TInput2,
-  TInput3,
-  TInput4,
-  TInput5,
-  TInput6,
-  TInput7
->(pattern, 7, onInvoke, configuration: configuration);
->>>>>>> a4634193
 
 StepDefinitionGeneric<TWorld> given8<
   TInput1,
@@ -190,23 +177,9 @@
   )
   onInvoke, {
   StepDefinitionConfiguration? configuration,
-<<<<<<< HEAD
 }) =>
     step8<TWorld, TInput1, TInput2, TInput3, TInput4, TInput5, TInput6, TInput7,
         TInput8>(pattern, 8, onInvoke, configuration: configuration);
-=======
-}) => step8<
-  TWorld,
-  TInput1,
-  TInput2,
-  TInput3,
-  TInput4,
-  TInput5,
-  TInput6,
-  TInput7,
-  TInput8
->(pattern, 8, onInvoke, configuration: configuration);
->>>>>>> a4634193
 
 StepDefinitionGeneric<TWorld> given9<
   TInput1,
@@ -235,24 +208,9 @@
   )
   onInvoke, {
   StepDefinitionConfiguration? configuration,
-<<<<<<< HEAD
 }) =>
     step9<TWorld, TInput1, TInput2, TInput3, TInput4, TInput5, TInput6, TInput7,
         TInput8, TInput9>(pattern, 9, onInvoke, configuration: configuration);
-=======
-}) => step9<
-  TWorld,
-  TInput1,
-  TInput2,
-  TInput3,
-  TInput4,
-  TInput5,
-  TInput6,
-  TInput7,
-  TInput8,
-  TInput9
->(pattern, 9, onInvoke, configuration: configuration);
->>>>>>> a4634193
 
 Tuple2<MediaKind, MediaSourceKind> parseMediaKind(String kind) {
   var kind_ = MediaKind.video;
