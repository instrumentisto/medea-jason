--- conflicted
+++ resolved
@@ -496,11 +496,7 @@
         proto.error.map_or(
             Self {
                 error: None,
-<<<<<<< HEAD
-                element: proto.elements.into_values().map(Into::into).next(),
-=======
                 element: proto.elements.into_values().map(Element::from).next(),
->>>>>>> 36c4d038
             },
             |error| Self {
                 element: None,
