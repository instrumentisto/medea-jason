--- conflicted
+++ resolved
@@ -86,13 +86,8 @@
 /// # Panics
 ///
 /// If cannot bind and run gRPC server.
-<<<<<<< HEAD
-#[allow(clippy::unused_async)]
-pub async fn run(opts: &Cli) -> Addr<GrpcCallbackServer> {
-=======
 #[must_use]
 pub fn run(opts: &Cli) -> Addr<GrpcCallbackServer> {
->>>>>>> e0fc5bf0
     let events = Arc::new(Mutex::new(Vec::new()));
 
     let service =
