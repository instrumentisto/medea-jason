--- conflicted
+++ resolved
@@ -749,8 +749,6 @@
     pub media_direction: Option<MediaDirection>,
 
     /// IDs of the `Member`s who should receive this outgoing [`Track`].
-<<<<<<< HEAD
-=======
     ///
     /// If [`Some`], then it means there are some changes in this outgoing
     /// [`Track`]'s `receivers` (or we just want to sync this outgoing
@@ -760,7 +758,6 @@
     ///
     /// If [`None`], then it means there is no need to check and recalculate
     /// this outgoing [`Track`]'s `receivers`.
->>>>>>> 861c85e6
     pub receivers: Option<Vec<MemberId>>,
 
     /// [`Track`]'s mute state.
