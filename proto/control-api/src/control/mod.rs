--- conflicted
+++ resolved
@@ -13,11 +13,7 @@
 use std::{collections::HashMap, fmt};
 
 use async_trait::async_trait;
-<<<<<<< HEAD
-use derive_more::{Display, Error};
-=======
-use derive_more::From;
->>>>>>> 26990579
+use derive_more::{Display, From};
 
 pub use self::{endpoint::Endpoint, member::Member, room::Room};
 
@@ -152,8 +148,7 @@
     },
 }
 
-<<<<<<< HEAD
-impl fmt::Display for StatefulFid {
+impl fmt::Display for Fid {
     fn fmt(&self, f: &mut fmt::Formatter<'_>) -> fmt::Result {
         match self {
             StatefulFid::Room { id } => write!(f, "{}", id),
@@ -169,7 +164,7 @@
     }
 }
 
-impl TryFrom<String> for StatefulFid {
+impl TryFrom<String> for Fid {
     type Error = ParseFidError;
 
     fn try_from(value: String) -> Result<Self, Self::Error> {
@@ -238,24 +233,7 @@
     MissingPath(#[error(not(source))] String),
 }
 
-impl From<ParseFidError> for ErrorResponse {
-    fn from(err: ParseFidError) -> Self {
-        use ParseFidError::{Empty, MissingPath, TooManyPaths};
-
-        match err {
-            TooManyPaths(text) => {
-                Self::new(ErrorCode::ElementIdIsTooLong, &text)
-            }
-            Empty => Self::without_id(ErrorCode::EmptyElementId),
-            MissingPath(text) => Self::new(ErrorCode::MissingPath, &text),
-        }
-    }
-}
-
-/// [`Ping`] message received by media server periodically for probing its
-=======
 /// [`Ping`] message received by a media server periodically for probing its
->>>>>>> 26990579
 /// healthiness.
 ///
 /// Each new [`Ping`] should increase its nonce, starting with `0`.
