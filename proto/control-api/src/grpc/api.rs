--- conflicted
+++ resolved
@@ -667,9 +667,6 @@
             let mut req = request.into_request();
             req.extensions_mut().insert(GrpcMethod::new("api.ControlApi", "Healthz"));
             self.inner.unary(req, path, codec).await
-<<<<<<< HEAD
-        }
-=======
         }
     }
 }
@@ -1051,6 +1048,5 @@
     }
     impl<T: ControlApi> tonic::server::NamedService for ControlApiServer<T> {
         const NAME: &'static str = "api.ControlApi";
->>>>>>> 6234b23f
     }
 }