/// Request with a fired callback event and its meta information.
#[derive(Clone, PartialEq, ::prost::Message)]
pub struct Request {
    /// FID (Full ID) of the media `Element`, the occurred event is related to.
    #[prost(string, tag="1")]
    pub fid: ::prost::alloc::string::String,
    /// Datetime when the event occurred.
    #[prost(string, tag="2")]
    pub at: ::prost::alloc::string::String,
    /// Occurred event.
    #[prost(oneof="request::Event", tags="3, 4")]
    pub event: ::core::option::Option<request::Event>,
}
/// Nested message and enum types in `Request`.
pub mod request {
    /// Occurred event.
    #[derive(Clone, PartialEq, ::prost::Oneof)]
    pub enum Event {
        #[prost(message, tag="3")]
        OnJoin(super::OnJoin),
        #[prost(message, tag="4")]
        OnLeave(super::OnLeave),
    }
}
/// Empty response of the `Callback` service.
///
/// We don't use `google.protobuf.Empty` to be able to add some fields (if
/// necessary) in the future.
#[derive(Clone, PartialEq, ::prost::Message)]
pub struct Response {
}
/// Event notifying about a `Member` joining a `Room`.
#[derive(Clone, PartialEq, ::prost::Message)]
pub struct OnJoin {
}
/// Event notifying about a `Member` leaving its `Room`.
#[derive(Clone, PartialEq, ::prost::Message)]
pub struct OnLeave {
    /// Reason of why the `Member` leaves.
    #[prost(enumeration="on_leave::Reason", tag="1")]
    pub reason: i32,
}
/// Nested message and enum types in `OnLeave`.
pub mod on_leave {
    /// Possible reasons of why a `Member` leaves its `Room`.
    #[derive(Clone, Copy, Debug, PartialEq, Eq, Hash, PartialOrd, Ord, ::prost::Enumeration)]
    #[repr(i32)]
    pub enum Reason {
        /// `Member` was disconnected normally.
        Disconnected = 0,
        /// Connection with the `Member` was lost.
        Lost = 1,
        /// `Member` was forcibly disconnected by a media server.
        Kicked = 2,
        /// Media server was shut down.
        Shutdown = 3,
    }
    impl Reason {
        /// String value of the enum field names used in the ProtoBuf definition.
        ///
        /// The values are not transformed in any way and thus are considered stable
        /// (if the ProtoBuf definition does not change) and safe for programmatic use.
        pub fn as_str_name(&self) -> &'static str {
            match self {
                Reason::Disconnected => "DISCONNECTED",
                Reason::Lost => "LOST",
                Reason::Kicked => "KICKED",
                Reason::Shutdown => "SHUTDOWN",
            }
        }
    }
}
<<<<<<< HEAD
=======
/// Generated client implementations.
pub mod callback_client {
    #![allow(unused_variables, dead_code, missing_docs, clippy::let_unit_value)]
    use tonic::codegen::*;
    use tonic::codegen::http::Uri;
    /// Service for receiving callbacks from a media server.
    #[derive(Debug, Clone)]
    pub struct CallbackClient<T> {
        inner: tonic::client::Grpc<T>,
    }
    impl CallbackClient<tonic::transport::Channel> {
        /// Attempt to create a new client by connecting to a given endpoint.
        pub async fn connect<D>(dst: D) -> Result<Self, tonic::transport::Error>
        where
            D: std::convert::TryInto<tonic::transport::Endpoint>,
            D::Error: Into<StdError>,
        {
            let conn = tonic::transport::Endpoint::new(dst)?.connect().await?;
            Ok(Self::new(conn))
        }
    }
    impl<T> CallbackClient<T>
    where
        T: tonic::client::GrpcService<tonic::body::BoxBody>,
        T::Error: Into<StdError>,
        T::ResponseBody: Body<Data = Bytes> + Send + 'static,
        <T::ResponseBody as Body>::Error: Into<StdError> + Send,
    {
        pub fn new(inner: T) -> Self {
            let inner = tonic::client::Grpc::new(inner);
            Self { inner }
        }
        pub fn with_origin(inner: T, origin: Uri) -> Self {
            let inner = tonic::client::Grpc::with_origin(inner, origin);
            Self { inner }
        }
        pub fn with_interceptor<F>(
            inner: T,
            interceptor: F,
        ) -> CallbackClient<InterceptedService<T, F>>
        where
            F: tonic::service::Interceptor,
            T::ResponseBody: Default,
            T: tonic::codegen::Service<
                http::Request<tonic::body::BoxBody>,
                Response = http::Response<
                    <T as tonic::client::GrpcService<tonic::body::BoxBody>>::ResponseBody,
                >,
            >,
            <T as tonic::codegen::Service<
                http::Request<tonic::body::BoxBody>,
            >>::Error: Into<StdError> + Send + Sync,
        {
            CallbackClient::new(InterceptedService::new(inner, interceptor))
        }
        /// Compress requests with the given encoding.
        ///
        /// This requires the server to support it otherwise it might respond with an
        /// error.
        #[must_use]
        pub fn send_compressed(mut self, encoding: CompressionEncoding) -> Self {
            self.inner = self.inner.send_compressed(encoding);
            self
        }
        /// Enable decompressing responses.
        #[must_use]
        pub fn accept_compressed(mut self, encoding: CompressionEncoding) -> Self {
            self.inner = self.inner.accept_compressed(encoding);
            self
        }
        /// Fires when a certain callback event happens on a media server.
        pub async fn on_event(
            &mut self,
            request: impl tonic::IntoRequest<super::Request>,
        ) -> Result<tonic::Response<super::Response>, tonic::Status> {
            self.inner
                .ready()
                .await
                .map_err(|e| {
                    tonic::Status::new(
                        tonic::Code::Unknown,
                        format!("Service was not ready: {}", e.into()),
                    )
                })?;
            let codec = tonic::codec::ProstCodec::default();
            let path = http::uri::PathAndQuery::from_static(
                "/callback.Callback/OnEvent",
            );
            self.inner.unary(request.into_request(), path, codec).await
        }
    }
}
>>>>>>> ab66c57f
/// Generated server implementations.
pub mod callback_server {
    #![allow(unused_variables, dead_code, missing_docs, clippy::let_unit_value)]
    use tonic::codegen::*;
    ///Generated trait containing gRPC methods that should be implemented for use with CallbackServer.
    #[async_trait]
    pub trait Callback: Send + Sync + 'static {
        /// Fires when a certain callback event happens on a media server.
        async fn on_event(
            &self,
            request: tonic::Request<super::Request>,
        ) -> Result<tonic::Response<super::Response>, tonic::Status>;
    }
    /// Service for receiving callbacks from a media server.
    #[derive(Debug)]
    pub struct CallbackServer<T: Callback> {
        inner: _Inner<T>,
        accept_compression_encodings: EnabledCompressionEncodings,
        send_compression_encodings: EnabledCompressionEncodings,
    }
    struct _Inner<T>(Arc<T>);
    impl<T: Callback> CallbackServer<T> {
        pub fn new(inner: T) -> Self {
            Self::from_arc(Arc::new(inner))
        }
        pub fn from_arc(inner: Arc<T>) -> Self {
            let inner = _Inner(inner);
            Self {
                inner,
                accept_compression_encodings: Default::default(),
                send_compression_encodings: Default::default(),
            }
        }
        pub fn with_interceptor<F>(
            inner: T,
            interceptor: F,
        ) -> InterceptedService<Self, F>
        where
            F: tonic::service::Interceptor,
        {
            InterceptedService::new(Self::new(inner), interceptor)
        }
        /// Enable decompressing requests with the given encoding.
        #[must_use]
        pub fn accept_compressed(mut self, encoding: CompressionEncoding) -> Self {
            self.accept_compression_encodings.enable(encoding);
            self
        }
        /// Compress responses with the given encoding, if the client supports it.
        #[must_use]
        pub fn send_compressed(mut self, encoding: CompressionEncoding) -> Self {
            self.send_compression_encodings.enable(encoding);
            self
        }
    }
    impl<T, B> tonic::codegen::Service<http::Request<B>> for CallbackServer<T>
    where
        T: Callback,
        B: Body + Send + 'static,
        B::Error: Into<StdError> + Send + 'static,
    {
        type Response = http::Response<tonic::body::BoxBody>;
        type Error = std::convert::Infallible;
        type Future = BoxFuture<Self::Response, Self::Error>;
        fn poll_ready(
            &mut self,
            _cx: &mut Context<'_>,
        ) -> Poll<Result<(), Self::Error>> {
            Poll::Ready(Ok(()))
        }
        fn call(&mut self, req: http::Request<B>) -> Self::Future {
            let inner = self.inner.clone();
            match req.uri().path() {
                "/callback.Callback/OnEvent" => {
                    #[allow(non_camel_case_types)]
                    struct OnEventSvc<T: Callback>(pub Arc<T>);
                    impl<T: Callback> tonic::server::UnaryService<super::Request>
                    for OnEventSvc<T> {
                        type Response = super::Response;
                        type Future = BoxFuture<
                            tonic::Response<Self::Response>,
                            tonic::Status,
                        >;
                        fn call(
                            &mut self,
                            request: tonic::Request<super::Request>,
                        ) -> Self::Future {
                            let inner = self.0.clone();
                            let fut = async move { (*inner).on_event(request).await };
                            Box::pin(fut)
                        }
                    }
                    let accept_compression_encodings = self.accept_compression_encodings;
                    let send_compression_encodings = self.send_compression_encodings;
                    let inner = self.inner.clone();
                    let fut = async move {
                        let inner = inner.0;
                        let method = OnEventSvc(inner);
                        let codec = tonic::codec::ProstCodec::default();
                        let mut grpc = tonic::server::Grpc::new(codec)
                            .apply_compression_config(
                                accept_compression_encodings,
                                send_compression_encodings,
                            );
                        let res = grpc.unary(method, req).await;
                        Ok(res)
                    };
                    Box::pin(fut)
                }
                _ => {
                    Box::pin(async move {
                        Ok(
                            http::Response::builder()
                                .status(200)
                                .header("grpc-status", "12")
                                .header("content-type", "application/grpc")
                                .body(empty_body())
                                .unwrap(),
                        )
                    })
                }
            }
        }
    }
    impl<T: Callback> Clone for CallbackServer<T> {
        fn clone(&self) -> Self {
            let inner = self.inner.clone();
            Self {
                inner,
                accept_compression_encodings: self.accept_compression_encodings,
                send_compression_encodings: self.send_compression_encodings,
            }
        }
    }
    impl<T: Callback> Clone for _Inner<T> {
        fn clone(&self) -> Self {
            Self(self.0.clone())
        }
    }
    impl<T: std::fmt::Debug> std::fmt::Debug for _Inner<T> {
        fn fmt(&self, f: &mut std::fmt::Formatter<'_>) -> std::fmt::Result {
            write!(f, "{:?}", self.0)
        }
    }
    impl<T: Callback> tonic::server::NamedService for CallbackServer<T> {
        const NAME: &'static str = "callback.Callback";
    }
}<|MERGE_RESOLUTION|>--- conflicted
+++ resolved
@@ -70,8 +70,6 @@
         }
     }
 }
-<<<<<<< HEAD
-=======
 /// Generated client implementations.
 pub mod callback_client {
     #![allow(unused_variables, dead_code, missing_docs, clippy::let_unit_value)]
@@ -164,7 +162,6 @@
         }
     }
 }
->>>>>>> ab66c57f
 /// Generated server implementations.
 pub mod callback_server {
     #![allow(unused_variables, dead_code, missing_docs, clippy::let_unit_value)]
