//! Strongly referenced [`local::Track`] received from a
//! [getUserMedia()][1]/[getDisplayMedia()][2] request.
//!
//! [1]: https://w3.org/TR/mediacapture-streams#dom-mediadevices-getusermedia
//! [2]: https://w3.org/TR/screen-capture#dom-mediadevices-getdisplaymedia

use flutter_rust_bridge::{DartOpaque, frb};
use send_wrapper::SendWrapper;

#[cfg(doc)]
use crate::media::track::local;
use crate::{
<<<<<<< HEAD
    api::{dart::api::ForeignClass, Error, DART_HANDLER_PORT},
    media::{track::local as core, MediaKind, MediaSourceKind},
=======
    api::{Error, api::DART_HANDLER_PORT, dart::api::ForeignClass},
    media::{MediaKind, MediaSourceKind, track::local as core},
>>>>>>> 1e836f61
    platform::{self, utils::dart_future::IntoDartFuture as _},
};

/// Strongly referenced [`local::Track`] received from a
/// [getUserMedia()][1]/[getDisplayMedia()][2] request.
///
/// [1]: https://w3.org/TR/mediacapture-streams#dom-mediadevices-getusermedia
/// [2]: https://w3.org/TR/screen-capture#dom-mediadevices-getdisplaymedia
#[derive(Debug)]
#[frb(opaque)]
pub struct LocalMediaTrack(SendWrapper<core::LocalMediaTrack>);

impl From<core::LocalMediaTrack> for LocalMediaTrack {
    fn from(value: core::LocalMediaTrack) -> Self {
        Self(SendWrapper::new(value))
    }
}

impl ForeignClass for LocalMediaTrack {}

impl LocalMediaTrack {
    /// Returns a [`Dart_Handle`] to the underlying [`MediaStreamTrack`] of the
    /// provided [`LocalMediaTrack`].
    ///
    /// [`MediaStreamTrack`]: platform::MediaStreamTrack
    #[frb(sync)]
    #[must_use]
    pub fn get_track(&self) -> DartOpaque {
        DartOpaque::new(
            self.0.get_track().handle() as _,
            DART_HANDLER_PORT
                .get()
                .expect("`DART_HANDLER_PORT` must be initialized"),
        )
    }

    /// Returns a [`MediaKind::Audio`] if the provided [`LocalMediaTrack`]
    /// represents an audio track, or a [`MediaKind::Video`] if it represents a
    /// video track.
    #[frb(sync)]
    #[must_use]
    pub fn kind(&self) -> MediaKind {
        self.0.kind()
    }

    /// Sets callback to be invoked once this [`LocalMediaTrack`] is ended.
    #[frb(sync)]
    #[must_use]
    pub fn on_ended(&self, f: DartOpaque) {
        self.0.on_ended(platform::Function::new(f));
    }

    /// Returns a [`media::MediaStreamTrackState::Live`] if this
    /// [`LocalMediaTrack`] is active, or a
    /// [`media::MediaStreamTrackState::Ended`] if it has ended.
    #[frb(sync)]
    #[must_use]
    pub fn state(&self) -> DartOpaque {
        let track = self.0.clone();

        async move { Ok::<_, Error>(track.state().await as i64) }
            .into_dart_future()
            .into_dart_opaque()
    }

    /// Indicates whether an `OnAudioLevelChangedCallback` is supported for this
    /// [`LocalMediaTrack`].
    #[frb(sync)]
    #[must_use]
    pub fn is_on_audio_level_available(&self) -> bool {
        self.0.is_on_audio_level_available()
    }

    /// Sets the provided `OnAudioLevelChangedCallback` for this
    /// [`LocalMediaTrack`].
    ///
    /// It's called for live [`LocalMediaTrack`]s once their audio level
    /// changes.
    #[frb(sync)]
    #[must_use]
    pub fn on_audio_level_changed(&self, f: DartOpaque) {
        self.0.on_audio_level_changed(platform::Function::new(f));
    }

    /// Returns a [`MediaSourceKind::Device`] if the provided
    /// [`LocalMediaTrack`] is sourced from some device
    /// (webcam/microphone), or a [`MediaSourceKind::Display`] if it's
    /// captured via [MediaDevices.getDisplayMedia()][1].
    ///
    /// [1]: https://w3.org/TR/screen-capture#dom-mediadevices-getdisplaymedia
    #[frb(sync)]
    #[must_use]
    pub fn media_source_kind(&self) -> MediaSourceKind {
        self.0.media_source_kind()
    }

    /// Frees the data behind the provided opaque local track.
    #[frb(sync)]
    #[must_use]
    pub fn free(self) -> DartOpaque {
        async move {
            self.0.take().maybe_stop().await;
            Ok::<_, Error>(())
        }
        .into_dart_future()
        .into_dart_opaque()
    }
}

/// Returns the [`Vec<LocalMediaTrack>`] from the provided [`ForeignClass`]
/// address.
#[frb(sync, type_64bit_int)]
#[must_use]
pub fn vec_local_tracks_from_raw(ptr: usize) -> Vec<LocalMediaTrack> {
    unsafe { Vec::<LocalMediaTrack>::from_ptr(ptr).into_iter().collect() }
}<|MERGE_RESOLUTION|>--- conflicted
+++ resolved
@@ -10,13 +10,8 @@
 #[cfg(doc)]
 use crate::media::track::local;
 use crate::{
-<<<<<<< HEAD
-    api::{dart::api::ForeignClass, Error, DART_HANDLER_PORT},
-    media::{track::local as core, MediaKind, MediaSourceKind},
-=======
     api::{Error, api::DART_HANDLER_PORT, dart::api::ForeignClass},
     media::{MediaKind, MediaSourceKind, track::local as core},
->>>>>>> 1e836f61
     platform::{self, utils::dart_future::IntoDartFuture as _},
 };
 
