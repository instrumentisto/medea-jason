//! External [`Jason`] API exposing functions that can be called via FFI and
//! designed to be integrated into a [Flutter] plugin.
//!
//! [`Jason`]: crate::api::Jason
//! [Flutter]: https://flutter.dev

// TODO: Improve documentation in this module.
#![allow(clippy::missing_safety_doc, clippy::missing_panics_doc, missing_docs)]

pub mod audio_track_constraints;
pub mod connection_handle;
pub mod device_video_track_constraints;
pub mod display_video_track_constraints;
pub mod input_device_info;
pub mod jason;
pub mod local_media_track;
pub mod media_manager_handle;
pub mod media_stream_settings;
pub mod reconnect_handle;
pub mod remote_media_track;
pub mod room_close_reason;
pub mod room_handle;
pub mod utils;

use std::{convert::TryFrom, ffi::c_void, marker::PhantomData, ptr};

use dart_sys::{Dart_Handle, _Dart_Handle};
use derive_more::Display;
use libc::c_char;

use crate::{
    api::dart::utils::{DartError, PtrArray},
    media::MediaSourceKind,
    platform::utils::handle::DartHandle,
<<<<<<< HEAD
    utils::PrimitiveEnum,
=======
>>>>>>> 2ffa445c
};

pub use self::{
    audio_track_constraints::AudioTrackConstraints,
    connection_handle::ConnectionHandle,
    device_video_track_constraints::DeviceVideoTrackConstraints,
    display_video_track_constraints::DisplayVideoTrackConstraints,
    input_device_info::InputDeviceInfo,
    jason::Jason,
    local_media_track::LocalMediaTrack,
    media_manager_handle::MediaManagerHandle,
    media_stream_settings::MediaStreamSettings,
    reconnect_handle::ReconnectHandle,
    remote_media_track::RemoteMediaTrack,
    room_close_reason::RoomCloseReason,
    room_handle::RoomHandle,
    utils::{
        c_str_into_string, free_dart_native_string, string_into_c_str,
        DartError as Error,
    },
};

/// Rust structure having wrapper class in Dart.
///
/// Intended to be passed through FFI boundaries as thin pointers.
pub trait ForeignClass: Sized {
    /// Consumes itself returning a wrapped raw pointer obtained via
    /// [`Box::into_raw()`].
    #[inline]
    #[must_use]
    fn into_ptr(self) -> ptr::NonNull<Self> {
        ptr::NonNull::from(Box::leak(Box::new(self)))
    }

    /// Constructs a [`ForeignClass`] from the given raw pointer via
    /// [`Box::from_raw()`].
    ///
    /// # Safety
    ///
    /// Same as for [`Box::from_raw()`].
    #[inline]
    #[must_use]
    unsafe fn from_ptr(this: ptr::NonNull<Self>) -> Self {
        *Box::from_raw(this.as_ptr())
    }
}

/// Type-erased value that can be transferred via FFI boundaries to/from Dart.
#[derive(Debug, Copy, Clone)]
#[repr(u8)]
pub enum DartValue {
    /// No value. It can mean `()`, `void` or [`Option::None`] basing on the
    /// contexts.
    None,

    /// Pointer to a [`Box`]ed Rust object.
    Ptr(ptr::NonNull<c_void>),

    /// Pointer to a [`Dart_Handle`] of some Dart object.
    Handle(ptr::NonNull<Dart_Handle>),

    /// Native string.
    String(ptr::NonNull<c_char>),

    /// Integer value.
    ///
    /// This can also be used to transfer boolean values and C-like enums.
    Int(i64),
}

impl From<()> for DartValue {
    #[inline]
    fn from(_: ()) -> Self {
        Self::None
    }
}

impl<T: ForeignClass> From<T> for DartValue {
    #[inline]
    fn from(val: T) -> Self {
        Self::Ptr(val.into_ptr().cast())
    }
}

impl<T: ForeignClass> From<Option<T>> for DartValue {
    #[inline]
    fn from(val: Option<T>) -> Self {
        match val {
            None => Self::None,
            Some(t) => Self::from(t),
        }
    }
}

impl<T> From<PtrArray<T>> for DartValue {
    #[inline]
    fn from(val: PtrArray<T>) -> Self {
        Self::Ptr(ptr::NonNull::from(Box::leak(Box::new(val))).cast())
    }
}

impl<T> From<Option<PtrArray<T>>> for DartValue {
    #[inline]
    fn from(val: Option<PtrArray<T>>) -> Self {
        match val {
            None => Self::None,
            Some(arr) => Self::from(arr),
        }
    }
}

impl From<String> for DartValue {
    #[inline]
    fn from(string: String) -> Self {
        Self::String(string_into_c_str(string))
    }
}

impl From<Option<String>> for DartValue {
    #[inline]
    fn from(val: Option<String>) -> Self {
        match val {
            None => Self::None,
            Some(string) => Self::from(string),
        }
    }
}

<<<<<<< HEAD
impl From<Option<i64>> for DartValue {
    fn from(val: Option<i64>) -> Self {
        match val {
            None => Self::None,
            Some(i) => Self::from(i),
        }
    }
}

=======
>>>>>>> 2ffa445c
impl From<ptr::NonNull<Dart_Handle>> for DartValue {
    fn from(handle: ptr::NonNull<*mut _Dart_Handle>) -> Self {
        Self::Handle(handle)
    }
}

impl From<Option<ptr::NonNull<Dart_Handle>>> for DartValue {
    fn from(val: Option<ptr::NonNull<Dart_Handle>>) -> Self {
        match val {
            None => Self::None,
            Some(handle) => Self::from(handle),
        }
    }
}

impl From<Dart_Handle> for DartValue {
    #[inline]
    fn from(handle: Dart_Handle) -> Self {
        Self::Handle(ptr::NonNull::from(Box::leak(Box::new(handle))))
    }
}

impl From<Option<Dart_Handle>> for DartValue {
    #[inline]
    fn from(val: Option<Dart_Handle>) -> Self {
        match val {
            None => Self::None,
            Some(handle) => Self::from(handle),
        }
    }
}

impl From<DartError> for DartValue {
    #[inline]
    fn from(err: DartError) -> Self {
        Self::Handle(err.into())
    }
}

impl From<Option<DartError>> for DartValue {
    #[inline]
    fn from(val: Option<DartError>) -> Self {
        match val {
            None => Self::None,
            Some(err) => Self::from(err),
        }
    }
}

/// Implements [`From`] types that can by casted to `i64` for the [`DartValue`].
/// Should be called for all the integer types fitting in `2^63`.
macro_rules! impl_from_num_for_dart_value {
    ($arg:ty) => {
        impl From<$arg> for DartValue {
            #[inline]
            fn from(val: $arg) -> Self {
                DartValue::Int(i64::from(val))
            }
        }
    };
}

impl_from_num_for_dart_value!(i8);
impl_from_num_for_dart_value!(i16);
impl_from_num_for_dart_value!(i32);
impl_from_num_for_dart_value!(i64);
impl_from_num_for_dart_value!(u8);
impl_from_num_for_dart_value!(u16);
impl_from_num_for_dart_value!(u32);
impl_from_num_for_dart_value!(bool);

/// [`DartValue`] marked by a Rust type.
///
/// There are no type parameter specific functionality, it serves purely as a
/// marker in type signatures.
#[derive(Debug)]
#[repr(transparent)]
pub struct DartValueArg<T>(DartValue, PhantomData<*const T>);

impl<F, T> From<F> for DartValueArg<T>
where
    DartValue: From<F>,
{
    #[inline]
    fn from(from: F) -> Self {
        Self(DartValue::from(from), PhantomData)
    }
}

impl<T> TryFrom<DartValueArg<T>> for ptr::NonNull<c_void> {
    type Error = DartValueCastError;

    fn try_from(value: DartValueArg<T>) -> Result<Self, Self::Error> {
        match value.0 {
            DartValue::Ptr(ptr) => Ok(ptr),
            _ => Err(DartValueCastError {
                expectation: "NonNull<c_void>",
                value: value.0,
            }),
        }
    }
}

impl<T> TryFrom<DartValueArg<T>> for Option<ptr::NonNull<c_void>> {
    type Error = DartValueCastError;

    fn try_from(value: DartValueArg<T>) -> Result<Self, Self::Error> {
        match value.0 {
            DartValue::None => Ok(None),
            DartValue::Ptr(ptr) => Ok(Some(ptr)),
            _ => Err(DartValueCastError {
                expectation: "Option<NonNull<c_void>>",
                value: value.0,
            }),
        }
    }
}

impl TryFrom<DartValueArg<String>> for String {
    type Error = DartValueCastError;

    fn try_from(value: DartValueArg<String>) -> Result<Self, Self::Error> {
        match value.0 {
            DartValue::String(c_str) => unsafe { Ok(c_str_into_string(c_str)) },
            _ => Err(DartValueCastError {
                expectation: "String",
                value: value.0,
            }),
        }
    }
}

impl TryFrom<DartValueArg<()>> for () {
    type Error = DartValueCastError;

    fn try_from(value: DartValueArg<()>) -> Result<Self, Self::Error> {
        match value.0 {
            DartValue::None => Ok(()),
            _ => Err(DartValueCastError {
                expectation: "()",
                value: value.0,
            }),
        }
    }
}

impl TryFrom<DartValueArg<Option<DartHandle>>> for Option<DartHandle> {
    type Error = DartValueCastError;

    fn try_from(
        value: DartValueArg<Option<DartHandle>>,
    ) -> Result<Self, Self::Error> {
        match value.0 {
            DartValue::None => Ok(None),
            DartValue::Handle(handle) => {
                Ok(Some(DartHandle::new(unsafe { *handle.as_ptr() })))
            }
            _ => Err(DartValueCastError {
                expectation: "Option<DartHandle>",
                value: value.0,
            }),
        }
    }
}

impl TryFrom<DartValueArg<Option<String>>> for Option<String> {
    type Error = DartValueCastError;

    fn try_from(
        value: DartValueArg<Option<String>>,
    ) -> Result<Self, Self::Error> {
        match value.0 {
            DartValue::None => Ok(None),
            DartValue::String(c_str) => unsafe {
                Ok(Some(c_str_into_string(c_str)))
            },
            _ => Err(DartValueCastError {
                expectation: "Option<String>",
                value: value.0,
            }),
        }
    }
}

impl<T> TryFrom<DartValueArg<T>> for Dart_Handle {
    type Error = DartValueCastError;

    fn try_from(value: DartValueArg<T>) -> Result<Self, Self::Error> {
        match value.0 {
            DartValue::Handle(c_ptr) => Ok(unsafe { unbox_dart_handle(c_ptr) }),
            _ => Err(DartValueCastError {
                expectation: "Dart_Handle",
                value: value.0,
            }),
        }
    }
}

impl TryFrom<DartValueArg<DartHandle>> for DartHandle {
    type Error = DartValueCastError;

    fn try_from(value: DartValueArg<DartHandle>) -> Result<Self, Self::Error> {
        match value.0 {
            DartValue::Handle(handle) => {
                Ok(DartHandle::new(unsafe { unbox_dart_handle(handle) }))
            }
            _ => Err(DartValueCastError {
                expectation: "DartHandle",
                value: value.0,
            }),
        }
    }
}

impl<T> TryFrom<DartValueArg<T>> for ptr::NonNull<Dart_Handle> {
    type Error = DartValueCastError;

    fn try_from(value: DartValueArg<T>) -> Result<Self, Self::Error> {
        match value.0 {
            DartValue::Handle(c_str) => Ok(c_str),
            _ => Err(DartValueCastError {
                expectation: "NonNull<Dart_Handle>",
                value: value.0,
            }),
        }
    }
}

impl<T> TryFrom<DartValueArg<T>> for Option<ptr::NonNull<Dart_Handle>> {
    type Error = DartValueCastError;

    fn try_from(value: DartValueArg<T>) -> Result<Self, Self::Error> {
        match value.0 {
            DartValue::None => Ok(None),
            DartValue::Handle(c_str) => Ok(Some(c_str)),
            _ => Err(DartValueCastError {
                expectation: "Option<NonNull<Dart_Handle>>",
                value: value.0,
            }),
        }
    }
}

macro_rules! impl_primitive_dart_value_try_from {
    ($arg:ty) => {
        impl TryFrom<DartValueArg<$arg>> for $arg {
            type Error = DartValueCastError;

            fn try_from(
                value: DartValueArg<$arg>,
            ) -> Result<Self, Self::Error> {
                match value.0 {
                    DartValue::Int(num) => {
                        Ok(<$arg>::try_from(num).map_err(
                            |_| DartValueCastError {
                                expectation: stringify!($arg),
                                value: value.0,
                            }
                        )?)
                    }
                    _ => Err(DartValueCastError {
                        expectation: stringify!($arg),
                        value: value.0,
                    }),
                }
            }
        }

        impl TryFrom<DartValueArg<Option<$arg>>> for Option<$arg> {
            type Error = DartValueCastError;

            fn try_from(
                value: DartValueArg<Option<$arg>>
            ) -> Result<Self, Self::Error> {
                match value.0 {
                    DartValue::None => Ok(None),
                    DartValue::Int(num) => {
                        Ok(Some(<$arg>::try_from(num).map_err(
                            |_| DartValueCastError {
                                expectation: concat!(
                                    "Option<",
                                    stringify!($arg),
                                    ">"
                                ),
                                value: value.0,
                            }
                        )?))
                    }
                    _ => Err(DartValueCastError {
                        expectation: concat!("Option<", stringify!($arg), ">"),
                        value: value.0,
                    }),
                }
            }
        }
    };
    ($($arg:ty),*) => {
        $(impl_primitive_dart_value_try_from!($arg);)+
    }
}

impl_primitive_dart_value_try_from![
    i8, i16, i32, i128, u8, u16, u32, u64, u128
];

impl<T> TryFrom<DartValueArg<T>> for i64
where
    T: PrimitiveEnum,
{
    type Error = DartValueCastError;

    fn try_from(value: DartValueArg<T>) -> Result<Self, Self::Error> {
        match value.0 {
            DartValue::Int(num) => Ok(num),
            _ => Err(DartValueCastError {
                expectation: "i64",
                value: value.0,
            }),
        }
    }
}

impl TryFrom<DartValueArg<i64>> for i64 {
    type Error = DartValueCastError;

    fn try_from(value: DartValueArg<i64>) -> Result<Self, Self::Error> {
        match value.0 {
            DartValue::Int(num) => Ok(num),
            _ => Err(DartValueCastError {
                expectation: "i64",
                value: value.0,
            }),
        }
    }
}

impl<T> TryFrom<DartValueArg<Option<T>>> for Option<i64>
where
    T: PrimitiveEnum,
{
    type Error = DartValueCastError;

    fn try_from(value: DartValueArg<Option<T>>) -> Result<Self, Self::Error> {
        match value.0 {
            DartValue::None => Ok(None),
            DartValue::Int(num) => Ok(Some(num)),
            _ => Err(DartValueCastError {
                expectation: "Option<i64>",
                value: value.0,
            }),
        }
    }
}

impl TryFrom<DartValueArg<Option<i64>>> for Option<i64> {
    type Error = DartValueCastError;

    fn try_from(value: DartValueArg<Option<i64>>) -> Result<Self, Self::Error> {
        match value.0 {
            DartValue::None => Ok(None),
            DartValue::Int(num) => Ok(Some(num)),
            _ => Err(DartValueCastError {
                expectation: "Option<i64>",
                value: value.0,
            }),
        }
    }
}

/// Error of converting a [`DartValue`] to the concrete type.
#[derive(Debug, Display)]
#[display(fmt = "expected `{}`, but got: `{:?}`", expectation, value)]
pub struct DartValueCastError {
    /// Expected type description. Like a [`String`] or an `Option<i64>`.
    expectation: &'static str,

    /// [`DartValue`] that cannot be casted.
    value: DartValue,
}

impl DartValueCastError {
    /// Returns [`DartValue`] that could not be casted.
    fn into_value(self) -> DartValue {
        self.value
    }
}

impl TryFrom<i64> for MediaSourceKind {
    type Error = i64;

    #[inline]
    fn try_from(value: i64) -> Result<Self, Self::Error> {
        match value {
            0 => Ok(Self::Device),
            1 => Ok(Self::Display),
            _ => Err(value),
        }
    }
}

#[no_mangle]
pub unsafe extern "C" fn box_foreign_value(
    val: DartValue,
) -> ptr::NonNull<DartValue> {
    ptr::NonNull::from(Box::leak(Box::new(val)))
}

/// Returns a [`Dart_Handle`] dereferenced from the provided pointer.
#[no_mangle]
pub unsafe extern "C" fn unbox_dart_handle(
    val: ptr::NonNull<Dart_Handle>,
) -> Dart_Handle {
    *Box::from_raw(val.as_ptr())
}

/// Returns a pointer to a boxed [`Dart_Handle`] created from the provided
/// [`Dart_Handle`].
#[no_mangle]
pub unsafe extern "C" fn box_dart_handle(
    val: Dart_Handle,
) -> ptr::NonNull<Dart_Handle> {
    ptr::NonNull::from(Box::leak(Box::new(val)))
}

#[cfg(feature = "mockable")]
mod dart_value_extern_tests_helpers {
    use std::convert::TryInto as _;

    use super::*;

    #[no_mangle]
    pub unsafe extern "C" fn returns_none() -> DartValueArg<String> {
        DartValueArg::from(())
    }

    #[no_mangle]
    pub unsafe extern "C" fn returns_input_device_info_ptr(
    ) -> DartValueArg<InputDeviceInfo> {
        DartValueArg::from(InputDeviceInfo(0))
    }

    #[no_mangle]
    pub unsafe extern "C" fn returns_handle_ptr(
        handle: Dart_Handle,
    ) -> DartValueArg<Dart_Handle> {
        DartValueArg::from(handle)
    }

    #[no_mangle]
    pub unsafe extern "C" fn returns_string() -> DartValueArg<String> {
        DartValueArg::from(String::from("QWERTY"))
    }

    #[no_mangle]
    pub unsafe extern "C" fn returns_int() -> DartValueArg<i64> {
        DartValueArg::from(333)
    }

    #[no_mangle]
    pub unsafe extern "C" fn accepts_none(none: DartValueArg<String>) {
        assert!(matches!(none.0, DartValue::None));
    }

    #[no_mangle]
    pub unsafe extern "C" fn accepts_input_device_info_pointer(
        ptr: DartValueArg<InputDeviceInfo>,
    ) {
        let ptr: ptr::NonNull<c_void> = ptr.try_into().unwrap();
        let info = InputDeviceInfo::from_ptr(ptr.cast());

        assert_eq!(info.device_id(), "InputDeviceInfo.device_id");
    }

    #[no_mangle]
    pub unsafe extern "C" fn accepts_string(str: DartValueArg<String>) {
        let string = String::try_from(str).unwrap();
        assert_eq!(string, "my string");
    }

    #[no_mangle]
    pub unsafe extern "C" fn accepts_int(int: DartValueArg<i64>) {
        let int: i64 = int.try_into().unwrap();
        assert_eq!(int, 235);
    }
}<|MERGE_RESOLUTION|>--- conflicted
+++ resolved
@@ -32,10 +32,7 @@
     api::dart::utils::{DartError, PtrArray},
     media::MediaSourceKind,
     platform::utils::handle::DartHandle,
-<<<<<<< HEAD
     utils::PrimitiveEnum,
-=======
->>>>>>> 2ffa445c
 };
 
 pub use self::{
@@ -84,7 +81,7 @@
 }
 
 /// Type-erased value that can be transferred via FFI boundaries to/from Dart.
-#[derive(Debug, Copy, Clone)]
+#[derive(Debug)]
 #[repr(u8)]
 pub enum DartValue {
     /// No value. It can mean `()`, `void` or [`Option::None`] basing on the
@@ -164,7 +161,6 @@
     }
 }
 
-<<<<<<< HEAD
 impl From<Option<i64>> for DartValue {
     fn from(val: Option<i64>) -> Self {
         match val {
@@ -174,8 +170,6 @@
     }
 }
 
-=======
->>>>>>> 2ffa445c
 impl From<ptr::NonNull<Dart_Handle>> for DartValue {
     fn from(handle: ptr::NonNull<*mut _Dart_Handle>) -> Self {
         Self::Handle(handle)
