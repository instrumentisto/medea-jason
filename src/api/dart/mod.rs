//! External [`Jason`] API exposing functions that can be called via FFI and
//! designed to be integrated into a [Flutter] plugin.
//!
//! [`Jason`]: crate::api::Jason
//! [Flutter]: https://flutter.dev

// TODO: Improve documentation in this module.
#![allow(clippy::missing_safety_doc, clippy::missing_panics_doc, missing_docs)]

pub mod audio_track_constraints;
pub mod connection_handle;
pub mod device_video_track_constraints;
pub mod display_video_track_constraints;
pub mod input_device_info;
pub mod jason;
pub mod local_media_track;
pub mod media_manager_handle;
pub mod media_stream_settings;
pub mod reconnect_handle;
pub mod remote_media_track;
pub mod room_close_reason;
pub mod room_handle;
pub mod utils;

use std::{convert::TryFrom, ffi::c_void, marker::PhantomData, ptr};

use dart_sys::{Dart_Handle, _Dart_Handle};
use derive_more::Display;
use libc::c_char;

use crate::{
    api::dart::utils::{DartError, PtrArray},
    media::MediaSourceKind,
    platform::utils::handle::DartHandle,
<<<<<<< HEAD
    utils::PrimitiveEnum,
=======
>>>>>>> 2d9ed621
};

pub use self::{
    audio_track_constraints::AudioTrackConstraints,
    connection_handle::ConnectionHandle,
    device_video_track_constraints::DeviceVideoTrackConstraints,
    display_video_track_constraints::DisplayVideoTrackConstraints,
    input_device_info::InputDeviceInfo,
    jason::Jason,
    local_media_track::LocalMediaTrack,
    media_manager_handle::MediaManagerHandle,
    media_stream_settings::MediaStreamSettings,
    reconnect_handle::ReconnectHandle,
    remote_media_track::RemoteMediaTrack,
    room_close_reason::RoomCloseReason,
    room_handle::RoomHandle,
    utils::{
        c_str_into_string, free_dart_native_string, string_into_c_str,
        DartError as Error,
    },
};

/// Rust structure having wrapper class in Dart.
///
/// Intended to be passed through FFI boundaries as thin pointers.
pub trait ForeignClass: Sized {
    /// Consumes itself returning a wrapped raw pointer obtained via
    /// [`Box::into_raw()`].
    #[inline]
    #[must_use]
    fn into_ptr(self) -> ptr::NonNull<Self> {
        ptr::NonNull::from(Box::leak(Box::new(self)))
    }

    /// Constructs a [`ForeignClass`] from the given raw pointer via
    /// [`Box::from_raw()`].
    ///
    /// # Safety
    ///
    /// Same as for [`Box::from_raw()`].
    #[inline]
    #[must_use]
    unsafe fn from_ptr(this: ptr::NonNull<Self>) -> Self {
        *Box::from_raw(this.as_ptr())
    }
}

/// Type-erased value that can be transferred via FFI boundaries to/from Dart.
#[derive(Debug, Copy, Clone)]
#[repr(u8)]
pub enum DartValue {
    /// No value. It can mean `()`, `void` or [`Option::None`] basing on the
    /// contexts.
    None,

    /// Pointer to a [`Box`]ed Rust object.
    Ptr(ptr::NonNull<c_void>),

    /// Pointer to a [`Dart_Handle`] of some Dart object.
    Handle(ptr::NonNull<Dart_Handle>),

    /// Native string.
    String(ptr::NonNull<c_char>),

    /// Integer value.
    ///
    /// This can also be used to transfer boolean values and C-like enums.
    Int(i64),
}

impl From<()> for DartValue {
    #[inline]
    fn from(_: ()) -> Self {
        Self::None
    }
}

impl<T: ForeignClass> From<T> for DartValue {
    #[inline]
    fn from(val: T) -> Self {
        Self::Ptr(val.into_ptr().cast())
    }
}

impl<T: ForeignClass> From<Option<T>> for DartValue {
    #[inline]
    fn from(val: Option<T>) -> Self {
        match val {
            None => Self::None,
            Some(t) => Self::from(t),
        }
    }
}

impl<T> From<PtrArray<T>> for DartValue {
    #[inline]
    fn from(val: PtrArray<T>) -> Self {
        Self::Ptr(ptr::NonNull::from(Box::leak(Box::new(val))).cast())
    }
}

impl<T> From<Option<PtrArray<T>>> for DartValue {
    #[inline]
    fn from(val: Option<PtrArray<T>>) -> Self {
        match val {
            None => Self::None,
            Some(arr) => Self::from(arr),
        }
    }
}

impl From<String> for DartValue {
    #[inline]
    fn from(string: String) -> Self {
        Self::String(string_into_c_str(string))
    }
}

impl From<Option<String>> for DartValue {
    #[inline]
    fn from(val: Option<String>) -> Self {
        match val {
            None => Self::None,
            Some(string) => Self::from(string),
        }
    }
}

<<<<<<< HEAD
impl From<Option<i64>> for DartValue {
    fn from(val: Option<i64>) -> Self {
        match val {
            None => Self::None,
            Some(i) => Self::from(i),
=======
impl From<ptr::NonNull<Dart_Handle>> for DartValue {
    fn from(handle: ptr::NonNull<*mut _Dart_Handle>) -> Self {
        Self::Handle(handle)
    }
}

impl From<Option<ptr::NonNull<Dart_Handle>>> for DartValue {
    fn from(val: Option<ptr::NonNull<Dart_Handle>>) -> Self {
        match val {
            None => Self::None,
            Some(handle) => Self::from(handle),
>>>>>>> 2d9ed621
        }
    }
}

impl From<Dart_Handle> for DartValue {
    #[inline]
    fn from(handle: Dart_Handle) -> Self {
        Self::Handle(ptr::NonNull::from(Box::leak(Box::new(handle))))
    }
}

impl From<Option<Dart_Handle>> for DartValue {
    #[inline]
    fn from(val: Option<Dart_Handle>) -> Self {
        match val {
            None => Self::None,
            Some(handle) => Self::from(handle),
        }
    }
}

impl From<DartError> for DartValue {
    #[inline]
    fn from(err: DartError) -> Self {
        Self::Handle(err.into())
    }
}

impl From<Option<DartError>> for DartValue {
    #[inline]
    fn from(val: Option<DartError>) -> Self {
        match val {
            None => Self::None,
            Some(err) => Self::from(err),
        }
    }
}

/// Implements [`From`] types that can by casted to `i64` for the [`DartValue`].
/// Should be called for all the integer types fitting in `2^63`.
macro_rules! impl_from_num_for_dart_value {
    ($arg:ty) => {
        impl From<$arg> for DartValue {
            #[inline]
            fn from(val: $arg) -> Self {
                DartValue::Int(i64::from(val))
            }
        }
    };
}

impl_from_num_for_dart_value!(i8);
impl_from_num_for_dart_value!(i16);
impl_from_num_for_dart_value!(i32);
impl_from_num_for_dart_value!(i64);
impl_from_num_for_dart_value!(u8);
impl_from_num_for_dart_value!(u16);
impl_from_num_for_dart_value!(u32);
impl_from_num_for_dart_value!(bool);

/// [`DartValue`] marked by a Rust type.
///
/// There are no type parameter specific functionality, it serves purely as a
/// marker in type signatures.
#[derive(Debug)]
#[repr(transparent)]
pub struct DartValueArg<T>(DartValue, PhantomData<*const T>);

impl<F, T> From<F> for DartValueArg<T>
where
    DartValue: From<F>,
{
    #[inline]
    fn from(from: F) -> Self {
        Self(DartValue::from(from), PhantomData)
    }
}

impl<T> TryFrom<DartValueArg<T>> for ptr::NonNull<c_void> {
    type Error = DartValueCastError;

    fn try_from(value: DartValueArg<T>) -> Result<Self, Self::Error> {
        match value.0 {
            DartValue::Ptr(ptr) => Ok(ptr),
            _ => Err(DartValueCastError {
                expectation: "NonNull<c_void>",
                value: value.0,
            }),
        }
    }
}

impl<T> TryFrom<DartValueArg<T>> for Option<ptr::NonNull<c_void>> {
    type Error = DartValueCastError;

    fn try_from(value: DartValueArg<T>) -> Result<Self, Self::Error> {
        match value.0 {
            DartValue::None => Ok(None),
            DartValue::Ptr(ptr) => Ok(Some(ptr)),
            _ => Err(DartValueCastError {
                expectation: "Option<NonNull<c_void>>",
                value: value.0,
            }),
        }
    }
}

impl TryFrom<DartValueArg<DartHandle>> for DartHandle {
    type Error = DartValueCastError;

    fn try_from(value: DartValueArg<DartHandle>) -> Result<Self, Self::Error> {
        match value.0 {
            DartValue::Handle(handle) => {
                Ok(DartHandle::new(unsafe { *handle.as_ptr() }))
            }
            _ => Err(DartValueCastError {
                expectation: "DartHandle",
                value: value.0,
            }),
        }
    }
}

impl TryFrom<DartValueArg<String>> for String {
    type Error = DartValueCastError;

    fn try_from(value: DartValueArg<String>) -> Result<Self, Self::Error> {
        match value.0 {
            DartValue::String(c_str) => unsafe { Ok(c_str_into_string(c_str)) },
            _ => Err(DartValueCastError {
                expectation: "String",
                value: value.0,
            }),
        }
    }
}

impl TryFrom<DartValueArg<()>> for () {
    type Error = DartValueCastError;

    fn try_from(value: DartValueArg<()>) -> Result<Self, Self::Error> {
        match value.0 {
            DartValue::None => Ok(()),
            _ => Err(DartValueCastError {
                expectation: "()",
                value: value.0,
            }),
        }
    }
}

impl TryFrom<DartValueArg<Option<DartHandle>>> for Option<DartHandle> {
    type Error = DartValueCastError;

    fn try_from(
        value: DartValueArg<Option<DartHandle>>,
    ) -> Result<Self, Self::Error> {
        match value.0 {
            DartValue::None => Ok(None),
            DartValue::Handle(handle) => {
                Ok(Some(DartHandle::new(unsafe { *handle.as_ptr() })))
            }
            _ => Err(DartValueCastError {
                expectation: "Option<DartHandle>",
                value: value.0,
            }),
        }
    }
}

impl TryFrom<DartValueArg<Option<String>>> for Option<String> {
    type Error = DartValueCastError;

    fn try_from(
        value: DartValueArg<Option<String>>,
    ) -> Result<Self, Self::Error> {
        match value.0 {
            DartValue::None => Ok(None),
            DartValue::String(c_str) => unsafe {
                Ok(Some(c_str_into_string(c_str)))
            },
            _ => Err(DartValueCastError {
                expectation: "Option<String>",
                value: value.0,
            }),
        }
    }
}

impl<T> TryFrom<DartValueArg<T>> for Dart_Handle {
    type Error = DartValueCastError;

    fn try_from(value: DartValueArg<T>) -> Result<Self, Self::Error> {
        match value.0 {
            DartValue::Handle(c_ptr) => Ok(unsafe { unbox_dart_handle(c_ptr) }),
            _ => Err(DartValueCastError {
                expectation: "Dart_Handle",
                value: value.0,
            }),
        }
    }
}

impl TryFrom<DartValueArg<DartHandle>> for DartHandle {
    type Error = DartValueCastError;

    fn try_from(value: DartValueArg<DartHandle>) -> Result<Self, Self::Error> {
        match value.0 {
            DartValue::Handle(handle) => {
                Ok(DartHandle::new(unsafe { unbox_dart_handle(handle) }))
            }
            _ => Err(DartValueCastError {
                expectation: "DartHandle",
                value: value.0,
            }),
        }
    }
}

impl<T> TryFrom<DartValueArg<T>> for ptr::NonNull<Dart_Handle> {
    type Error = DartValueCastError;

    fn try_from(value: DartValueArg<T>) -> Result<Self, Self::Error> {
        match value.0 {
            DartValue::Handle(c_str) => Ok(c_str),
            _ => Err(DartValueCastError {
                expectation: "NonNull<Dart_Handle>",
                value: value.0,
            }),
        }
    }
}

impl<T> TryFrom<DartValueArg<T>> for Option<ptr::NonNull<Dart_Handle>> {
    type Error = DartValueCastError;

    fn try_from(value: DartValueArg<T>) -> Result<Self, Self::Error> {
        match value.0 {
            DartValue::None => Ok(None),
            DartValue::Handle(c_str) => Ok(Some(c_str)),
            _ => Err(DartValueCastError {
                expectation: "Option<NonNull<Dart_Handle>>",
                value: value.0,
            }),
        }
    }
}

macro_rules! impl_primitive_dart_value_try_from {
    ($arg:ty) => {
        impl TryFrom<DartValueArg<$arg>> for $arg {
            type Error = DartValueCastError;

            fn try_from(
                value: DartValueArg<$arg>,
            ) -> Result<Self, Self::Error> {
                match value.0 {
                    DartValue::Int(num) => {
                        Ok(<$arg>::try_from(num).map_err(
                            |_| DartValueCastError {
                                expectation: stringify!($arg),
                                value: value.0,
                            }
                        )?)
                    }
                    _ => Err(DartValueCastError {
                        expectation: stringify!($arg),
                        value: value.0,
                    }),
                }
            }
        }

        impl TryFrom<DartValueArg<Option<$arg>>> for Option<$arg> {
            type Error = DartValueCastError;

            fn try_from(
                value: DartValueArg<Option<$arg>>
            ) -> Result<Self, Self::Error> {
                match value.0 {
                    DartValue::None => Ok(None),
                    DartValue::Int(num) => {
                        Ok(Some(<$arg>::try_from(num).map_err(
                            |_| DartValueCastError {
                                expectation: concat!(
                                    "Option<",
                                    stringify!($arg),
                                    ">"
                                ),
                                value: value.0,
                            }
                        )?))
                    }
                    _ => Err(DartValueCastError {
                        expectation: concat!("Option<", stringify!($arg), ">"),
                        value: value.0,
                    }),
                }
            }
        }
    };
    ($($arg:ty),*) => {
        $(impl_primitive_dart_value_try_from!($arg);)+
    }
}

impl_primitive_dart_value_try_from![
    i8, i16, i32, i128, u8, u16, u32, u64, u128
];

impl<T> TryFrom<DartValueArg<T>> for i64
where
    T: PrimitiveEnum,
{
    type Error = DartValueCastError;

    fn try_from(value: DartValueArg<T>) -> Result<Self, Self::Error> {
        match value.0 {
            DartValue::Int(num) => Ok(num),
            _ => Err(DartValueCastError {
                expectation: "i64",
                value: value.0,
            }),
        }
    }
}

impl TryFrom<DartValueArg<i64>> for i64 {
    type Error = DartValueCastError;

    fn try_from(value: DartValueArg<i64>) -> Result<Self, Self::Error> {
        match value.0 {
            DartValue::Int(num) => Ok(num),
            _ => Err(DartValueCastError {
                expectation: "i64",
                value: value.0,
            }),
        }
    }
}

impl<T> TryFrom<DartValueArg<Option<T>>> for Option<i64>
where
    T: PrimitiveEnum,
{
    type Error = DartValueCastError;

    fn try_from(value: DartValueArg<Option<T>>) -> Result<Self, Self::Error> {
        match value.0 {
            DartValue::None => Ok(None),
            DartValue::Int(num) => Ok(Some(num)),
            _ => Err(DartValueCastError {
                expectation: "Option<i64>",
                value: value.0,
            }),
        }
    }
}

impl TryFrom<DartValueArg<Option<i64>>> for Option<i64> {
    type Error = DartValueCastError;

    fn try_from(value: DartValueArg<Option<i64>>) -> Result<Self, Self::Error> {
        match value.0 {
            DartValue::None => Ok(None),
            DartValue::Int(num) => Ok(Some(num)),
            _ => Err(DartValueCastError {
                expectation: "Option<i64>",
                value: value.0,
            }),
        }
    }
}

/// Error of converting a [`DartValue`] to the concrete type.
#[derive(Debug, Display)]
#[display(fmt = "expected `{}`, but got: `{:?}`", expectation, value)]
pub struct DartValueCastError {
    /// Expected type description. Like a [`String`] or an `Option<i64>`.
    expectation: &'static str,

    /// [`DartValue`] that cannot be casted.
    value: DartValue,
}

impl DartValueCastError {
    /// Returns [`DartValue`] that could not be casted.
    fn into_value(self) -> DartValue {
        self.value
    }
}

impl TryFrom<i64> for MediaSourceKind {
    type Error = i64;

    #[inline]
    fn try_from(value: i64) -> Result<Self, Self::Error> {
        match value {
            0 => Ok(Self::Device),
            1 => Ok(Self::Display),
            _ => Err(value),
        }
    }
}

#[no_mangle]
pub unsafe extern "C" fn box_foreign_value(
    val: DartValue,
) -> ptr::NonNull<DartValue> {
    ptr::NonNull::from(Box::leak(Box::new(val)))
}

/// Returns a [`Dart_Handle`] dereferenced from the provided pointer.
#[no_mangle]
pub unsafe extern "C" fn unbox_dart_handle(
    val: ptr::NonNull<Dart_Handle>,
) -> Dart_Handle {
    *Box::from_raw(val.as_ptr())
}

/// Returns a pointer to a boxed [`Dart_Handle`] created from the provided
/// [`Dart_Handle`].
#[no_mangle]
pub unsafe extern "C" fn box_dart_handle(
    val: Dart_Handle,
) -> ptr::NonNull<Dart_Handle> {
    ptr::NonNull::from(Box::leak(Box::new(val)))
}

#[cfg(feature = "mockable")]
mod dart_value_extern_tests_helpers {
    use std::convert::TryInto as _;

    use super::*;

    #[no_mangle]
    pub unsafe extern "C" fn returns_none() -> DartValueArg<String> {
        DartValueArg::from(())
    }

    #[no_mangle]
    pub unsafe extern "C" fn returns_input_device_info_ptr(
    ) -> DartValueArg<InputDeviceInfo> {
        DartValueArg::from(InputDeviceInfo(0))
    }

    #[no_mangle]
    pub unsafe extern "C" fn returns_handle_ptr(
        handle: Dart_Handle,
    ) -> DartValueArg<Dart_Handle> {
        DartValueArg::from(handle)
    }

    #[no_mangle]
    pub unsafe extern "C" fn returns_string() -> DartValueArg<String> {
        DartValueArg::from(String::from("QWERTY"))
    }

    #[no_mangle]
    pub unsafe extern "C" fn returns_int() -> DartValueArg<i64> {
        DartValueArg::from(333)
    }

    #[no_mangle]
    pub unsafe extern "C" fn accepts_none(none: DartValueArg<String>) {
        assert!(matches!(none.0, DartValue::None));
    }

    #[no_mangle]
    pub unsafe extern "C" fn accepts_input_device_info_pointer(
        ptr: DartValueArg<InputDeviceInfo>,
    ) {
        let ptr: ptr::NonNull<c_void> = ptr.try_into().unwrap();
        let info = InputDeviceInfo::from_ptr(ptr.cast());

        assert_eq!(info.device_id(), "InputDeviceInfo.device_id");
    }

    #[no_mangle]
    pub unsafe extern "C" fn accepts_string(str: DartValueArg<String>) {
        let string = String::try_from(str).unwrap();
        assert_eq!(string, "my string");
    }

    #[no_mangle]
    pub unsafe extern "C" fn accepts_int(int: DartValueArg<i64>) {
        let int: i64 = int.try_into().unwrap();
        assert_eq!(int, 235);
    }
}<|MERGE_RESOLUTION|>--- conflicted
+++ resolved
@@ -32,10 +32,7 @@
     api::dart::utils::{DartError, PtrArray},
     media::MediaSourceKind,
     platform::utils::handle::DartHandle,
-<<<<<<< HEAD
     utils::PrimitiveEnum,
-=======
->>>>>>> 2d9ed621
 };
 
 pub use self::{
@@ -164,13 +161,15 @@
     }
 }
 
-<<<<<<< HEAD
 impl From<Option<i64>> for DartValue {
     fn from(val: Option<i64>) -> Self {
         match val {
             None => Self::None,
             Some(i) => Self::from(i),
-=======
+        }
+    }
+}
+
 impl From<ptr::NonNull<Dart_Handle>> for DartValue {
     fn from(handle: ptr::NonNull<*mut _Dart_Handle>) -> Self {
         Self::Handle(handle)
@@ -182,7 +181,6 @@
         match val {
             None => Self::None,
             Some(handle) => Self::from(handle),
->>>>>>> 2d9ed621
         }
     }
 }
