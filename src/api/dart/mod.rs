//! External [`Jason`] API exposing functions that can be called via FFI and
//! designed to be integrated into a [Flutter] plugin.
//!
//! [`Jason`]: crate::api::Jason
//! [Flutter]: https://flutter.dev

// TODO: Improve documentation in this module.
#![allow(
    clippy::as_conversions,
    clippy::missing_docs_in_private_items,
    clippy::missing_safety_doc,
    clippy::missing_panics_doc,
    clippy::undocumented_unsafe_blocks,
    clippy::unwrap_used,
    missing_docs
)]

pub mod audio_track_constraints;
pub mod connection_handle;
pub mod device_video_track_constraints;
pub mod display_video_track_constraints;
pub mod jason;
pub mod local_media_track;
pub mod media_device_info;
pub mod media_display_info;
pub mod media_manager_handle;
pub mod media_stream_settings;
pub mod reconnect_handle;
pub mod remote_media_track;
pub mod room_close_reason;
pub mod room_handle;
pub mod utils;

use std::{
    ffi::{c_void, CString},
    marker::PhantomData,
    panic, ptr,
};

use dart_sys::{Dart_Handle, _Dart_Handle};
use derive_more::Display;
use libc::c_char;

use crate::{
    api::{
        dart::utils::{DartError, PtrArray},
        utils::new_panic_error,
    },
    media::{FacingMode, MediaDeviceKind, MediaKind, MediaSourceKind},
    platform::{
        self,
        utils::{
            dart_api::{
                Dart_DeletePersistentHandle_DL_Trampolined,
                Dart_NewPersistentHandle_DL_Trampolined,
                Dart_PropagateError_DL_Trampolined,
            },
            handle::DartHandle,
        },
    },
};

pub use crate::media::MediaDirection;

pub use self::{
    audio_track_constraints::AudioTrackConstraints,
    connection_handle::ConnectionHandle,
    device_video_track_constraints::DeviceVideoTrackConstraints,
    display_video_track_constraints::DisplayVideoTrackConstraints,
    jason::Jason,
    local_media_track::LocalMediaTrack,
    media_device_info::MediaDeviceInfo,
    media_display_info::MediaDisplayInfo,
    media_manager_handle::MediaManagerHandle,
    media_stream_settings::MediaStreamSettings,
    reconnect_handle::ReconnectHandle,
    remote_media_track::RemoteMediaTrack,
    room_close_reason::RoomCloseReason,
    room_handle::RoomHandle,
    utils::{
        c_str_into_string, dart_string_into_rust, free_dart_native_string,
        string_into_c_str, ArgumentError, DartError as Error,
    },
};

/// Sets the provided [`Dart_Handle`] as a callback for the Rust panic hook.
#[no_mangle]
pub unsafe extern "C" fn on_panic(cb: Dart_Handle) {
    platform::set_panic_callback(platform::Function::new(cb));
}

/// Wraps the provided function to catch all the Rust panics and propagate them
/// to the Dart side.
pub fn propagate_panic<T>(f: impl FnOnce() -> T) -> T {
<<<<<<< HEAD
    let res = panic::catch_unwind(panic::AssertUnwindSafe(f));
    #[allow(clippy::option_if_let_else)]
    if let Ok(r) = res {
        r
    } else {
=======
    panic::catch_unwind(panic::AssertUnwindSafe(f)).unwrap_or_else(|_| {
>>>>>>> 9c248ff9
        unsafe {
            Dart_PropagateError_DL_Trampolined(new_panic_error());
        }
        unreachable!("`Dart_PropagateError` should do early return")
    })
}

/// Rust structure having wrapper class in Dart.
///
/// Intended to be passed through FFI boundaries as thin pointers.
pub trait ForeignClass: Sized {
    /// Consumes itself returning a wrapped raw pointer obtained via
    /// [`Box::into_raw()`].
    #[must_use]
    fn into_ptr(self) -> ptr::NonNull<Self> {
        ptr::NonNull::from(Box::leak(Box::new(self)))
    }

    /// Constructs a [`ForeignClass`] from the given raw pointer via
    /// [`Box::from_raw()`].
    ///
    /// # Safety
    ///
    /// Same as for [`Box::from_raw()`].
    #[must_use]
    unsafe fn from_ptr(this: ptr::NonNull<Self>) -> Self {
        *Box::from_raw(this.as_ptr())
    }
}

/// Marker indicating a C-style enum which can be converted from number
/// primitives.
pub trait PrimitiveEnum: TryFrom<i64> {}

/// Owner of some allocated memory.
#[derive(Debug, Clone, Copy)]
#[repr(u8)]
pub enum MemoryOwner {
    /// Memory is allocated on Rust side.
    Rust = 0,

    /// Memory is allocated on Dart side.
    Dart = 1,
}

/// Type-erased value that can be transferred via FFI boundaries to/from Dart.
#[allow(missing_copy_implementations)] // not trivially copyable
#[derive(Debug)]
#[repr(u8)]
pub enum DartValue {
    /// No value. It can mean `()`, `void` or [`Option::None`] basing on the
    /// contexts.
    None,

    /// Pointer to a [`Box`]ed Rust object.
    Ptr(ptr::NonNull<c_void>),

    /// Pointer to a [`Dart_Handle`] of some Dart object.
    Handle(ptr::NonNull<Dart_Handle>),

    /// Native string.
    String(ptr::NonNull<c_char>, MemoryOwner),

    /// Integer value.
    ///
    /// This can also be used to transfer boolean values and C-like enums.
    Int(i64),
}

impl Drop for DartValue {
    fn drop(&mut self) {
        match self {
            Self::Int(_) | Self::Ptr(_) | Self::Handle(_) | Self::None => {}
            Self::String(ptr, MemoryOwner::Dart) => unsafe {
                free_dart_native_string(*ptr);
            },
            Self::String(ptr, MemoryOwner::Rust) => unsafe {
                drop(CString::from_raw(ptr.as_ptr()));
            },
        }
    }
}

impl From<()> for DartValue {
    fn from(_: ()) -> Self {
        Self::None
    }
}

impl<T: ForeignClass> From<T> for DartValue {
    fn from(val: T) -> Self {
        Self::Ptr(val.into_ptr().cast())
    }
}

impl<T: ForeignClass> From<Option<T>> for DartValue {
    fn from(val: Option<T>) -> Self {
        val.map_or(Self::None, |t| Self::from(t))
    }
}

impl<T> From<PtrArray<T>> for DartValue {
    fn from(val: PtrArray<T>) -> Self {
        Self::Ptr(ptr::NonNull::from(Box::leak(Box::new(val))).cast())
    }
}

impl<T> From<Option<PtrArray<T>>> for DartValue {
    fn from(val: Option<PtrArray<T>>) -> Self {
        val.map_or(Self::None, Self::from)
    }
}

impl From<String> for DartValue {
    fn from(string: String) -> Self {
        Self::String(string_into_c_str(string), MemoryOwner::Rust)
    }
}

impl From<Option<String>> for DartValue {
    fn from(val: Option<String>) -> Self {
        val.map_or(Self::None, Self::from)
    }
}

impl From<Option<i64>> for DartValue {
    fn from(val: Option<i64>) -> Self {
        val.map_or(Self::None, Self::from)
    }
}

impl From<ptr::NonNull<Dart_Handle>> for DartValue {
    fn from(handle: ptr::NonNull<*mut _Dart_Handle>) -> Self {
        Self::Handle(handle)
    }
}

impl From<Option<ptr::NonNull<Dart_Handle>>> for DartValue {
    fn from(val: Option<ptr::NonNull<Dart_Handle>>) -> Self {
        val.map_or(Self::None, Self::from)
    }
}

impl From<Dart_Handle> for DartValue {
    fn from(handle: Dart_Handle) -> Self {
        Self::Handle(ptr::NonNull::from(Box::leak(Box::new(handle))))
    }
}

impl From<Option<Dart_Handle>> for DartValue {
    fn from(val: Option<Dart_Handle>) -> Self {
        val.map_or(Self::None, Self::from)
    }
}

impl From<DartError> for DartValue {
    fn from(err: DartError) -> Self {
        Self::Handle(err.into())
    }
}

impl From<Option<DartError>> for DartValue {
    fn from(val: Option<DartError>) -> Self {
        val.map_or(Self::None, Self::from)
    }
}

impl From<MediaDirection> for DartValue {
    fn from(val: MediaDirection) -> Self {
        Self::from(val as u8)
    }
}

/// Implements [`From`] types that can by casted to `i64` for the [`DartValue`].
/// Should be called for all the integer types fitting in `2^63`.
macro_rules! impl_from_num_for_dart_value {
    ($arg:ty) => {
        impl From<$arg> for DartValue {
            fn from(val: $arg) -> Self {
                DartValue::Int(i64::from(val))
            }
        }
    };
}

impl_from_num_for_dart_value!(i8);
impl_from_num_for_dart_value!(i16);
impl_from_num_for_dart_value!(i32);
impl_from_num_for_dart_value!(i64);
impl_from_num_for_dart_value!(u8);
impl_from_num_for_dart_value!(u16);
impl_from_num_for_dart_value!(u32);
impl_from_num_for_dart_value!(bool);

/// [`DartValue`] marked by a Rust type.
///
/// There are no type parameter specific functionality, it serves purely as a
/// marker in type signatures.
#[derive(Debug)]
#[repr(transparent)]
pub struct DartValueArg<T>(DartValue, PhantomData<*const T>);

impl<F, T> From<F> for DartValueArg<T>
where
    DartValue: From<F>,
{
    fn from(from: F) -> Self {
        Self(DartValue::from(from), PhantomData)
    }
}

impl<T> TryFrom<DartValueArg<T>> for ptr::NonNull<c_void> {
    type Error = DartValueCastError;

    fn try_from(value: DartValueArg<T>) -> Result<Self, Self::Error> {
        match value.0 {
            DartValue::Ptr(ptr) => Ok(ptr),
            DartValue::None
            | DartValue::Handle(_)
            | DartValue::String(_, _)
            | DartValue::Int(_) => Err(DartValueCastError {
                expectation: "NonNull<c_void>",
                value: value.0,
            }),
        }
    }
}

impl<T> TryFrom<DartValueArg<T>> for Option<ptr::NonNull<c_void>> {
    type Error = DartValueCastError;

    fn try_from(value: DartValueArg<T>) -> Result<Self, Self::Error> {
        match value.0 {
            DartValue::None => Ok(None),
            DartValue::Ptr(ptr) => Ok(Some(ptr)),
            DartValue::Handle(_)
            | DartValue::String(_, _)
            | DartValue::Int(_) => Err(DartValueCastError {
                expectation: "Option<NonNull<c_void>>",
                value: value.0,
            }),
        }
    }
}

impl TryFrom<DartValueArg<Self>> for String {
    type Error = DartValueCastError;

    fn try_from(value: DartValueArg<Self>) -> Result<Self, Self::Error> {
        match value.0 {
            DartValue::String(c_str, _) => unsafe {
                Ok(c_str_into_string(c_str))
            },
            DartValue::None
            | DartValue::Ptr(_)
            | DartValue::Handle(_)
            | DartValue::Int(_) => Err(DartValueCastError {
                expectation: "String",
                value: value.0,
            }),
        }
    }
}

impl TryFrom<DartValueArg<()>> for () {
    type Error = DartValueCastError;

    fn try_from(value: DartValueArg<()>) -> Result<Self, Self::Error> {
        match value.0 {
            DartValue::None => Ok(()),
            DartValue::Ptr(_)
            | DartValue::Handle(_)
            | DartValue::String(_, _)
            | DartValue::Int(_) => Err(DartValueCastError {
                expectation: "()",
                value: value.0,
            }),
        }
    }
}

impl TryFrom<DartValueArg<Self>> for Option<DartHandle> {
    type Error = DartValueCastError;

    fn try_from(value: DartValueArg<Self>) -> Result<Self, Self::Error> {
        match value.0 {
            DartValue::None => Ok(None),
            DartValue::Handle(handle) => {
                Ok(Some(unsafe { DartHandle::new(*handle.as_ptr()) }))
            }
            DartValue::Ptr(_) | DartValue::String(_, _) | DartValue::Int(_) => {
                Err(DartValueCastError {
                    expectation: "Option<DartHandle>",
                    value: value.0,
                })
            }
        }
    }
}

impl TryFrom<DartValueArg<Self>> for Option<String> {
    type Error = DartValueCastError;

    fn try_from(value: DartValueArg<Self>) -> Result<Self, Self::Error> {
        match value.0 {
            DartValue::None => Ok(None),
            DartValue::String(c_str, _) => unsafe {
                Ok(Some(c_str_into_string(c_str)))
            },
            DartValue::Ptr(_) | DartValue::Handle(_) | DartValue::Int(_) => {
                Err(DartValueCastError {
                    expectation: "Option<String>",
                    value: value.0,
                })
            }
        }
    }
}

impl<T> TryFrom<DartValueArg<T>> for Dart_Handle {
    type Error = DartValueCastError;

    fn try_from(value: DartValueArg<T>) -> Result<Self, Self::Error> {
        match value.0 {
            DartValue::Handle(c_ptr) => Ok(unsafe { unbox_dart_handle(c_ptr) }),
            DartValue::None
            | DartValue::Ptr(_)
            | DartValue::String(_, _)
            | DartValue::Int(_) => Err(DartValueCastError {
                expectation: "Dart_Handle",
                value: value.0,
            }),
        }
    }
}

impl TryFrom<DartValueArg<Self>> for DartHandle {
    type Error = DartValueCastError;

    fn try_from(value: DartValueArg<Self>) -> Result<Self, Self::Error> {
        match value.0 {
            DartValue::Handle(handle) => {
                Ok(unsafe { Self::new(unbox_dart_handle(handle)) })
            }
            DartValue::None
            | DartValue::Ptr(_)
            | DartValue::String(_, _)
            | DartValue::Int(_) => Err(DartValueCastError {
                expectation: "DartHandle",
                value: value.0,
            }),
        }
    }
}

impl<T> TryFrom<DartValueArg<T>> for ptr::NonNull<Dart_Handle> {
    type Error = DartValueCastError;

    fn try_from(value: DartValueArg<T>) -> Result<Self, Self::Error> {
        match value.0 {
            DartValue::Handle(c_str) => Ok(c_str),
            DartValue::None
            | DartValue::Ptr(_)
            | DartValue::String(_, _)
            | DartValue::Int(_) => Err(DartValueCastError {
                expectation: "NonNull<Dart_Handle>",
                value: value.0,
            }),
        }
    }
}

impl<T> TryFrom<DartValueArg<T>> for Option<ptr::NonNull<Dart_Handle>> {
    type Error = DartValueCastError;

    fn try_from(value: DartValueArg<T>) -> Result<Self, Self::Error> {
        match value.0 {
            DartValue::None => Ok(None),
            DartValue::Handle(c_str) => Ok(Some(c_str)),
            DartValue::Ptr(_) | DartValue::String(_, _) | DartValue::Int(_) => {
                Err(DartValueCastError {
                    expectation: "Option<NonNull<Dart_Handle>>",
                    value: value.0,
                })
            }
        }
    }
}

/// Helper macro implementing [`TryFrom`]`<`[`DartValueArg`]`>` for primitive
/// types.
macro_rules! impl_primitive_dart_value_try_from {
    ($arg:ty) => {
        impl TryFrom<DartValueArg<Self>> for $arg {
            type Error = DartValueCastError;

            fn try_from(
                value: DartValueArg<Self>,
            ) -> Result<Self, Self::Error> {
                match value.0 {
                    DartValue::Int(num) => {
                        Ok(Self::try_from(num).map_err(
                            |_| DartValueCastError {
                                expectation: stringify!($arg),
                                value: value.0,
                            }
                        )?)
                    }
                    _ => Err(DartValueCastError {
                        expectation: stringify!($arg),
                        value: value.0,
                    }),
                }
            }
        }

        impl TryFrom<DartValueArg<Self>> for Option<$arg> {
            type Error = DartValueCastError;

            fn try_from(
                value: DartValueArg<Self>
            ) -> Result<Self, Self::Error> {
                match value.0 {
                    DartValue::None => Ok(None),
                    DartValue::Int(num) => {
                        Ok(Some(<$arg>::try_from(num).map_err(
                            |_| DartValueCastError {
                                expectation: concat!(
                                    "Option<",
                                    stringify!($arg),
                                    ">"
                                ),
                                value: value.0,
                            }
                        )?))
                    }
                    _ => Err(DartValueCastError {
                        expectation: concat!("Option<", stringify!($arg), ">"),
                        value: value.0,
                    }),
                }
            }
        }
    };
    ($($arg:ty),+) => {
        $(impl_primitive_dart_value_try_from!($arg);)+
    }
}

impl_primitive_dart_value_try_from![i8, i16, i32, i64, u8, u16, u32];

impl<T: PrimitiveEnum> TryFrom<DartValueArg<T>> for i64 {
    type Error = DartValueCastError;

    fn try_from(value: DartValueArg<T>) -> Result<Self, Self::Error> {
        match value.0 {
            DartValue::Int(num) => Ok(num),
            DartValue::None
            | DartValue::Ptr(_)
            | DartValue::Handle(_)
            | DartValue::String(_, _) => Err(DartValueCastError {
                expectation: "i64",
                value: value.0,
            }),
        }
    }
}

impl<T: PrimitiveEnum> TryFrom<DartValueArg<Self>> for Option<T> {
    type Error = DartValueCastError;

    fn try_from(value: DartValueArg<Self>) -> Result<Self, Self::Error> {
        match value.0 {
            DartValue::None => Ok(None),
            DartValue::Int(num) => match T::try_from(num) {
                Ok(variant) => Ok(Some(variant)),
                Err(_) => Err(DartValueCastError {
                    expectation: "Option<i64>",
                    value: value.0,
                }),
            },
            DartValue::Ptr(_)
            | DartValue::Handle(_)
            | DartValue::String(_, _) => Err(DartValueCastError {
                expectation: "Option<i64>",
                value: value.0,
            }),
        }
    }
}

/// Error of converting a [`DartValue`] to the concrete type.
#[derive(Debug, Display)]
#[display(fmt = "expected `{}`, but got: `{:?}`", expectation, value)]
pub struct DartValueCastError {
    /// Expected type description. Like a [`String`] or an `Option<i64>`.
    expectation: &'static str,

    /// [`DartValue`] that cannot be casted.
    value: DartValue,
}

impl DartValueCastError {
    /// Returns [`DartValue`] that could not be casted.
    // false positive: destructors cannot be evaluated at compile-time
    #[allow(clippy::missing_const_for_fn)]
    fn into_value(self) -> DartValue {
        self.value
    }
}

impl PrimitiveEnum for MediaSourceKind {}
impl PrimitiveEnum for FacingMode {}
impl PrimitiveEnum for MediaDirection {}

impl TryFrom<i64> for MediaSourceKind {
    type Error = i64;

    fn try_from(value: i64) -> Result<Self, Self::Error> {
        match value {
            0 => Ok(Self::Device),
            1 => Ok(Self::Display),
            _ => Err(value),
        }
    }
}

impl TryFrom<i64> for FacingMode {
    type Error = i64;

    fn try_from(value: i64) -> Result<Self, Self::Error> {
        match value {
            0 => Ok(Self::User),
            1 => Ok(Self::Environment),
            2 => Ok(Self::Left),
            3 => Ok(Self::Right),
            _ => Err(value),
        }
    }
}

impl TryFrom<i64> for MediaKind {
    type Error = i64;

    fn try_from(value: i64) -> Result<Self, Self::Error> {
        match value {
            0 => Ok(Self::Audio),
            1 => Ok(Self::Video),
            _ => Err(value),
        }
    }
}

impl TryFrom<i64> for MediaDeviceKind {
    type Error = i64;

    fn try_from(value: i64) -> Result<Self, Self::Error> {
        match value {
            0 => Ok(Self::AudioInput),
            1 => Ok(Self::VideoInput),
            2 => Ok(Self::AudioOutput),
            _ => Err(value),
        }
    }
}

impl TryFrom<i64> for MediaDirection {
    type Error = i64;

    fn try_from(value: i64) -> Result<Self, Self::Error> {
        match value {
            0 => Ok(Self::SendRecv),
            1 => Ok(Self::SendOnly),
            2 => Ok(Self::RecvOnly),
            3 => Ok(Self::Inactive),
            _ => Err(value),
        }
    }
}

/// Returns a [`Dart_Handle`] dereferenced from the provided pointer.
// false positive: dereferencing raw mutable pointers in const is unstable
#[allow(clippy::missing_const_for_fn)]
#[no_mangle]
pub unsafe extern "C" fn unbox_dart_handle(
    val: ptr::NonNull<Dart_Handle>,
) -> Dart_Handle {
    *val.as_ptr()
}

/// Frees the provided [`ptr::NonNull`] pointer to a [`Dart_Handle`].
#[no_mangle]
pub unsafe extern "C" fn free_boxed_dart_handle(
    val: ptr::NonNull<Dart_Handle>,
) {
    let handle = Box::from_raw(val.as_ptr());
    Dart_DeletePersistentHandle_DL_Trampolined(*handle);
}

/// Returns a pointer to a boxed [`Dart_Handle`] created from the provided
/// [`Dart_Handle`].
#[no_mangle]
pub unsafe extern "C" fn box_dart_handle(
    val: Dart_Handle,
) -> ptr::NonNull<Dart_Handle> {
    let persisted = Dart_NewPersistentHandle_DL_Trampolined(val);
    ptr::NonNull::from(Box::leak(Box::new(persisted)))
}

/// Returns a boxed pointer to the provided [`DartValue`].
#[no_mangle]
pub unsafe extern "C" fn box_foreign_value(
    val: DartValue,
) -> ptr::NonNull<DartValue> {
    ptr::NonNull::from(Box::leak(Box::new(val)))
}

#[cfg(feature = "mockable")]
mod dart_value_extern_tests_helpers {
    use super::*;

    use crate::platform::set_panic_hook;

    #[no_mangle]
    pub unsafe extern "C" fn returns_none() -> DartValueArg<String> {
        DartValueArg::from(())
    }

    #[no_mangle]
    pub unsafe extern "C" fn returns_media_device_info_ptr(
    ) -> DartValueArg<MediaDeviceInfo> {
        DartValueArg::from(MediaDeviceInfo(0))
    }

    #[no_mangle]
    pub unsafe extern "C" fn returns_handle_ptr(
        handle: Dart_Handle,
    ) -> DartValueArg<Dart_Handle> {
        DartValueArg::from(handle)
    }

    #[no_mangle]
    pub unsafe extern "C" fn returns_string() -> DartValueArg<String> {
        DartValueArg::from(String::from("QWERTY"))
    }

    #[no_mangle]
    pub unsafe extern "C" fn returns_int() -> DartValueArg<i64> {
        DartValueArg::from(333)
    }

    #[no_mangle]
    pub unsafe extern "C" fn accepts_none(none: DartValueArg<String>) {
        assert!(matches!(none.0, DartValue::None));
    }

    #[no_mangle]
    pub unsafe extern "C" fn accepts_media_device_info_pointer(
        ptr: DartValueArg<MediaDeviceInfo>,
    ) {
        let ptr: ptr::NonNull<c_void> = ptr.try_into().unwrap();
        let info = MediaDeviceInfo::from_ptr(ptr.cast());

        assert_eq!(info.device_id(), "MediaDeviceInfo.device_id");
    }

    #[no_mangle]
    pub unsafe extern "C" fn accepts_string(str: DartValueArg<String>) {
        let string = String::try_from(str).unwrap();
        assert_eq!(string, "my string");
    }

    #[no_mangle]
    pub unsafe extern "C" fn accepts_int(int: DartValueArg<i64>) {
        let int: i64 = int.try_into().unwrap();
        assert_eq!(int, 235);
    }

    #[no_mangle]
    pub unsafe extern "C" fn fire_panic() {
        set_panic_hook();
        propagate_panic(|| panic!("Panicking"));
    }
}<|MERGE_RESOLUTION|>--- conflicted
+++ resolved
@@ -92,15 +92,7 @@
 /// Wraps the provided function to catch all the Rust panics and propagate them
 /// to the Dart side.
 pub fn propagate_panic<T>(f: impl FnOnce() -> T) -> T {
-<<<<<<< HEAD
-    let res = panic::catch_unwind(panic::AssertUnwindSafe(f));
-    #[allow(clippy::option_if_let_else)]
-    if let Ok(r) = res {
-        r
-    } else {
-=======
     panic::catch_unwind(panic::AssertUnwindSafe(f)).unwrap_or_else(|_| {
->>>>>>> 9c248ff9
         unsafe {
             Dart_PropagateError_DL_Trampolined(new_panic_error());
         }
