--- conflicted
+++ resolved
@@ -17,12 +17,7 @@
 pub mod err;
 
 use std::{
-<<<<<<< HEAD
-    cell::Cell,
-    ffi::{c_void, CString},
-=======
     ffi::{CString, c_void},
->>>>>>> 1e836f61
     marker::PhantomData,
     panic, ptr,
 };
@@ -48,24 +43,11 @@
     },
 };
 
-<<<<<<< HEAD
-pub use crate::media::MediaDirection;
-
-pub use self::{
-    api::{
-        ConnectionHandle, Jason, LocalMediaTrack, MediaManagerHandle,
-        ReconnectHandle, RemoteMediaTrack, RoomCloseReason, RoomHandle,
-    },
-    err::DartError as Error,
-};
-
 thread_local! {
     /// Used to create [`flutter_rust_bridge::DartOpaque`]s on the Rust side.
     pub static DART_HANDLER_PORT: Cell<Option<i64>> = Cell::default();
 }
 
-=======
->>>>>>> 1e836f61
 /// Wraps the provided function to catch all the Rust panics and propagate them
 /// to the Dart side.
 pub fn propagate_panic<T>(f: impl FnOnce() -> T) -> T {
