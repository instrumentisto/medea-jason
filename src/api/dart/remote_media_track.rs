--- conflicted
+++ resolved
@@ -77,11 +77,7 @@
 pub unsafe extern "C" fn RemoteMediaTrack__enabled(
     this: ptr::NonNull<RemoteMediaTrack>,
 ) -> u8 {
-<<<<<<< HEAD
-    u8::from(this.as_ref().enabled())
-=======
     this.as_ref().enabled().into()
->>>>>>> 01af9f0a
 }
 
 /// Indicate whether this [`RemoteMediaTrack`] is muted.
@@ -89,11 +85,7 @@
 pub unsafe extern "C" fn RemoteMediaTrack__muted(
     this: ptr::NonNull<RemoteMediaTrack>,
 ) -> u8 {
-<<<<<<< HEAD
-    u8::from(this.as_ref().muted())
-=======
     this.as_ref().muted().into()
->>>>>>> 01af9f0a
 }
 
 /// Returns this [`RemoteMediaTrack`]'s kind (audio/video).
