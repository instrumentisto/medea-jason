--- conflicted
+++ resolved
@@ -9,11 +9,7 @@
 /// Pointer to an extern function that frees the provided Dart native string.
 type FreeDartNativeStringFunction = extern "C" fn(ptr::NonNull<c_char>);
 
-<<<<<<< HEAD
-/// Stores pointer to the [`FreeDartNativeStringFunction`] extern function.
-=======
 /// Stores a pointer to the [`FreeDartNativeStringFunction`] extern function.
->>>>>>> 2ffa445c
 ///
 /// Must be initialized by Dart during FFI initialization phase.
 static mut FREE_DART_NATIVE_STRING: Option<FreeDartNativeStringFunction> = None;
@@ -74,13 +70,8 @@
 
 /// Calls Dart to release memory allocated for the provided native string.
 ///
-<<<<<<< HEAD
-/// Should be used when Dart can not release memory in place, e.g when Rust
-/// calls Dart function that returns native string.
-=======
 /// Should be used when Dart cannot release memory in place, e.g when Rust calls
 /// a Dart function returning a native string.
->>>>>>> 2ffa445c
 ///
 /// # Safety
 ///
