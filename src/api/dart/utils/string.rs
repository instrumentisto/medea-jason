--- conflicted
+++ resolved
@@ -44,11 +44,7 @@
     ptr::NonNull::new(CString::new(string).unwrap().into_raw()).unwrap()
 }
 
-<<<<<<< HEAD
-/// Converts C-string received from Dart into Rust `String`.
-=======
 /// Converts C-string received from Dart into Rust [`String`].
->>>>>>> f1c58b07
 #[must_use]
 pub unsafe fn dart_string_into_rust(
     dart_string: ptr::NonNull<c_char>,
