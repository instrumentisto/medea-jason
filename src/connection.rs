--- conflicted
+++ resolved
@@ -155,13 +155,8 @@
         }
     }
 
-<<<<<<< HEAD
-    /// Closes [`Connection`] associated with provided local [`PeerId`] and
-    /// [`MemberId`].
-=======
     /// Closes the [`Connection`] associated with the provided local [`PeerId`]
     /// and [`MemberId`].
->>>>>>> 861c85e6
     ///
     /// Invokes `on_close` callback.
     pub fn close_specific_connection(
