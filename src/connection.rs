//! [`Connection`] with a specific remote `Member`.

use std::{
    cell::{Cell, RefCell},
    collections::{HashMap, HashSet},
    rc::{Rc, Weak},
};

use derive_more::with_trait::{Display, From};
use futures::{
    FutureExt as _, StreamExt as _, future, future::LocalBoxFuture,
    stream::LocalBoxStream,
};
use medea_client_api_proto::{
    self as proto, ConnectionQualityScore, MemberId, PeerConnectionState,
    TrackId,
};
use tracerr::Traced;

use crate::{
    api,
    media::{MediaKind, MediaSourceKind, RecvConstraints, track::remote},
    peer::{
        MediaState, MediaStateControllable as _, ProhibitedStateError,
        TransceiverSide as _, media_exchange_state, receiver,
    },
    platform,
    utils::{Caused, TaskHandle},
};

/// Errors occurring when changing media state of [`Sender`]s and [`Receiver`]s.
///
/// [`Sender`]: crate::peer::media::Sender
/// [`Receiver`]: crate::peer::media::Receiver
#[derive(Caused, Clone, Copy, Debug, Display, From)]
#[cause(error = platform::Error)]
pub enum ChangeMediaStateError {
    /// [`ConnectionHandle`]'s [`Weak`] pointer is detached.
    #[display("`ConnectionHandle` is in detached state")]
    Detached,

    /// [`MediaState`] of a [`Sender`] transits to an opposite of the requested
    /// one.
    ///
    /// [`Sender`]: crate::peer::media::Sender
    #[display(
        "`MediaState` transits to opposite ({_0}) of the requested \
         `MediaExchangeState`"
    )]
    TransitionIntoOppositeState(MediaState),

    /// Requested state transition is not allowed by [`Sender`]'s settings.
    ///
    /// [`Sender`]: crate::peer::media::Sender
    ProhibitedState(ProhibitedStateError),
}

/// Alias of [`Result`]s related to [`MediaState`] update functions.
type ChangeMediaStateResult = Result<(), Traced<ChangeMediaStateError>>;

/// Service which manages [`Connection`]s with remote `Member`s.
#[derive(Debug)]
pub struct Connections {
    /// [`TrackId`] to remote [`MemberId`].
    tracks_to_members: RefCell<HashMap<TrackId, HashSet<MemberId>>>,

    /// Remote [`MemberId`] to [`TrackId`].
    members_to_tracks: RefCell<HashMap<MemberId, HashSet<TrackId>>>,

    /// Remote [`MemberId`] to [`Connection`] with that `Member`.
    members_to_conns: RefCell<HashMap<MemberId, Connection>>,

    /// Global constraints to the [`remote::Track`]s of the Jason.
    room_recv_constraints: Rc<RecvConstraints>,

    /// Callback invoked on remote `Member` media arrival.
    on_new_connection: platform::Callback<api::ConnectionHandle>,
}

impl Connections {
    /// Creates new [`Connections`].
    pub fn new(room_recv_constraints: Rc<RecvConstraints>) -> Self {
        Self {
            tracks_to_members: RefCell::default(),
            members_to_tracks: RefCell::default(),
            members_to_conns: RefCell::default(),
            room_recv_constraints,
            on_new_connection: platform::Callback::default(),
        }
    }

    /// Sets callback, which will be invoked when new [`Connection`] is
    /// established.
    pub fn on_new_connection(
        &self,
        f: platform::Function<api::ConnectionHandle>,
    ) {
        self.on_new_connection.set_func(f);
    }

    /// Adds or updates information about related [`Track`]s with the provided
    /// [`TrackId`] and [`MemberId`]s. Then [`Connections`] decides to create or
    /// to delete [`Connection`]s.
    ///
    /// Returns [`Connection`]s associated with the provided [`MemberId`]s.
    ///
    /// [`Track`]: medea_client_api_proto::Track
    #[must_use]
    pub fn update_connections(
        &self,
        track_id: &TrackId,
        partner_members: HashSet<MemberId>,
    ) -> Vec<Connection> {
        if let Some(partners) =
            self.tracks_to_members.borrow_mut().get_mut(track_id)
        {
            let mut connections = self.members_to_conns.borrow_mut();
            let mut members_to_tracks = self.members_to_tracks.borrow_mut();

            // No changes.
            if partners == &partner_members {
                return partners
                    .iter()
                    .filter_map(|partner| {
                        _ = members_to_tracks
                            .get_mut(partner)
                            .map(|tracks| tracks.insert(*track_id));
                        connections.get(partner).cloned()
                    })
                    .collect();
            }

            // Adding new.
            let added: Vec<_> =
                partner_members.difference(partners).cloned().collect();
            for mid in added {
                _ = members_to_tracks
                    .entry(mid.clone())
                    .or_default()
                    .insert(*track_id);

                if !connections.contains_key(&mid) {
                    let connection = Connection::new(
                        mid.clone(),
                        &self.room_recv_constraints,
                    );
                    self.on_new_connection.call1(connection.new_handle());
                    drop(connections.insert(mid.clone(), connection));
                }
                _ = partners.insert(mid);
            }

            // Deleting.
            partners.retain(|partner| {
                let to_remove = !partner_members.contains(partner);

                if to_remove {
                    if let Some(tracks) = members_to_tracks.get_mut(partner) {
                        _ = tracks.remove(track_id);

                        if tracks.is_empty() {
                            _ = connections
                                .remove(partner)
                                .map(|conn| conn.0.on_close.call0());
                        }
                    }
                }

                !to_remove
            });

            return partner_members
                .into_iter()
                .filter_map(|partner| connections.get(&partner).cloned())
                .collect();
        }

        self.add_connections(*track_id, &partner_members)
    }

    /// Adds information about related [`Track`]s with the provided [`TrackId`]
    /// and [`MemberId`]s, and creates [`Connection`]s.
    ///
    /// Returns [`Connection`]s associated with the provided [`MemberId`]s.
    ///
    /// [`Track`]: medea_client_api_proto::Track
    #[must_use]
    fn add_connections(
        &self,
        track_id: TrackId,
        partner_members: &HashSet<MemberId>,
    ) -> Vec<Connection> {
        let mut connections = self.members_to_conns.borrow_mut();

        #[expect(clippy::iter_over_hash_type, reason = "order doesn't matter")]
        for partner in partner_members {
            _ = self
                .members_to_tracks
                .borrow_mut()
                .entry(partner.clone())
                .or_default()
                .insert(track_id);
            if !connections.contains_key(partner) {
                let connection = Connection::new(
                    partner.clone(),
                    &self.room_recv_constraints,
                );
                self.on_new_connection.call1(connection.new_handle());
                drop(connections.insert(partner.clone(), connection));
            }
        }

        drop(
            self.tracks_to_members.borrow_mut().insert(
                track_id,
                partner_members.clone().into_iter().collect(),
            ),
        );

        partner_members
            .iter()
            .filter_map(|p| connections.get(p).cloned())
            .collect()
    }

    /// Removes information about [`Track`] with the provided [`TrackId`]. Then
    /// [`Connections`] can decide to delete the related [`Connection`].
    ///
    /// [`Track`]: medea_client_api_proto::Track
    pub fn remove_track(&self, track_id: &TrackId) {
        let mut tracks = self.tracks_to_members.borrow_mut();

        if let Some(partners) = tracks.remove(track_id) {
            #[expect(clippy::iter_over_hash_type, reason = "doesn't matter")]
            for p in partners {
                if let Some(member_tracks) =
                    self.members_to_tracks.borrow_mut().get_mut(&p)
                {
                    _ = member_tracks.remove(track_id);

                    if member_tracks.is_empty() {
                        _ = self
                            .members_to_conns
                            .borrow_mut()
                            .remove(&p)
                            .map(|conn| conn.0.on_close.call0());
                    }
                }
            }
        }
    }

    /// Lookups a [`Connection`] by the provided remote [`MemberId`].
    pub fn get(&self, remote_member_id: &MemberId) -> Option<Connection> {
        self.members_to_conns.borrow().get(remote_member_id).cloned()
    }

    /// Lists all member IDs of [`Connections`].
    pub fn member_ids(&self) -> Vec<MemberId> {
        self.members_to_conns.borrow().keys().cloned().collect()
    }

    /// Updates this [`Connection`] with the provided [`proto::state::Room`].
    pub fn apply(&self, new_state: &proto::state::Room) {
        #[expect(clippy::iter_over_hash_type, reason = "order doesn't matter")]
        for peer in new_state.peers.values() {
            for (track_id, sender) in &peer.senders {
                if let Some(partners) =
                    self.tracks_to_members.borrow().get(track_id)
                {
                    for member in partners {
                        if let Some(member_tracks) =
                            self.members_to_tracks.borrow_mut().get_mut(member)
                        {
                            if !sender.receivers.contains(member) {
                                _ = member_tracks.remove(track_id);
                            }
                        }
                    }
                }
            }
        }
    }
}

/// Error of [`ConnectionHandle`]'s [`Weak`] pointer being detached.
#[derive(Caused, Clone, Copy, Debug, Display)]
#[cause(error = platform::Error)]
#[display("`ConnectionHandle` is in detached state")]
pub struct HandleDetachedError;

/// External handler to a [`Connection`] with a remote `Member`.
///
/// Actually, represents a [`Weak`]-based handle to `InnerConnection`.
#[derive(Clone, Debug)]
pub struct ConnectionHandle(Weak<InnerConnection>);

/// Estimated connection quality on client side.
#[derive(Clone, Copy, Debug, Display, Eq, Ord, PartialEq, PartialOrd)]
pub enum ClientConnectionQualityScore {
    /// Connection is lost.
    Disconnected = 0,

    /// Nearly all users dissatisfied.
    Poor = 1,

    /// Many users dissatisfied.
    Low = 2,

    /// Some users dissatisfied.
    Medium = 3,

    /// Satisfied.
    High = 4,
}

impl From<ConnectionQualityScore> for ClientConnectionQualityScore {
    fn from(score: ConnectionQualityScore) -> Self {
        match score {
            ConnectionQualityScore::Poor => Self::Poor,
            ConnectionQualityScore::Low => Self::Low,
            ConnectionQualityScore::Medium => Self::Medium,
            ConnectionQualityScore::High => Self::High,
        }
    }
}

/// [`Connection`]'s state.
#[derive(Clone, Copy, Debug, Eq, PartialEq)]
pub enum MemberConnectionState {
    /// State in P2P mode.
    P2P(PeerConnectionState),
}

impl From<PeerConnectionState> for MemberConnectionState {
    fn from(state: PeerConnectionState) -> Self {
        Self::P2P(state)
    }
}

/// Actual data of a connection with a specific remote `Member`.
///
/// Shared between external [`ConnectionHandle`] and Rust side [`Connection`].
#[derive(Debug)]
struct InnerConnection {
    /// Remote `Member` ID.
    remote_id: MemberId,

    /// Current [`ConnectionQualityScore`] of this [`Connection`].
    quality_score: Cell<Option<ConnectionQualityScore>>,

    /// Current [`ClientConnectionQualityScore`] of this [`Connection`].
    client_quality_score: Cell<Option<ClientConnectionQualityScore>>,

    /// Current [`MemberConnectionState`] of this [`Connection`].
    state: Cell<Option<MemberConnectionState>>,

    /// Callback invoked when a [`remote::Track`] is received.
    on_remote_track_added: platform::Callback<api::RemoteMediaTrack>,

    /// Individual [`RecvConstraints`] of this [`Connection`].
    recv_constraints: Rc<RecvConstraints>,

    /// All [`receiver::State`]s related to this [`InnerConnection`].
    receivers: RefCell<Vec<Rc<receiver::State>>>,

    /// Callback invoked when a [`ConnectionQualityScore`] is updated.
    on_quality_score_update: platform::Callback<u8>,

    /// Callback invoked when a [`MemberConnectionState`] is updated.
    on_state_change: platform::Callback<api::MemberConnectionState>,

    /// Callback invoked when this [`Connection`] is closed.
    on_close: platform::Callback<()>,

    /// [`TaskHandle`]s for the spawned changes listeners of this
    /// [`Connection`].
    _task_handles: Vec<TaskHandle>,
}

impl InnerConnection {
    /// Changes [`MediaState`] of the provided [`MediaKind`] to the provided
    /// [`MediaState`].
    ///
    /// # Errors
    ///
    /// With [`ChangeMediaStateError::TransitionIntoOppositeState`] if this
    /// function with opposite [`MediaState`] was called or a media server
    /// didn't approve this state transition.
    async fn change_media_state(
        &self,
        desired_state: MediaState,
        kind: MediaKind,
        source_kind: Option<MediaSourceKind>,
    ) -> ChangeMediaStateResult {
        let receivers = self.receivers.borrow().clone();
        let mut change_tasks = Vec::new();
        for r in receivers {
            let source_filter =
                source_kind.is_none_or(|skind| skind == r.source_kind().into());

            if r.is_subscription_needed(desired_state)
                && r.kind() == kind
                && source_filter
            {
                r.media_state_transition_to(desired_state)
                    .map_err(tracerr::map_from_and_wrap!())?;
                change_tasks.push(r.when_media_state_stable(desired_state));
            }
        }

        drop(
            future::try_join_all(change_tasks)
                .await
                .map_err(tracerr::from_and_wrap!())?,
        );

        if let MediaState::MediaExchange(desired_state) = desired_state {
            self.recv_constraints.set_enabled(
                desired_state == media_exchange_state::Stable::Enabled,
                kind,
                source_kind.map(Into::into),
            );
        }

        Ok(())
    }
}

impl ConnectionHandle {
    /// Sets callback, invoked when this `Connection` will close.
    ///
    /// # Errors
    ///
    /// See [`HandleDetachedError`] for details.
    pub fn on_close(
        &self,
        f: platform::Function<()>,
    ) -> Result<(), Traced<HandleDetachedError>> {
        self.0
            .upgrade()
            .ok_or_else(|| tracerr::new!(HandleDetachedError))
            .map(|inner| inner.on_close.set_func(f))
    }

    /// Returns remote `Member` ID.
    ///
    /// # Errors
    ///
    /// See [`HandleDetachedError`] for details.
    pub fn get_remote_member_id(
        &self,
    ) -> Result<String, Traced<HandleDetachedError>> {
        self.0
            .upgrade()
            .ok_or_else(|| tracerr::new!(HandleDetachedError))
            .map(|inner| inner.remote_id.0.clone())
    }

    /// Returns [`MemberConnectionState`] if it's known.
    ///
    /// # Errors
    ///
    /// See [`HandleDetachedError`] for details.
    pub fn get_state(
        &self,
    ) -> Result<Option<MemberConnectionState>, Traced<HandleDetachedError>>
    {
        self.0
            .upgrade()
            .ok_or_else(|| tracerr::new!(HandleDetachedError))
            .map(|inner| inner.state.get())
    }

    /// Sets callback, invoked when a new [`MemberConnectionState`] is set in this [`Connection`].
    ///
    /// # Errors
    ///
    /// See [`HandleDetachedError`] for details.
    pub fn on_state_change(
        &self,
        f: platform::Function<api::MemberConnectionState>,
    ) -> Result<(), Traced<HandleDetachedError>> {
        self.0
            .upgrade()
            .ok_or_else(|| tracerr::new!(HandleDetachedError))
            .map(|inner| inner.on_state_change.set_func(f))
    }

    /// Sets callback, invoked when a new [`remote::Track`] is added to this
    /// [`Connection`].
    ///
    /// # Errors
    ///
    /// See [`HandleDetachedError`] for details.
    pub fn on_remote_track_added(
        &self,
        f: platform::Function<api::RemoteMediaTrack>,
    ) -> Result<(), Traced<HandleDetachedError>> {
        self.0
            .upgrade()
            .ok_or_else(|| tracerr::new!(HandleDetachedError))
            .map(|inner| inner.on_remote_track_added.set_func(f))
    }

    /// Sets callback, invoked when a connection quality score is updated by
    /// a server.
    ///
    /// # Errors
    ///
    /// See [`HandleDetachedError`] for details.
    pub fn on_quality_score_update(
        &self,
        f: platform::Function<u8>,
    ) -> Result<(), Traced<HandleDetachedError>> {
        self.0
            .upgrade()
            .ok_or_else(|| tracerr::new!(HandleDetachedError))
            .map(|inner| inner.on_quality_score_update.set_func(f))
    }

    /// Enables inbound video in this [`Connection`].
    ///
    /// # Errors
    ///
    /// With [`ChangeMediaStateError::Detached`] if an inner [`Weak`] pointer
    /// upgrade fails.
    ///
    /// With [`ChangeMediaStateError::TransitionIntoOppositeState`] if
    /// [`ConnectionHandle::disable_remote_video()`] was called while enabling
    /// or a media server didn't approve this state transition.
    pub fn enable_remote_video(
        &self,
        source_kind: Option<MediaSourceKind>,
    ) -> impl Future<Output = ChangeMediaStateResult> + 'static + use<> {
        self.change_media_state(
            media_exchange_state::Stable::Enabled.into(),
            MediaKind::Video,
            source_kind,
        )
    }

    /// Disables inbound video in this [`Connection`].
    ///
    /// # Errors
    ///
    /// With [`ChangeMediaStateError::Detached`] if an inner [`Weak`] pointer
    /// upgrade fails.
    ///
    /// With [`ChangeMediaStateError::TransitionIntoOppositeState`] if
    /// [`ConnectionHandle::enable_remote_video()`] was called while disabling
    /// or a media server didn't approve this state transition.
    pub fn disable_remote_video(
        &self,
        source_kind: Option<MediaSourceKind>,
    ) -> impl Future<Output = ChangeMediaStateResult> + 'static + use<> {
        self.change_media_state(
            media_exchange_state::Stable::Disabled.into(),
            MediaKind::Video,
            source_kind,
        )
    }

    /// Enables inbound audio in this [`Connection`].
    ///
    /// # Errors
    ///
    /// With [`ChangeMediaStateError::Detached`] if an inner [`Weak`] pointer
    /// upgrade fails.
    ///
    /// With [`ChangeMediaStateError::TransitionIntoOppositeState`] if
    /// [`ConnectionHandle::disable_remote_audio()`] was called while enabling
    /// or a media server didn't approve this state transition.
    pub fn enable_remote_audio(
        &self,
    ) -> impl Future<Output = ChangeMediaStateResult> + 'static + use<> {
        self.change_media_state(
            media_exchange_state::Stable::Enabled.into(),
            MediaKind::Audio,
            None,
        )
    }

    /// Disables inbound audio in this [`Connection`].
    ///
    /// # Errors
    ///
    /// With [`ChangeMediaStateError::Detached`] if an inner [`Weak`] pointer
    /// upgrade fails.
    ///
    /// With [`ChangeMediaStateError::TransitionIntoOppositeState`] if
    /// [`ConnectionHandle::enable_remote_audio()`] was called while disabling
    /// or a media server didn't approve this state transition.
    pub fn disable_remote_audio(
        &self,
    ) -> impl Future<Output = ChangeMediaStateResult> + 'static + use<> {
        self.change_media_state(
            media_exchange_state::Stable::Disabled.into(),
            MediaKind::Audio,
            None,
        )
    }

    /// Changes [`MediaState`] of the provided [`MediaKind`], [`TrackDirection`]
    /// and [`MediaSourceKind`] to the provided [`MediaState`].
    ///
    /// Helper function for all the exported enable/disable receive audio/video
    /// methods.
    fn change_media_state(
        &self,
        desired_state: MediaState,
        kind: MediaKind,
        source_kind: Option<MediaSourceKind>,
    ) -> LocalBoxFuture<'static, ChangeMediaStateResult> {
        let inner = self
            .0
            .upgrade()
            .ok_or_else(|| tracerr::new!(ChangeMediaStateError::Detached));
        let inner = match inner {
            Ok(inner) => inner,
            Err(e) => return Box::pin(future::err(e)),
        };

        Box::pin(async move {
            inner.change_media_state(desired_state, kind, source_kind).await
        })
    }
}

/// Connection with a specific remote `Member`, that is used on Rust side.
#[derive(Clone, Debug)]
pub struct Connection(Rc<InnerConnection>);

impl Connection {
    /// Instantiates a new [`Connection`] for the given `Member`.
    ///
    /// Based on the provided [`RecvConstraints`] individual [`RecvConstraints`]
    /// of this [`Connection`] will automatically synchronize.
    #[must_use]
    pub fn new(
        remote_id: MemberId,
        room_recv_constraints: &Rc<RecvConstraints>,
    ) -> Self {
        // Clone initial incoming media constraints.
        let recv_constraints = Rc::new(room_recv_constraints.as_ref().clone());

        Self(Rc::new(InnerConnection {
            _task_handles: vec![
                Self::spawn_constraints_synchronizer(
                    Rc::clone(&recv_constraints),
                    room_recv_constraints.on_video_device_enabled_change(),
                    MediaKind::Video,
                    MediaSourceKind::Device,
                ),
                Self::spawn_constraints_synchronizer(
                    Rc::clone(&recv_constraints),
                    room_recv_constraints.on_video_display_enabled_change(),
                    MediaKind::Video,
                    MediaSourceKind::Display,
                ),
                Self::spawn_constraints_synchronizer(
                    Rc::clone(&recv_constraints),
                    room_recv_constraints.on_audio_enabled_change(),
                    MediaKind::Audio,
                    MediaSourceKind::Device,
                ),
            ],
            remote_id,
            quality_score: Cell::default(),
            client_quality_score: Cell::default(),
            state: Cell::default(),
            on_quality_score_update: platform::Callback::default(),
            on_state_change: platform::Callback::default(),
            recv_constraints,
            on_close: platform::Callback::default(),
            on_remote_track_added: platform::Callback::default(),
            receivers: RefCell::default(),
        }))
    }

    /// Spawns synchronizer for the individual [`RecvConstraints`].
    ///
    /// When global [`RecvConstraints`] updated, then all individual
    /// [`RecvConstraints`] are going to the same state.
    ///
    /// Returns [`TaskHandle`] for the spawned changes listener.
    fn spawn_constraints_synchronizer(
        recv_constraints: Rc<RecvConstraints>,
        mut changes_stream: LocalBoxStream<'static, bool>,
        kind: MediaKind,
        source_kind: MediaSourceKind,
    ) -> TaskHandle {
        let (fut, abort) = future::abortable(async move {
            while let Some(is_enabled) = changes_stream.next().await {
                recv_constraints.set_enabled(
                    is_enabled,
                    kind,
                    Some(source_kind.into()),
                );
            }
        });
        platform::spawn(fut.map(drop));

        TaskHandle::from(abort)
    }

    /// Stores provided [`receiver::State`] in this [`Connection`].
    ///
    /// Updates [`MediaExchangeState`] of the provided [`receiver::State`] based
    /// on the current individual [`RecvConstraints`] of this [`Connection`].
    ///
    /// [`MediaExchangeState`]: crate::peer::MediaExchangeState
    pub fn add_receiver(&self, receiver: Rc<receiver::State>) {
        let enabled_in_cons = match &receiver.kind() {
            MediaKind::Audio => self.0.recv_constraints.is_audio_enabled(),
            MediaKind::Video => {
                self.0.recv_constraints.is_video_device_enabled()
                    || self.0.recv_constraints.is_video_display_enabled()
            }
        };
        receiver
            .media_exchange_state_controller()
            .transition_to(enabled_in_cons.into());

        self.0.receivers.borrow_mut().push(receiver);
    }

    /// Invokes `on_remote_track_added` callback with the provided
    /// [`remote::Track`].
    pub fn add_remote_track(&self, track: remote::Track) {
        self.0.on_remote_track_added.call1(track);
    }

    /// Creates a new external handle to this [`Connection`].
    #[must_use]
    pub fn new_handle(&self) -> ConnectionHandle {
        ConnectionHandle(Rc::downgrade(&self.0))
    }

    /// Updates [`ConnectionQualityScore`] of this [`Connection`].
    pub fn update_quality_score(&self, score: ConnectionQualityScore) {
        if self.0.quality_score.replace(Some(score)) == Some(score) {
            return;
        }

        self.refresh_client_conn_quality_score();
    }

    /// Updates [`PeerConnectionState`] of this [`Connection`].
    pub fn update_peer_state(&self, state: PeerConnectionState) {
        let state = state.into();

        if self.0.state.replace(Some(state)) == Some(state) {
            return;
        }

<<<<<<< HEAD
        self.update_client_quality_score();

        self.0
            .on_state_change
            .call1::<api::MemberConnectionState>(state.into());
    }

    /// Updates [`ClientConnectionQualityScore`] of this [`Connection`].
    fn update_client_quality_score(&self) {
        let state = self.0.state.get();
=======
        self.refresh_client_conn_quality_score();
    }

    /// Refreshes [`ClientConnectionQualityScore`] of this [`Connection`].
    fn refresh_client_conn_quality_score(&self) {
        use PeerConnectionState as S;

        let state = self.0.peer_state.get();
>>>>>>> e1b5718f
        let quality_score = self.0.quality_score.get();
        let score = match (state, quality_score) {
<<<<<<< HEAD
            (
                Some(MemberConnectionState::P2P(
                    PeerConnectionState::Disconnected
                    | PeerConnectionState::Failed,
                )),
                _,
            ) => ClientConnectionQualityScore::Disconnected,
            (
                Some(MemberConnectionState::P2P(
                    PeerConnectionState::New | PeerConnectionState::Connecting,
                )),
                _,
            ) => return,
            (_, Some(quality_score)) => quality_score.into(),
            _ => return,
=======
            (Some(S::Connected), Some(quality_score)) => quality_score.into(),
            (Some(S::Disconnected | S::Failed | S::Closed), _) => {
                ClientConnectionQualityScore::Disconnected
            }
            (Some(S::Connecting | S::New) | None, _)
            | (Some(S::Connected), None) => return,
>>>>>>> e1b5718f
        };

        let is_score_changed =
            self.0.client_quality_score.replace(Some(score)) != Some(score);
        if is_score_changed {
            // TODO: Replace with derive?
            #[expect(clippy::as_conversions, reason = "needs refactoring")]
            self.0.on_quality_score_update.call1(score as u8);
        }
    }
}<|MERGE_RESOLUTION|>--- conflicted
+++ resolved
@@ -754,53 +754,27 @@
             return;
         }
 
-<<<<<<< HEAD
-        self.update_client_quality_score();
+        self.refresh_client_conn_quality_score();
 
         self.0
             .on_state_change
             .call1::<api::MemberConnectionState>(state.into());
     }
 
-    /// Updates [`ClientConnectionQualityScore`] of this [`Connection`].
-    fn update_client_quality_score(&self) {
-        let state = self.0.state.get();
-=======
-        self.refresh_client_conn_quality_score();
-    }
-
     /// Refreshes [`ClientConnectionQualityScore`] of this [`Connection`].
     fn refresh_client_conn_quality_score(&self) {
+        use MemberConnectionState as M;
         use PeerConnectionState as S;
 
-        let state = self.0.peer_state.get();
->>>>>>> e1b5718f
+        let state = self.0.state.get();
         let quality_score = self.0.quality_score.get();
         let score = match (state, quality_score) {
-<<<<<<< HEAD
-            (
-                Some(MemberConnectionState::P2P(
-                    PeerConnectionState::Disconnected
-                    | PeerConnectionState::Failed,
-                )),
-                _,
-            ) => ClientConnectionQualityScore::Disconnected,
-            (
-                Some(MemberConnectionState::P2P(
-                    PeerConnectionState::New | PeerConnectionState::Connecting,
-                )),
-                _,
-            ) => return,
-            (_, Some(quality_score)) => quality_score.into(),
-            _ => return,
-=======
-            (Some(S::Connected), Some(quality_score)) => quality_score.into(),
-            (Some(S::Disconnected | S::Failed | S::Closed), _) => {
+            (Some(M::P2P(S::Connected)), Some(quality_score)) => quality_score.into(),
+            (Some(M::P2P(S::Disconnected | S::Failed | S::Closed)), _) => {
                 ClientConnectionQualityScore::Disconnected
             }
-            (Some(S::Connecting | S::New) | None, _)
-            | (Some(S::Connected), None) => return,
->>>>>>> e1b5718f
+            (Some(M::P2P(S::Connecting | S::New)) | None, _)
+            | (Some(M::P2P(S::Connected)), None) => return,
         };
 
         let is_score_changed =
