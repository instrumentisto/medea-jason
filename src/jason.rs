--- conflicted
+++ resolved
@@ -46,14 +46,7 @@
         platform::init_logger();
 
         Self::with_rpc_client(Rc::new(WebSocketRpcClient::new(Box::new(
-<<<<<<< HEAD
-            || {
-                let ws = platform::WebSocketRpcTransport::new();
-                Rc::new(ws) as Rc<dyn platform::RpcTransport>
-            },
-=======
             || Rc::new(platform::WebSocketRpcTransport::new()),
->>>>>>> ae153aee
         ))))
     }
 
