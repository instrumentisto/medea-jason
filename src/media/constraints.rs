--- conflicted
+++ resolved
@@ -660,11 +660,7 @@
     /// Indicates whether the given [`MediaType`] is enabled and constrained in
     /// this [`MediaStreamSettings`].
     #[must_use]
-<<<<<<< HEAD
-    pub fn enabled(&self, kind: MediaType) -> bool {
-=======
-    pub const fn enabled(&self, kind: &MediaType) -> bool {
->>>>>>> e3b759dc
+    pub fn enabled(&self, kind: &MediaType) -> bool {
         match kind {
             MediaType::Video(video) => self.is_track_enabled_and_constrained(
                 MediaKind::Video,
@@ -680,11 +676,7 @@
     /// Indicates whether the given [`MediaType`] is muted in this
     /// [`MediaStreamSettings`].
     #[must_use]
-<<<<<<< HEAD
-    pub fn muted(&self, kind: MediaType) -> bool {
-=======
-    pub const fn muted(&self, kind: &MediaType) -> bool {
->>>>>>> e3b759dc
+    pub fn muted(&self, kind: &MediaType) -> bool {
         match kind {
             MediaType::Video(video) => match video.source_kind {
                 MediaSourceKind::Device => self.device_video.muted,
