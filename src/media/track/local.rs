//! Wrapper around a [`platform::MediaStreamTrack`] received from a
//! [getUserMedia()][1]/[getDisplayMedia()][2] request.
//!
//! [1]: https://w3.org/TR/mediacapture-streams#dom-mediadevices-getusermedia
//! [2]: https://w3.org/TR/screen-capture/#dom-mediadevices-getdisplaymedia

use std::rc::Rc;

use derive_more::AsRef;
use medea_client_api_proto as proto;

use crate::{
    media::{MediaKind, MediaSourceKind},
    platform,
};

use super::MediaStreamTrackState;

/// Wrapper around a [`platform::MediaStreamTrack`] received from a
/// [getUserMedia()][1]/[getDisplayMedia()][2] request.
///
/// Underlying [`platform::MediaStreamTrack`] is stopped on this [`Track`]'s
/// [`Drop`].
///
/// [1]: https://w3.org/TR/mediacapture-streams#dom-mediadevices-getusermedia
/// [2]: https://w3.org/TR/screen-capture/#dom-mediadevices-getdisplaymedia
#[derive(AsRef, Debug)]
pub struct Track {
    /// Actual [`platform::MediaStreamTrack`].
    #[as_ref]
    track: platform::MediaStreamTrack,

    /// Underlying [`platform::MediaStreamTrack`] source kind.
    source_kind: proto::MediaSourceKind,

    /// Reference to the parent [`Track`].
    ///
    /// Parent will be [`None`] if this [`Track`] wasn't forked from another
    /// [`Track`].
    ///
    /// This field is used only for holding strong reference to the parent.
    _parent: Option<Rc<Self>>,
}

impl Track {
    /// Builds a new [`Track`] from the provided [`platform::MediaStreamTrack`]
    /// and [`proto::MediaSourceKind`].
    #[must_use]
    pub const fn new(
        track: platform::MediaStreamTrack,
        source_kind: proto::MediaSourceKind,
    ) -> Self {
        Self {
            track,
            source_kind,
            _parent: None,
        }
    }

    /// Returns the underlying [`platform::MediaStreamTrack`] of this [`Track`].
    #[must_use]
    pub const fn platform_track(&self) -> &platform::MediaStreamTrack {
        &self.track
    }

    /// Changes [`enabled`][1] attribute on the underlying
    /// [MediaStreamTrack][2].
    ///
    /// [1]: https://w3.org/TR/mediacapture-streams#dom-mediastreamtrack-enabled
    /// [2]: https://w3.org/TR/mediacapture-streams#mediastreamtrack
    pub fn set_enabled(&self, enabled: bool) {
        self.track.set_enabled(enabled);
    }

    /// Returns [`id`] of underlying [MediaStreamTrack][2].
    ///
    /// [`id`]: https://w3.org/TR/mediacapture-streams#dom-mediastreamtrack-id
    /// [2]: https://w3.org/TR/mediacapture-streams#mediastreamtrack
    #[must_use]
    pub fn id(&self) -> String {
        self.track.id()
    }

    /// Returns this [`Track`]'s media source kind.
    #[must_use]
    pub const fn media_source_kind(&self) -> proto::MediaSourceKind {
        self.source_kind
    }

    /// Returns this [`Track`]'s kind (audio/video).
    #[allow(clippy::missing_const_for_fn)] // not all platforms allow this
    #[must_use]
    pub fn kind(&self) -> MediaKind {
        self.track.kind()
    }

    /// Sets a callback to invoke when this [`Track`] is ended.
    pub fn on_ended(&self, callback: platform::Function<()>) {
        self.track.on_ended(Some(move || callback.call0()));
    }

    /// Returns a [`MediaStreamTrackState::Live`] if this [`Track`] is active,
    /// or a [`MediaStreamTrackState::Ended`] if it has ended.
    pub async fn state(&self) -> MediaStreamTrackState {
        self.track.ready_state().await
    }

    /// Forks this [`Track`].
    ///
    /// Creates a new [`Track`] from this [`Track`]'s
    /// [`platform::MediaStreamTrack`] using a [`clone()`][1] method.
    ///
    /// Forked [`Track`] will hold a strong reference to this [`Track`].
    ///
    /// [1]: https://w3.org/TR/mediacapture-streams#dom-mediastreamtrack-clone
    pub async fn fork(self: &Rc<Self>) -> Self {
        let parent = Rc::clone(self);
        let track = self.track.fork().await;
        Self {
            track,
            source_kind: self.source_kind,
            _parent: Some(parent),
        }
    }

    /// [Stops][1] this [`Track`].
    ///
    /// [1]: https://w3.org/TR/mediacapture-streams#dom-mediastreamtrack-stop
    pub async fn stop(&self) {
        self.track.stop().await;
    }
}

impl Drop for Track {
    fn drop(&mut self) {
<<<<<<< HEAD
        let stop = Box::pin(self.track.stop());
        platform::spawn(async move {
            stop.await;
        });
=======
        platform::spawn(Box::pin(self.track.stop()));
>>>>>>> 507fd850
    }
}

/// Strongly referenced [`Track`] received from a
/// [getUserMedia()][1]/[getDisplayMedia()][2] request.
///
/// [1]: https://w3.org/TR/mediacapture-streams#dom-mediadevices-getusermedia
/// [2]: https://w3.org/TR/screen-capture/#dom-mediadevices-getdisplaymedia
#[derive(Debug, Clone)]
pub struct LocalMediaTrack(Rc<Track>);

impl LocalMediaTrack {
    /// Creates a new [`LocalMediaTrack`] from the provided [`Track`].
    #[must_use]
    pub fn new(track: Rc<Track>) -> Self {
        Self(track)
    }

    /// Returns the underlying [`platform::MediaStreamTrack`] of this
    /// [`LocalMediaTrack`].
    #[must_use]
    pub fn get_track(&self) -> &platform::MediaStreamTrack {
        &self.0.track
    }

    /// Returns a [`MediaKind::Audio`] if this [`LocalMediaTrack`] represents an
    /// audio track, or a [`MediaKind::Video`] if it represents a video track.
    #[must_use]
    pub fn kind(&self) -> MediaKind {
        self.0.kind()
    }

    /// Sets a callback to invoke when this [`LocalMediaTrack`] is ended.
    pub fn on_ended(&self, callback: platform::Function<()>) {
        self.0.on_ended(callback);
    }

    /// Returns a [`MediaStreamTrackState::Live`] if this [`LocalMediaTrack`] is
    /// active, or a [`MediaStreamTrackState::Ended`] if it has ended.
    pub async fn state(&self) -> MediaStreamTrackState {
        self.0.state().await
    }

    /// Returns a [`MediaSourceKind::Device`] if this [`LocalMediaTrack`] is
    /// sourced from some device (webcam/microphone), or
    /// a [`MediaSourceKind::Display`] if it's captured via
    /// [MediaDevices.getDisplayMedia()][1].
    ///
    /// [1]: https://w3.org/TR/screen-capture/#dom-mediadevices-getdisplaymedia
    #[must_use]
    pub fn media_source_kind(&self) -> MediaSourceKind {
        self.0.media_source_kind().into()
    }

    /// [Stops][1] this [`LocalMediaTrack`] if this is the last wrapper for the
    /// underlying [`Track`].
    ///
    /// [1]: https://w3.org/TR/mediacapture-streams#dom-mediastreamtrack-stop
    pub async fn maybe_stop(mut self) {
        if let Some(track) = Rc::get_mut(&mut self.0) {
            track.stop().await;
        }
    }
}<|MERGE_RESOLUTION|>--- conflicted
+++ resolved
@@ -133,14 +133,7 @@
 
 impl Drop for Track {
     fn drop(&mut self) {
-<<<<<<< HEAD
-        let stop = Box::pin(self.track.stop());
-        platform::spawn(async move {
-            stop.await;
-        });
-=======
         platform::spawn(Box::pin(self.track.stop()));
->>>>>>> 507fd850
     }
 }
 
