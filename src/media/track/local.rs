--- conflicted
+++ resolved
@@ -56,11 +56,7 @@
         }
     }
 
-<<<<<<< HEAD
-    /// Returns underlying [`platform::MediaStreamTrack`] of this [`Track`].
-=======
     /// Returns the underlying [`platform::MediaStreamTrack`] of this [`Track`].
->>>>>>> f9a41bf7
     #[must_use]
     pub fn platform_track(&self) -> &platform::MediaStreamTrack {
         &self.track
@@ -123,7 +119,6 @@
 impl Drop for Track {
     #[inline]
     fn drop(&mut self) {
-        log::debug!("Track drop");
         self.track.stop();
     }
 }
