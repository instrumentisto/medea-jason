//! Wrapper around a received remote [`platform::MediaStreamTrack`].

use std::{cell::Cell, rc::Rc};

use futures::StreamExt as _;
use medea_client_api_proto as proto;
use medea_reactive::ObservableCell;

use crate::{
    api,
    media::{track::MediaStreamTrackState, MediaKind, MediaSourceKind},
    platform,
};

/// Inner reference-counted data of a [`Track`].
#[derive(Debug)]
struct Inner {
    /// Underlying platform-specific [`platform::MediaStreamTrack`].
    track: Option<platform::MediaStreamTrack>,

    /// Underlying [`platform::MediaStreamTrack`] source kind.
    media_source_kind: proto::MediaSourceKind,

    /// Callback to be invoked when this [`Track`] is muted.
    on_muted: platform::Callback<()>,

    /// Callback to be invoked when this [`Track`] is unmuted.
    on_unmuted: platform::Callback<()>,

    /// Callback to be invoked when this [`Track`] is stopped.
    on_stopped: platform::Callback<()>,

    /// Callback to be invoked whenever this [`Track`]'s general
    /// [`MediaDirection`] is changed.
    #[allow(unused_qualifications)]
    on_media_direction_changed: platform::Callback<api::MediaDirection>,

    /// Current general [`MediaDirection`] of this [`Track`].
    media_direction: Cell<MediaDirection>,

    /// Indicates whether this track is muted.
    ///
    /// Updating this value fires `on_muted` or `on_unmuted` callback and
    /// changes [`muted`][1] property of the underlying
    /// [MediaStreamTrack][2].
    ///
    /// [1]: https://w3.org/TR/mediacapture-streams#dom-mediastreamtrack-muted
    /// [2]: https://w3.org/TR/mediacapture-streams#dom-mediastreamtrack
    muted: ObservableCell<bool>,
}

/// Wrapper around a received remote [MediaStreamTrack][1].
///
/// [1]: https://w3.org/TR/mediacapture-streams#dom-mediastreamtrack
#[derive(Clone, Debug)]
pub struct Track(Rc<Inner>);

impl Track {
    /// Creates a new [`Track`] spawning a listener for its [`enabled`][1] and
    /// [`muted`][2] properties changes.
    ///
    /// # Panics
    ///
    /// Will panic if `track` is None.
    ///
    /// [1]: https://w3.org/TR/mediacapture-streams#dom-mediastreamtrack-enabled
    /// [2]: https://w3.org/TR/mediacapture-streams#dom-mediastreamtrack-muted
    #[allow(clippy::mut_mut)]
    #[must_use]
    pub fn new<T>(
        track: T,
        media_source_kind: proto::MediaSourceKind,
        muted: bool,
        media_direction: MediaDirection,
    ) -> Self
    where
        platform::MediaStreamTrack: From<T>,
    {
        let track = platform::MediaStreamTrack::from(track);
        let track = Self(Rc::new(Inner {
            track: Some(track),
            media_source_kind,
            muted: ObservableCell::new(muted),
            on_media_direction_changed: platform::Callback::default(),
            media_direction: Cell::new(media_direction),
            on_stopped: platform::Callback::default(),
            on_muted: platform::Callback::default(),
            on_unmuted: platform::Callback::default(),
        }));

        track.0.track.as_ref().unwrap().on_ended({
            let weak_inner = Rc::downgrade(&track.0);
            Some(move || {
                if let Some(inner) = weak_inner.upgrade() {
                    inner.on_stopped.call0();
                }
            })
        });

        let mut muted_changes = track.0.muted.subscribe().skip(1).fuse();
        platform::spawn({
            let weak_inner = Rc::downgrade(&track.0);
            async move {
                while let Some(is_muted) = muted_changes.next().await {
                    if let Some(inner) = weak_inner.upgrade() {
                        if is_muted {
                            inner.on_muted.call0();
                        } else {
                            inner.on_unmuted.call0();
                        }
                    }
                }
            }
        });

        track
    }

    /// Sets general [`MediaDirection`] of this [`Track`].
    pub fn set_media_direction(&self, direction: MediaDirection) {
        self.0.media_direction.set(direction);
        self.0.on_media_direction_changed.call1(direction);
    }

    /// Sets `muted` property on this [`Track`].
    ///
    /// Calls `on_muted` or `on_unmuted` callback respectively.
    ///
    /// Updates [`muted`][1] property in the underlying
    /// [`platform::MediaStreamTrack`].
    ///
    /// [1]: https://w3.org/TR/mediacapture-streams#dom-mediastreamtrack-muted
    pub fn set_muted(&self, muted: bool) {
        self.0.muted.set(muted);
    }

    /// Returns [`id`][1] of the underlying [`platform::MediaStreamTrack`] of
    /// this [`Track`].
    ///
    /// # Panics
    ///
    /// Will panic if `track` is None.
    ///
    /// [1]: https://w3.org/TR/mediacapture-streams#dom-mediastreamtrack-id
    #[must_use]
    pub fn id(&self) -> String {
        self.0.track.as_ref().unwrap().id()
    }

    /// Returns this [`Track`]'s kind (audio/video).
    ///
    /// # Panics
    ///
    /// Will panic if `track` is None.
    #[must_use]
    pub fn kind(&self) -> MediaKind {
        self.0.track.as_ref().unwrap().kind()
    }

    /// Returns this [`Track`]'s media source kind.
    #[must_use]
    pub fn media_source_kind(&self) -> MediaSourceKind {
        self.0.media_source_kind.into()
    }

    /// Stops this [`Track`] invoking an `on_stopped` callback if it's in a
    /// [`MediaStreamTrackState::Live`] state.
    ///
    /// # Panics
    ///
    /// Will panic if `track` is None.
    #[cfg(not(target_family = "wasm"))]
    pub async fn stop(self) {
        if self.0.track.as_ref().unwrap().ready_state().await
            == MediaStreamTrackState::Live
        {
            self.0.track.as_ref().unwrap().stop().await;
            self.0.on_stopped.call0();
        }
    }

    /// Invoking an `on_stopped` callback if it's in a
    /// [`MediaStreamTrackState::Live`] state.
    ///
    /// # Panics
    ///
    /// Will panic if `track` is None.
    #[cfg(target_family = "wasm")]
    pub async fn stop(self) {
<<<<<<< HEAD
        if self.0.track.as_ref().unwrap().ready_state().await
            == MediaStreamTrackState::Live
        {
=======
        if self.0.track.ready_state().await == MediaStreamTrackState::Live {
            self.0.track.stop();
>>>>>>> ab66c57f
            self.0.on_stopped.call0();
        }
    }

    /// Returns the underlying [`platform::MediaStreamTrack`] of this [`Track`].
    ///
    /// # Panics
    ///
    /// Will panic if `track` is None.
    #[must_use]
    pub fn get_track(&self) -> &platform::MediaStreamTrack {
        self.0.track.as_ref().unwrap()
    }

    /// Indicate whether this [`Track`] is muted.
    #[must_use]
    pub fn muted(&self) -> bool {
        self.0.muted.get()
    }

    /// Sets callback to invoke when this [`Track`] is muted.
    pub fn on_muted(&self, callback: platform::Function<()>) {
        self.0.on_muted.set_func(callback);
    }

    /// Sets callback to invoke when this [`Track`] is unmuted.
    pub fn on_unmuted(&self, callback: platform::Function<()>) {
        self.0.on_unmuted.set_func(callback);
    }

    /// Sets callback to invoke when this [`Track`] is stopped.
    pub fn on_stopped(&self, callback: platform::Function<()>) {
        self.0.on_stopped.set_func(callback);
    }

    /// Sets callback to be invoked whenever this [`Track`]'s general
    /// [`MediaDirection`] is changed.
    #[allow(unused_qualifications)]
    pub fn on_media_direction_changed(
        &self,
        callback: platform::Function<api::MediaDirection>,
    ) {
        self.0.on_media_direction_changed.set_func(callback);
    }

    /// Returns the current general [`MediaDirection`] of this [`Track`].
    #[must_use]
    pub fn media_direction(&self) -> MediaDirection {
        self.0.media_direction.get()
    }
}

impl Drop for Inner {
    fn drop(&mut self) {
        let track = self.track.take().unwrap();
        platform::spawn(async move {
            track.dispose().await;
        });
    }
}

/// Media exchange direction of a [`Track`].
#[derive(Clone, Copy, Debug, Eq, PartialEq)]
#[repr(u8)]
pub enum MediaDirection {
    /// [`Track`] is enabled on both receiver and sender sides.
    SendRecv,

    /// [`Track`] is enabled on sender side only.
    SendOnly,

    /// [`Track`] is enabled on receiver side only.
    RecvOnly,

    /// [`Track`] is disabled on both sides.
    Inactive,
}

impl From<MediaDirection> for proto::MediaDirection {
    fn from(val: MediaDirection) -> Self {
        match val {
            MediaDirection::SendRecv => Self::SendRecv,
            MediaDirection::SendOnly => Self::SendOnly,
            MediaDirection::RecvOnly => Self::RecvOnly,
            MediaDirection::Inactive => Self::Inactive,
        }
    }
}

impl From<proto::MediaDirection> for MediaDirection {
    fn from(val: proto::MediaDirection) -> Self {
        use proto::MediaDirection as D;

        match val {
            D::SendRecv => Self::SendRecv,
            D::SendOnly => Self::SendOnly,
            D::RecvOnly => Self::RecvOnly,
            D::Inactive => Self::Inactive,
        }
    }
}<|MERGE_RESOLUTION|>--- conflicted
+++ resolved
@@ -169,32 +169,11 @@
     /// # Panics
     ///
     /// Will panic if `track` is None.
-    #[cfg(not(target_family = "wasm"))]
     pub async fn stop(self) {
         if self.0.track.as_ref().unwrap().ready_state().await
             == MediaStreamTrackState::Live
         {
             self.0.track.as_ref().unwrap().stop().await;
-            self.0.on_stopped.call0();
-        }
-    }
-
-    /// Invoking an `on_stopped` callback if it's in a
-    /// [`MediaStreamTrackState::Live`] state.
-    ///
-    /// # Panics
-    ///
-    /// Will panic if `track` is None.
-    #[cfg(target_family = "wasm")]
-    pub async fn stop(self) {
-<<<<<<< HEAD
-        if self.0.track.as_ref().unwrap().ready_state().await
-            == MediaStreamTrackState::Live
-        {
-=======
-        if self.0.track.ready_state().await == MediaStreamTrackState::Live {
-            self.0.track.stop();
->>>>>>> ab66c57f
             self.0.on_stopped.call0();
         }
     }
