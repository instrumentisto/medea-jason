--- conflicted
+++ resolved
@@ -158,16 +158,11 @@
     /// Stops this [`Track`] invoking an `on_stopped` callback if it's in a
     /// [`MediaStreamTrackState::Live`] state.
     pub async fn stop(self) {
-<<<<<<< HEAD
         if let Some(track) = self.0.track.get().as_ref() {
             if track.ready_state().await == MediaStreamTrackState::Live {
+                track.stop().await;
                 self.0.on_stopped.call0();
             }
-=======
-        if self.0.track.ready_state().await == MediaStreamTrackState::Live {
-            self.0.track.stop().await;
-            self.0.on_stopped.call0();
->>>>>>> 33cbf25a
         }
     }
 
@@ -185,6 +180,7 @@
     ///
     /// Unwrapping `MediaStreamTrack` conversion is OK here, because its
     /// values are not expected to be `None`.
+    #[allow(clippy::unwrap_used)]
     pub async fn wait_track(&self) -> Ref<'_, platform::MediaStreamTrack> {
         if self.0.track.borrow().as_ref().is_none() {
             let _ = self.0.track.when(|track| track.is_some()).await;
