--- conflicted
+++ resolved
@@ -29,13 +29,8 @@
         let _ = self.0.borrow_mut().insert(candidate);
     }
 
-<<<<<<< HEAD
-    /// Returns [`LocalBoxStream`] streaming all the added [`IceCandidate`]s.
-=======
     /// Returns [`LocalBoxStream`] with all the already added [`IceCandidate`]s
     /// and the [`IceCandidate`]s which will be added in future.
-    #[inline]
->>>>>>> b4048e2e
     pub fn on_add(&self) -> LocalBoxStream<'static, IceCandidate> {
         let this = self.0.borrow();
         Box::pin(stream::select(this.replay_on_insert(), this.on_insert()))
