--- conflicted
+++ resolved
@@ -16,15 +16,10 @@
     self as proto, IceCandidate, IceServer, NegotiationRole, PeerId as Id,
     TrackId,
 };
-<<<<<<< HEAD
-use medea_reactive::{AllProcessed, ObservableCell, ProgressableCell};
-use proto::{ConnectionMode, MemberId};
-=======
 use medea_reactive::{
     AllProcessed, ObservableCell, ProgressableCell, ProgressableHashSet,
 };
-use proto::MemberId;
->>>>>>> af6fa406
+use proto::{ConnectionMode, MemberId};
 use tracerr::Traced;
 
 use crate::{
@@ -411,33 +406,22 @@
     /// [`proto::TrackPatchEvent`].
     ///
     /// Schedules a local stream update.
-<<<<<<< HEAD
-    pub async fn patch_track(&self, track_patch: &proto::TrackPatchEvent) {
-        #[allow(clippy::else_if_without_else)]
-        if let Some(sender) = self.get_sender(track_patch.id) {
-            self.maybe_update_connections
-                .set(sender.update(track_patch));
+    pub async fn patch_track(&self, patch: proto::TrackPatchEvent) {
+        if let Some(receivers) = &patch.receivers {
+            let receivers: HashSet<_> = receivers.clone().into_iter().collect();
+            self.connections.borrow_mut().update(receivers);
+        }
+
+        if let Some(sender) = self.get_sender(patch.id) {
+            sender.update(patch);
             if self.connection_mode == ConnectionMode::Sfu {
                 let _ = self.maybe_update_local_stream.when_eq(false).await;
             }
-            self.maybe_update_local_stream.set(true);
-        } else if let Some(receiver) = self.get_receiver(track_patch.id) {
-            receiver.update(track_patch);
-=======
-    pub fn patch_track(&self, patch: proto::TrackPatchEvent) {
-        if let Some(receivers) = &patch.receivers {
-            let receivers: HashSet<_> = receivers.clone().into_iter().collect();
-            self.connections.borrow_mut().update(receivers);
-        }
-
-        if let Some(sender) = self.get_sender(patch.id) {
-            sender.update(patch);
             self.maybe_update_local_stream.set(true);
         } else if let Some(receiver) = self.get_receiver(patch.id) {
             receiver.update(&patch);
         } else {
             log::warn!("Could not apply patch to Track {}", patch.id.0);
->>>>>>> af6fa406
         }
     }
 
