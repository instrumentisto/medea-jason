//! [`PeerConnection`] media management.
//!
//! [`PeerConnection`]: crate::peer::PeerConnection

pub mod receiver;
pub mod sender;
mod transitable_state;

use std::{cell::RefCell, collections::HashMap, rc::Rc};

use derive_more::with_trait::{Display, From};
use futures::{
    FutureExt as _, TryFutureExt as _, channel::mpsc, future,
    future::LocalBoxFuture,
};
use medea_client_api_proto as proto;
#[cfg(feature = "mockable")]
use medea_client_api_proto::{ConnectionMode, MemberId};
use proto::{MediaSourceKind, MediaType, TrackId};
use tracerr::Traced;

#[doc(inline)]
pub use self::{
    receiver::Receiver,
    sender::Sender,
    transitable_state::{
        InStable, InTransition, MediaExchangeState,
        MediaExchangeStateController, MediaState, MuteState,
        MuteStateController, TransitableState, TransitableStateController,
        media_exchange_state, mute_state,
    },
};
use super::tracks_request::TracksRequest;
#[cfg(feature = "mockable")]
use crate::media::{LocalTracksConstraints, RecvConstraints};
use crate::{
    media::{MediaKind, track::local},
    peer::{LocalStreamUpdateCriteria, PeerEvent},
    platform,
    platform::{
<<<<<<< HEAD
        send_encoding_parameters::SendEncodingParameters,
        transceiver::probe_target_codecs, TransceiverInit,
=======
        CodecCapability, TransceiverInit,
        send_encoding_parameters::SendEncodingParameters,
>>>>>>> a4634193
    },
    utils::{Caused, Component},
};

/// Transceiver's sending ([`Sender`]) or receiving ([`Receiver`]) side.
pub trait TransceiverSide: MediaStateControllable {
    /// Returns [`TrackId`] of this [`TransceiverSide`].
    fn track_id(&self) -> TrackId;

    /// Returns [`MediaKind`] of this [`TransceiverSide`].
    fn kind(&self) -> MediaKind;

    /// Returns [`MediaSourceKind`] of this [`TransceiverSide`].
    fn source_kind(&self) -> MediaSourceKind;

    /// Returns `true` if this [`TransceiverSide`] currently can be
    /// disabled/enabled without [`LocalTracksConstraints`] updating.
    ///
    /// [`LocalTracksConstraints`]: super::LocalTracksConstraints
    fn is_transitable(&self) -> bool;
}

/// Default functions for dealing with [`MediaExchangeStateController`] and
/// [`MuteStateController`] for objects that use it.
pub trait MediaStateControllable {
    /// Returns reference to the [`MediaExchangeStateController`].
    #[must_use]
    fn media_exchange_state_controller(
        &self,
    ) -> Rc<MediaExchangeStateController>;

    /// Returns a reference to the [`MuteStateController`].
    #[must_use]
    fn mute_state_controller(&self) -> Rc<MuteStateController>;

    /// Returns [`MediaExchangeState`] of this [`MediaStateControllable`].
    fn media_exchange_state(&self) -> MediaExchangeState {
        self.media_exchange_state_controller().state()
    }

    /// Returns [`MuteState`] of this [`MediaStateControllable`].
    #[must_use]
    fn mute_state(&self) -> MuteState {
        self.mute_state_controller().state()
    }

    /// Sets current [`MediaState`] to [`TransitableState::Transition`].
    ///
    /// # Errors
    ///
    /// Implementors might return [`ProhibitedStateError`] if a transition
    /// cannot be made for some reason.
    fn media_state_transition_to(
        &self,
        desired_state: MediaState,
    ) -> Result<(), Traced<ProhibitedStateError>> {
        match desired_state {
            MediaState::MediaExchange(desired_state) => {
                self.media_exchange_state_controller()
                    .transition_to(desired_state);
            }
            MediaState::Mute(desired_state) => {
                self.mute_state_controller().transition_to(desired_state);
            }
        }

        Ok(())
    }

    /// Indicates whether [`Room`] should subscribe to the [`MediaState`] update
    /// when updating [`MediaStateControllable`] to the provided [`MediaState`].
    ///
    /// [`Room`]: crate::room::Room
    fn is_subscription_needed(&self, desired_state: MediaState) -> bool {
        match desired_state {
            MediaState::MediaExchange(media_exchange) => {
                let current = self.media_exchange_state();
                match current {
                    MediaExchangeState::Transition(_) => true,
                    MediaExchangeState::Stable(stable) => {
                        stable != media_exchange
                    }
                }
            }
            MediaState::Mute(mute_state) => {
                let current = self.mute_state();
                match current {
                    MuteState::Transition(_) => true,
                    MuteState::Stable(stable) => stable != mute_state,
                }
            }
        }
    }

    /// Indicates whether [`Room`] should send [`TrackPatchCommand`] to the
    /// server when updating [`MediaStateControllable`] to the provided
    /// [`MediaState`].
    ///
    /// [`TrackPatchCommand`]: medea_client_api_proto::TrackPatchCommand
    /// [`Room`]: crate::room::Room
    #[must_use]
    fn is_track_patch_needed(&self, desired_state: MediaState) -> bool {
        match desired_state {
            MediaState::MediaExchange(media_exchange) => {
                let current = self.media_exchange_state();
                match current {
                    MediaExchangeState::Stable(stable) => {
                        stable != media_exchange
                    }
                    MediaExchangeState::Transition(transition) => {
                        transition.intended() != media_exchange
                    }
                }
            }
            MediaState::Mute(mute_state) => {
                let current = self.mute_state();
                match current {
                    MuteState::Stable(stable) => stable != mute_state,
                    MuteState::Transition(transition) => {
                        transition.intended() != mute_state
                    }
                }
            }
        }
    }

    /// Returns [`Future`] which will be resolved when [`MediaState`] of this
    /// [`MediaStateControllable`] will be [`TransitableState::Stable`] or it's
    /// dropped.
    ///
    /// # Errors
    ///
    /// With an approved stable [`MediaState`] if transition to the
    /// `desired_state` cannot be made.
    ///
    /// [`MediaState`]: super::MediaState
    fn when_media_state_stable(
        &self,
        desired_state: MediaState,
    ) -> LocalBoxFuture<'static, Result<(), MediaState>> {
        match desired_state {
            MediaState::Mute(desired_state) => self
                .mute_state_controller()
                .when_media_state_stable(desired_state)
                .map_err(MediaState::Mute)
                .boxed_local(),
            MediaState::MediaExchange(desired_state) => self
                .media_exchange_state_controller()
                .when_media_state_stable(desired_state)
                .map_err(MediaState::MediaExchange)
                .boxed_local(),
        }
    }
}

/// Direction of the `MediaTrack`.
#[derive(Clone, Copy, Debug)]
pub enum TrackDirection {
    /// Sends media data.
    Send,

    /// Receives media data.
    Recv,
}

/// Error occurring when media state transition is not allowed.
#[derive(Clone, Copy, Debug, Display)]
pub enum ProhibitedStateError {
    /// [`Sender`] cannot be disabled because it's required.
    #[display(
        "`MediaExchangeState` of `Sender` can't transit to \
         disabled state, because this `Sender` is required"
    )]
    CannotDisableRequiredSender,
}

/// Errors occurring in [`MediaConnections::insert_local_tracks()`] method.
#[derive(Caused, Clone, Debug, Display, From)]
#[cause(error = platform::Error)]
pub enum InsertLocalTracksError {
    /// [`local::Track`] doesn't satisfy [`Sender`]'s constraints.
    #[display("Provided `Track` doesn't satisfy senders constraints")]
    InvalidMediaTrack,

    /// There are not enough [`local::Track`]s being inserted into [`Sender`]s.
    #[display("Provided stream does not have all necessary `Track`s")]
    NotEnoughTracks,

    /// Insertion of a [`local::Track`] into a [`Sender`] fails.
    CouldNotInsertLocalTrack(#[cause] sender::InsertTrackError),
}

/// Errors occurring in [`MediaConnections::get_mids()`] method.
#[derive(Clone, Copy, Debug, Display)]
pub enum GetMidsError {
    /// Cannot get the `mid` from a [`Sender`].
    #[display("Peer has senders without mid")]
    SendersWithoutMid,

    /// Cannot get the `mid` from a [`Receiver`].
    #[display("Peer has receivers without mid")]
    ReceiversWithoutMid,
}

/// Actual data of [`MediaConnections`] storage.
#[derive(Debug)]
struct InnerMediaConnections {
    /// Reference to the parent [`platform::RtcPeerConnection`].
    ///
    /// Used to generate transceivers for [`Sender`]s and [`Receiver`]s.
    peer: Rc<platform::RtcPeerConnection>,

    /// [`PeerEvent`]s tx.
    peer_events_sender: mpsc::UnboundedSender<PeerEvent>,

    /// [`TrackId`] to its [`sender::Component`].
    senders: HashMap<TrackId, sender::Component>,

    /// [`TrackId`] to its [`receiver::Component`].
    receivers: HashMap<TrackId, receiver::Component>,
}

impl InnerMediaConnections {
    /// Returns [`Iterator`] over [`sender::Component`]s with provided
    /// [`MediaKind`] and [`MediaSourceKind`].
    fn iter_senders_with_kind_and_source_kind(
        &self,
        kind: MediaKind,
        source_kind: Option<MediaSourceKind>,
    ) -> impl Iterator<Item = &sender::Component> {
        self.senders
            .values()
            .filter(move |sender| sender.state().kind() == kind)
            .filter(move |sender| {
                source_kind
                    .is_none_or(|sk| sender.caps().media_source_kind() == sk)
            })
    }

    /// Returns [`Iterator`] over [`receiver::Component`]s with provided
    /// [`MediaKind`] and [`MediaSourceKind`].
    fn iter_receivers_with_kind_and_source_kind(
        &self,
        kind: MediaKind,
        source_kind: Option<MediaSourceKind>,
    ) -> impl Iterator<Item = &receiver::Component> {
        self.receivers
            .values()
            .filter(move |s| s.state().kind() == kind)
            .filter(move |s| {
                source_kind.is_none_or(|skind| s.state().source_kind() == skind)
            })
    }

    /// Returns all [`TransceiverSide`]s by provided [`TrackDirection`],
    /// [`MediaKind`] and [`MediaSourceKind`].
    fn get_transceivers_by_direction_and_kind(
        &self,
        direction: TrackDirection,
        kind: MediaKind,
        source_kind: Option<MediaSourceKind>,
    ) -> Vec<Rc<dyn TransceiverSide>> {
        match direction {
            TrackDirection::Send => self
                .iter_senders_with_kind_and_source_kind(kind, source_kind)
                .map(|tx| -> Rc<dyn TransceiverSide> { tx.state() })
                .collect(),
            TrackDirection::Recv => self
                .iter_receivers_with_kind_and_source_kind(kind, source_kind)
                .map(|rx| -> Rc<dyn TransceiverSide> { rx.state() })
                .collect(),
        }
    }

    /// Creates a [`platform::Transceiver`] and adds it to the
    /// [`platform::RtcPeerConnection`].
    ///
    /// Handles both audio and video media types, including setting up
    /// [`EncodingParameters`] and codec preferences for video.
    fn add_transceiver(
        &self,
        media_type: MediaType,
        direction: platform::TransceiverDirection,
    ) -> impl Future<Output = platform::Transceiver> + 'static + use<> {
        let peer = Rc::clone(&self.peer);

        async move {
            let kind = MediaKind::from(&media_type);

            match media_type {
                MediaType::Audio(_) => {
                    peer.add_transceiver(kind, TransceiverInit::new(direction))
                        .await
                }
                MediaType::Video(settings) => {
                    let init = TransceiverInit::new(direction);

                    init.set_send_encodings(
                        settings
                            .encoding_parameters
                            .iter()
                            .cloned()
                            .map(SendEncodingParameters::from)
                            .collect(),
                    );

                    let transceiver = peer.add_transceiver(kind, init).await;

                    let target_codecs = probe_target_codecs(
                        settings
                            .encoding_parameters
                            .iter()
                            .filter_map(|e| e.codec.as_ref()),
                    )
                    .await;
                    // TODO: Switch to negotiationless codec change via
                    //       RTCRtpSender.setParameters when
                    //       RTCRtpEncodingParameters.codec is supported on all
                    //       major UAs.
                    if let Some(target_codecs) = target_codecs {
                        transceiver.set_codec_preferences(target_codecs);
                    }
                    transceiver
                }
            }
        }
    }

    /// Lookups a [`platform::Transceiver`] by the provided [`mid`].
    ///
    /// [`mid`]: https://w3.org/TR/webrtc#dom-rtptransceiver-mid
    fn get_transceiver_by_mid(
        &self,
        mid: String,
    ) -> impl Future<Output = Option<platform::Transceiver>> + 'static + use<>
    {
        self.peer.get_transceiver_by_mid(mid)
    }
}

/// Storage of [`platform::RtcPeerConnection`]'s [`sender::Component`] and
/// [`receiver::Component`].
#[derive(Debug)]
pub struct MediaConnections(RefCell<InnerMediaConnections>);

impl MediaConnections {
    /// Instantiates a new [`MediaConnections`] storage for the given
    /// [`platform::RtcPeerConnection`].
    #[must_use]
    pub fn new(
        peer: Rc<platform::RtcPeerConnection>,
        peer_events_sender: mpsc::UnboundedSender<PeerEvent>,
    ) -> Self {
        Self(RefCell::new(InnerMediaConnections {
            peer,
            peer_events_sender,
            senders: HashMap::new(),
            receivers: HashMap::new(),
        }))
    }

    /// Returns all [`Sender`]s and [`Receiver`]s from this [`MediaConnections`]
    /// with provided [`MediaKind`], [`TrackDirection`] and
    /// [`MediaSourceKind`].
    pub fn get_transceivers_sides(
        &self,
        kind: MediaKind,
        direction: TrackDirection,
        source_kind: Option<MediaSourceKind>,
    ) -> Vec<Rc<dyn TransceiverSide>> {
        self.0.borrow().get_transceivers_by_direction_and_kind(
            direction,
            kind,
            source_kind,
        )
    }

    /// Indicates whether all [`TransceiverSide`]s with provided [`MediaKind`],
    /// [`TrackDirection`] and [`MediaSourceKind`] is in the provided
    /// [`MediaExchangeState`].
    #[must_use]
    pub fn is_all_tracks_in_media_state(
        &self,
        kind: MediaKind,
        direction: TrackDirection,
        source_kind: Option<MediaSourceKind>,
        state: MediaState,
    ) -> bool {
        let transceivers =
            self.0.borrow().get_transceivers_by_direction_and_kind(
                direction,
                kind,
                source_kind,
            );
        for transceiver in transceivers {
            if !transceiver.is_transitable() {
                continue;
            }

            let not_in_state = match state {
                MediaState::Mute(mute_state) => {
                    transceiver.mute_state() != mute_state.into()
                }
                MediaState::MediaExchange(media_exchange) => {
                    transceiver.media_exchange_state() != media_exchange.into()
                }
            };
            if not_in_state {
                return false;
            }
        }

        true
    }

    /// Returns mapping from a [`proto::Track`] ID to a `mid` of this track's
    /// [`platform::Transceiver`].
    ///
    /// # Errors
    ///
    /// See [`GetMidsError`] for details.
    pub fn get_mids(
        &self,
    ) -> Result<HashMap<TrackId, String>, Traced<GetMidsError>> {
        let inner = self.0.borrow();
        let mut mids =
            HashMap::with_capacity(inner.senders.len() + inner.receivers.len());
        #[expect(clippy::iter_over_hash_type, reason = "order doesn't matter")]
        for (track_id, sender) in &inner.senders {
            drop(
                mids.insert(
                    *track_id,
                    sender
                        .mid()
                        .ok_or(GetMidsError::SendersWithoutMid)
                        .map_err(tracerr::wrap!())?,
                ),
            );
        }
        #[expect(clippy::iter_over_hash_type, reason = "order doesn't matter")]
        for (track_id, receiver) in &inner.receivers {
            drop(
                mids.insert(
                    *track_id,
                    receiver
                        .mid()
                        .ok_or(GetMidsError::ReceiversWithoutMid)
                        .map_err(tracerr::wrap!())?,
                ),
            );
        }
        Ok(mids)
    }

    /// Returns activity statuses of the all the [`Sender`]s and [`Receiver`]s
    /// from these [`MediaConnections`].
    pub fn get_transceivers_statuses(
        &self,
    ) -> impl Future<Output = HashMap<TrackId, bool>> + 'static + use<> {
        let inner = self.0.borrow();
        let transceivers = inner
            .senders
            .iter()
            .map(|(&track_id, sender)| {
                let sender = sender.obj();
                async move { (track_id, sender.is_publishing().await) }
                    .boxed_local()
            })
            .chain(inner.receivers.iter().map(|(&track_id, receiver)| {
                let receiver = receiver.obj();
                async move { (track_id, receiver.is_receiving().await) }
                    .boxed_local()
            }))
            .collect::<Vec<_>>();

        future::join_all(transceivers).map(|r| r.into_iter().collect())
    }

    /// Returns [`Rc`] to [`TransceiverSide`] with a provided [`TrackId`].
    ///
    /// Returns `None` if [`TransceiverSide`] with a provided [`TrackId`]
    /// doesn't exist in this [`MediaConnections`].
    pub fn get_transceiver_side_by_id(
        &self,
        track_id: TrackId,
    ) -> Option<Rc<dyn TransceiverSide>> {
        let inner = self.0.borrow();
        inner
            .senders
            .get(&track_id)
            .map(|sndr| -> Rc<dyn TransceiverSide> { sndr.state() })
            .or_else(|| {
                inner
                    .receivers
                    .get(&track_id)
                    .map(|rcvr| -> Rc<dyn TransceiverSide> { rcvr.state() })
            })
    }

    /// Inserts new [`sender::Component`] into [`MediaConnections`].
    pub fn insert_sender(&self, sender: sender::Component) {
        drop(self.0.borrow_mut().senders.insert(sender.state().id(), sender));
    }

    /// Inserts new [`receiver::Component`] into [`MediaConnections`].
    pub fn insert_receiver(&self, receiver: receiver::Component) {
        drop(
            self.0
                .borrow_mut()
                .receivers
                .insert(receiver.state().id(), receiver),
        );
    }

    /// Returns [`TracksRequest`] based on [`Sender`]s in this
    /// [`MediaConnections`]. [`Sender`]s are chosen based on provided
    /// [`LocalStreamUpdateCriteria`].
    pub fn get_tracks_request(
        &self,
        kinds: LocalStreamUpdateCriteria,
    ) -> Option<TracksRequest> {
        let mut stream_request = None;
        #[expect(clippy::iter_over_hash_type, reason = "order doesn't matter")]
        for sender in self.0.borrow().senders.values() {
            if kinds
                .has(sender.state().media_kind(), sender.state().media_source())
            {
                stream_request
                    .get_or_insert_with(TracksRequest::default)
                    .add_track_request(
                        sender.state().track_id(),
                        sender.caps().clone(),
                    );
            }
        }
        stream_request
    }

    /// Inserts provided tracks into [`Sender`]s based on track IDs.
    ///
    /// [`local::Track`]s are inserted into [`Sender`]'s
    /// [`platform::Transceiver`]s via a [`replaceTrack` method][1], changing
    /// its direction to `sendonly`.
    ///
    /// Returns [`HashMap`] with [`media_exchange_state::Stable`]s updates for
    /// the [`Sender`]s.
    ///
    /// # Errors
    ///
    /// See [`InsertLocalTracksError`] for details.
    ///
    /// [1]: https://w3.org/TR/webrtc#dom-rtcrtpsender-replacetrack
    pub async fn insert_local_tracks(
        &self,
        tracks: &HashMap<TrackId, Rc<local::Track>>,
    ) -> Result<
        HashMap<TrackId, media_exchange_state::Stable>,
        Traced<InsertLocalTracksError>,
    > {
        // Build sender to track pairs to catch errors before inserting.
        let mut sender_and_track =
            Vec::with_capacity(self.0.borrow().senders.len());
        let mut media_exchange_state_updates = HashMap::new();
        let senders = self
            .0
            .borrow()
            .senders
            .values()
            .map(|c| (c.obj(), c.state()))
            .collect::<Vec<_>>();
        for (sender, state) in senders {
            if let Some(track) = tracks.get(&state.id()).cloned() {
                if sender.caps().satisfies(track.as_ref()).await {
                    sender_and_track.push((sender, track));
                } else {
                    return Err(tracerr::new!(
                        InsertLocalTracksError::InvalidMediaTrack
                    ));
                }
            } else if sender.caps().required() {
                return Err(tracerr::new!(
                    InsertLocalTracksError::NotEnoughTracks
                ));
            } else {
                _ = media_exchange_state_updates
                    .insert(state.id(), media_exchange_state::Stable::Disabled);
            }
        }

        future::try_join_all(sender_and_track.into_iter().map(
            async |(sender, track)| {
                Rc::clone(&sender).insert_track(track).await
            },
        ))
        .await
        .map(drop)
        .map_err(tracerr::map_from_and_wrap!())?;

        Ok(media_exchange_state_updates)
    }

    /// Adds a new track to the corresponding [`Receiver`].
    ///
    /// # Errors
    ///
    /// Errors with a transceivers `mid` if could not find [`Receiver`] by this
    /// `mid`.
    ///
    /// # Panics
    ///
    /// If the provided [`platform::Transceiver`] doesn't have a [`mid`]. Not
    /// supposed to happen, since [`platform::MediaStreamTrack`] is only fired
    /// when a [`platform::Transceiver`] is negotiated, thus have a [`mid`].
    ///
    /// [`mid`]: https://w3.org/TR/webrtc#dom-rtptransceiver-mid
    pub async fn add_remote_track(
        &self,
        track: platform::MediaStreamTrack,
        transceiver: platform::Transceiver,
    ) -> Result<(), String> {
        // Cannot fail, since transceiver is guaranteed to be negotiated at this
        // point.
        let mid = transceiver.mid().ok_or("No Transceiver::mid found")?;
        let receiver = self
            .0
            .borrow()
            .receivers
            .values()
            .find(|rcvr| rcvr.mid().as_ref() == Some(&mid))
            .map(Component::obj);

        if let Some(rcvr) = receiver {
            rcvr.set_remote_track(transceiver, track).await;
            Ok(())
        } else {
            Err(mid)
        }
    }

    /// Iterates over all [`Receiver`]s with [`mid`] and without
    /// [`platform::Transceiver`], trying to find the corresponding
    /// [`platform::Transceiver`] in the [`platform::RtcPeerConnection`] and to
    /// insert it into the [`Receiver`].
    ///
    /// [`mid`]: https://w3.org/TR/webrtc#dom-rtptransceiver-mid
    pub fn sync_receivers(&self) -> impl Future<Output = ()> + 'static + use<> {
        future::join_all({
            self.0
                .borrow()
                .receivers
                .values()
                .filter_map(|receiver| {
                    #[expect(clippy::question_mark, reason = "more readable")]
                    if receiver.transceiver().is_none() {
                        return None;
                    }
                    receiver.mid().map(|mid| {
                        let fut = {
                            self.0.borrow().peer.get_transceiver_by_mid(mid)
                        };
                        let receiver = Component::obj(receiver);
                        async move {
                            if let Some(t) = fut.await {
                                receiver.set_transceiver(t);
                            }
                        }
                    })
                })
                .collect::<Vec<_>>()
        })
        .map(drop)
    }

    /// Returns all [`Sender`]s which are matches provided
    /// [`LocalStreamUpdateCriteria`] and doesn't have [`local::Track`].
    pub fn get_senders_without_tracks_ids(
        &self,
        kinds: LocalStreamUpdateCriteria,
    ) -> Vec<TrackId> {
        self.0
            .borrow()
            .senders
            .values()
            .filter_map(|s| {
                (kinds.has(s.state().kind(), s.state().source_kind())
                    && s.state().enabled()
                    && !s.has_track())
                .then_some(s.state().id())
            })
            .collect()
    }

    /// Drops [`local::Track`]s of all [`Sender`]s which are matches provided
    /// [`LocalStreamUpdateCriteria`].
    pub async fn drop_send_tracks(&self, kinds: LocalStreamUpdateCriteria) {
        let remove_tracks_fut = future::join_all(
            self.0
                .borrow()
                .senders
                .values()
                .filter(|&s| {
                    kinds.has(s.state().kind(), s.state().source_kind())
                })
                .map(|s| {
                    let sender = s.obj();
                    async move {
                        sender.remove_track().await;
                    }
                }),
        );
        drop(remove_tracks_fut.await);
    }

    /// Removes a [`sender::Component`] or a [`receiver::Component`] with the
    /// provided [`TrackId`] from these [`MediaConnections`].
    pub fn remove_track(&self, track_id: TrackId) {
        let mut inner = self.0.borrow_mut();
        if inner.receivers.remove(&track_id).is_none() {
            drop(inner.senders.remove(&track_id));
        }
    }
}

#[cfg(feature = "mockable")]
// TODO: Try remove on next Rust version upgrade.
#[expect(clippy::allow_attributes, reason = "`#[expect]` is not considered")]
#[allow(clippy::multiple_inherent_impl, reason = "feature gated")]
impl MediaConnections {
    /// Indicates whether all [`Receiver`]s with [`MediaKind::Video`] are
    /// enabled.
    #[must_use]
    pub fn is_recv_video_enabled(&self) -> bool {
        !self
            .0
            .borrow()
            .iter_receivers_with_kind_and_source_kind(MediaKind::Video, None)
            .any(|s| !s.state().enabled_individual())
    }

    /// Indicates whether if all [`Receiver`]s with [`MediaKind::Audio`] are
    /// enabled.
    #[must_use]
    pub fn is_recv_audio_enabled(&self) -> bool {
        !self
            .0
            .borrow()
            .iter_receivers_with_kind_and_source_kind(MediaKind::Audio, None)
            .any(|s| !s.state().enabled_individual())
    }

    /// Returns [`Receiver`] with the provided [`TrackId`].
    #[must_use]
    pub fn get_receiver_by_id(&self, id: TrackId) -> Option<Rc<Receiver>> {
        self.0.borrow().receivers.get(&id).map(Component::obj)
    }

    /// Returns [`Sender`] with a provided [`TrackId`].
    #[must_use]
    pub fn get_sender_by_id(&self, id: TrackId) -> Option<Rc<Sender>> {
        self.0.borrow().senders.get(&id).map(Component::obj)
    }

    /// Indicates whether all [`Sender`]s with [`MediaKind::Audio`] are enabled.
    #[must_use]
    pub fn is_send_audio_enabled(&self) -> bool {
        self.0
            .borrow()
            .iter_senders_with_kind_and_source_kind(MediaKind::Audio, None)
            .all(|s| s.state().enabled())
    }

    /// Indicates whether all [`Sender`]s with [`MediaKind::Video`] are enabled.
    #[must_use]
    pub fn is_send_video_enabled(
        &self,
        source_kind: Option<MediaSourceKind>,
    ) -> bool {
        self.0
            .borrow()
            .iter_senders_with_kind_and_source_kind(
                MediaKind::Video,
                source_kind,
            )
            .all(|s| s.state().enabled())
    }

    /// Indicates whether all [`Sender`]'s video tracks are unmuted.
    #[must_use]
    pub fn is_send_video_unmuted(
        &self,
        source_kind: Option<MediaSourceKind>,
    ) -> bool {
        !self
            .0
            .borrow()
            .iter_senders_with_kind_and_source_kind(
                MediaKind::Video,
                source_kind,
            )
            .any(|s| s.muted())
    }

    /// Indicates whether all [`Sender`]'s audio tracks are unmuted.
    #[must_use]
    pub fn is_send_audio_unmuted(&self) -> bool {
        !self
            .0
            .borrow()
            .iter_senders_with_kind_and_source_kind(MediaKind::Audio, None)
            .any(|s| s.muted())
    }

    /// Creates a new [`sender::Component`] with the provided data.
    ///
    /// # Errors
    ///
    /// See [`sender::CreateError`] for details.
    #[expect(clippy::too_many_arguments, reason = "not a problem")]
    pub async fn create_sender(
        &self,
        id: TrackId,
        media_type: MediaType,
        media_direction: proto::MediaDirection,
        muted: bool,
        mid: Option<String>,
        receivers: Vec<MemberId>,
        send_constraints: &LocalTracksConstraints,
        connection_mode: ConnectionMode,
    ) -> Result<sender::Component, Traced<sender::CreateError>> {
        let sender_state = sender::State::new(
            id,
            mid,
            media_type,
            media_direction,
            muted,
            receivers,
            send_constraints.clone(),
            connection_mode,
        );
        let sender = Sender::new(
            &sender_state,
            self,
            send_constraints.clone(),
            mpsc::unbounded().0,
        )
        .await?;

        Ok(sender::Component::new(sender, Rc::new(sender_state)))
    }

    /// Creates a new [`receiver::Component`] with the provided data.
    #[expect(clippy::too_many_arguments, reason = "not a problem")]
    pub async fn create_receiver(
        &self,
        id: TrackId,
        media_type: MediaType,
        media_direction: proto::MediaDirection,
        muted: bool,
        mid: Option<String>,
        sender: MemberId,
        recv_constraints: &RecvConstraints,
        connection_mode: ConnectionMode,
    ) -> receiver::Component {
        let state = receiver::State::new(
            id,
            mid,
            media_type,
            media_direction,
            muted,
            sender,
            connection_mode,
        );
        let receiver = Receiver::new(
            &state,
            self,
            mpsc::unbounded().0,
            recv_constraints,
            connection_mode,
        )
        .await;

        receiver::Component::new(Rc::new(receiver), Rc::new(state))
    }

    /// Creates a new [`sender::Component`]s/[`receiver::Component`]s from the
    /// provided [`proto::Track`]s.
    ///
    /// # Errors
    ///
    /// See [`sender::CreateError`] for details.
    pub async fn create_tracks(
        &self,
        tracks: Vec<proto::Track>,
        send_constraints: &LocalTracksConstraints,
        recv_constraints: &RecvConstraints,
        connection_mode: ConnectionMode,
    ) -> Result<(), Traced<sender::CreateError>> {
        for track in tracks {
            match track.direction {
                proto::Direction::Send { mid, receivers } => {
                    let is_muted = send_constraints.muted(&track.media_type);
                    let component = self
                        .create_sender(
                            track.id,
                            track.media_type,
                            proto::MediaDirection::SendRecv,
                            is_muted,
                            mid,
                            receivers,
                            send_constraints,
                            connection_mode,
                        )
                        .await?;
                    drop(
                        self.0.borrow_mut().senders.insert(track.id, component),
                    );
                }
                proto::Direction::Recv { mid, sender } => {
                    let component = self
                        .create_receiver(
                            track.id,
                            track.media_type,
                            proto::MediaDirection::SendRecv,
                            false,
                            mid,
                            sender,
                            recv_constraints,
                            connection_mode,
                        )
                        .await;
                    drop(
                        self.0
                            .borrow_mut()
                            .receivers
                            .insert(track.id, component),
                    );
                }
            }
        }
        Ok(())
    }

    /// Returns all underlying [`Sender`]'s.
    pub fn get_senders(&self) -> Vec<Rc<Sender>> {
        self.0.borrow().senders.values().map(Component::obj).collect()
    }

    /// Returns [`sender::State`] with the provided [`TrackId`].
    #[must_use]
    pub fn get_sender_state_by_id(
        &self,
        id: TrackId,
    ) -> Option<Rc<sender::State>> {
        self.0.borrow().senders.get(&id).map(Component::state)
    }
}<|MERGE_RESOLUTION|>--- conflicted
+++ resolved
@@ -38,13 +38,8 @@
     peer::{LocalStreamUpdateCriteria, PeerEvent},
     platform,
     platform::{
-<<<<<<< HEAD
+        CodecCapability, TransceiverInit, transceiver::probe_target_codecs
         send_encoding_parameters::SendEncodingParameters,
-        transceiver::probe_target_codecs, TransceiverInit,
-=======
-        CodecCapability, TransceiverInit,
-        send_encoding_parameters::SendEncodingParameters,
->>>>>>> a4634193
     },
     utils::{Caused, Component},
 };
