--- conflicted
+++ resolved
@@ -214,13 +214,8 @@
 pub enum ProhibitedStateError {
     /// [`Sender`] cannot be disabled because it's required.
     #[display(
-<<<<<<< HEAD
-        "MediaExchangeState of Sender can't transit to \
-                     disabled state, because this Sender is required."
-=======
         "`MediaExchangeState` of `Sender` can't transit to \
          disabled state, because this `Sender` is required"
->>>>>>> 51470212
     )]
     CannotDisableRequiredSender,
 }
@@ -230,19 +225,11 @@
 #[cause(error = platform::Error)]
 pub enum InsertLocalTracksError {
     /// [`local::Track`] doesn't satisfy [`Sender`]'s constraints.
-<<<<<<< HEAD
-    #[display("Provided Track doesn't satisfy senders constraints")]
-    InvalidMediaTrack,
-
-    /// There are not enough [`local::Track`]s being inserted into [`Sender`]s.
-    #[display("Provided stream does not have all necessary Tracks")]
-=======
     #[display("Provided `Track` doesn't satisfy senders constraints")]
     InvalidMediaTrack,
 
     /// There are not enough [`local::Track`]s being inserted into [`Sender`]s.
     #[display("Provided stream does not have all necessary `Track`s")]
->>>>>>> 51470212
     NotEnoughTracks,
 
     /// Insertion of a [`local::Track`] into a [`Sender`] fails.
