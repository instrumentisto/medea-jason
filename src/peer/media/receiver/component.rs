//! [`Component`] for `MediaTrack` with a `Recv` direction.

use std::rc::Rc;

use futures::StreamExt as _;
use medea_client_api_proto as proto;
use medea_client_api_proto::{
    MediaSourceKind, MediaType, MemberId, TrackId, TrackPatchEvent,
};
use medea_macro::watchers;
use medea_reactive::{
    when_all_processed, AllProcessed, Guarded, ObservableCell, Processed,
    ProgressableCell,
};

#[cfg(doc)]
use crate::platform;

use crate::{
    media::{LocalTracksConstraints, MediaDirection, MediaKind},
    peer::{
        component::SyncState,
        media::{transitable_state::media_exchange_state, InTransition},
        MediaExchangeState, MediaExchangeStateController,
        MediaStateControllable, MuteStateController, TransceiverSide,
    },
    utils::{component, AsProtoState, SynchronizableState, Updatable},
};

use super::Receiver;

/// Component responsible for the [`Receiver`] enabling/disabling and
/// muting/unmuting.
pub type Component = component::Component<State, Receiver>;

/// State of the [`Component`].
#[derive(Debug)]
pub struct State {
    /// ID of the [`Receiver`]'s [`remote::Track`].
    ///
    /// [`remote::Track`]: crate::media::track::remote::Track
    id: TrackId,

    /// [MID] of the [`Receiver`]'s [`Transceiver`].
    ///
    /// [`Transceiver`]: crate::platform::Transceiver
    /// [MID]: https://w3.org/TR/webrtc#dom-rtptransceiver-mid
    mid: Option<String>,

    /// [`MediaType`] of the [`Receiver`]'s [`remote::Track`].
    ///
    /// [`remote::Track`]: crate::media::track::remote::Track
    media_type: MediaType,

    /// ID of the member sending the [`Receiver`]'s [`remote::Track`].
    ///
    /// [`remote::Track`]: crate::media::track::remote::Track
    sender_id: MemberId,

    /// Indicator whether the [`Receiver`]'s [`remote::Track`] is enabled
    /// individually.
    ///
    /// [`remote::Track`]: crate::media::track::remote::Track
    enabled_individual: Rc<MediaExchangeStateController>,

    /// Indicator whether the [`Receiver`]'s [`remote::Track`] is enabled
    /// generally.
    ///
    /// [`remote::Track`]: crate::media::track::remote::Track
    enabled_general: ProgressableCell<media_exchange_state::Stable>,

    /// Current general [`MediaDirection`] of this [`Receiver`].
    media_direction: ObservableCell<MediaDirection>,

    /// Indicator whether the [`Receiver`]'s [`remote::Track`] is muted.
    ///
    /// [`remote::Track`]: crate::media::track::remote::Track
    muted: ObservableCell<bool>,

    /// Synchronization state of the [`Component`].
    sync_state: ObservableCell<SyncState>,
}

impl AsProtoState for State {
    type Output = proto::state::Receiver;

    fn as_proto(&self) -> Self::Output {
        Self::Output {
            id: self.id,
            mid: self.mid.clone(),
            media_type: self.media_type,
            sender_id: self.sender_id.clone(),
            muted: false,
            media_direction: self.media_direction().into(),
        }
    }
}

impl SynchronizableState for State {
    type Input = proto::state::Receiver;

    fn from_proto(input: Self::Input, _: &LocalTracksConstraints) -> Self {
        Self {
            id: input.id,
            mid: input.mid,
            media_type: input.media_type,
            sender_id: input.sender_id,
            enabled_individual: MediaExchangeStateController::new(
                media_exchange_state::Stable::from(
                    input.media_direction.is_recv_enabled(),
                ),
            ),
            enabled_general: ProgressableCell::new(
                media_exchange_state::Stable::from(
                    input.media_direction.is_enabled_general(),
                ),
            ),
            muted: ObservableCell::new(input.muted),
            media_direction: ObservableCell::new(input.media_direction.into()),
            sync_state: ObservableCell::new(SyncState::Synced),
        }
    }

    fn apply(&self, input: Self::Input, _: &LocalTracksConstraints) {
        let new_media_exchange_state = media_exchange_state::Stable::from(
            input.media_direction.is_recv_enabled(),
        );
        let current_media_exchange_state = match self.enabled_individual.state()
        {
            MediaExchangeState::Transition(transition) => {
                transition.into_inner()
            }
            MediaExchangeState::Stable(stable) => stable,
        };
        if current_media_exchange_state != new_media_exchange_state {
            self.enabled_individual.update(new_media_exchange_state);
        }

        self.enabled_general.set(media_exchange_state::Stable::from(
            input.media_direction.is_enabled_general(),
        ));
        self.media_direction.set(input.media_direction.into());

        self.sync_state.set(SyncState::Synced);
    }
}

impl Updatable for State {
    /// Returns [`Future`] resolving once [`media_exchange_state`] is
    /// stabilized.
    ///
    /// [`Future`]: std::future::Future
    fn when_stabilized(&self) -> AllProcessed<'static> {
        let controller = Rc::clone(&self.enabled_individual);
        when_all_processed(std::iter::once(
            Processed::new(Box::new(move || {
                let controller = Rc::clone(&controller);
                Box::pin(async move {
                    controller.when_stabilized().await;
                })
            }))
            .into(),
        ))
    }

    /// Returns [`Future`] resolving once [`State`] update will be applied onto
    /// the [`Receiver`].
    ///
    /// [`Future`]: std::future::Future
    fn when_updated(&self) -> AllProcessed<'static> {
        when_all_processed(vec![
            self.enabled_individual.when_processed().into(),
            self.enabled_general.when_all_processed().into(),
        ])
    }

    /// Notifies [`State`] about a RPC connection loss.
    fn connection_lost(&self) {
        self.sync_state.set(SyncState::Desynced);
    }

    /// Notifies [`State`] about a RPC connection restore.
    fn connection_recovered(&self) {
        self.sync_state.set(SyncState::Syncing);
    }
}

impl From<&State> for proto::state::Receiver {
    fn from(from: &State) -> Self {
        Self {
            id: from.id,
            mid: from.mid.clone(),
            media_type: from.media_type,
            sender_id: from.sender_id.clone(),
            media_direction: from.media_direction().into(),
            muted: false,
        }
    }
}

impl State {
    /// Returns [`State`] with a provided data.
    #[must_use]
    pub fn new(
        id: TrackId,
        mid: Option<String>,
        media_type: MediaType,
        sender: MemberId,
    ) -> Self {
        Self {
            id,
            mid,
            media_type,
            sender_id: sender,
            enabled_individual: MediaExchangeStateController::new(
                media_exchange_state::Stable::Enabled,
            ),
            enabled_general: ProgressableCell::new(
                media_exchange_state::Stable::Enabled,
            ),
            muted: ObservableCell::new(false),
            sync_state: ObservableCell::new(SyncState::Synced),
            media_direction: ObservableCell::new(MediaDirection::SendRecv),
        }
    }

    /// Returns [`TrackId`] of this [`State`].
    #[must_use]
    pub fn id(&self) -> TrackId {
        self.id
    }

    /// Returns current `mid` of this [`State`].
    #[must_use]
    pub fn mid(&self) -> Option<&str> {
        self.mid.as_deref()
    }

    /// Returns current [`MediaType`] of this [`State`].
    #[must_use]
    pub fn media_type(&self) -> MediaType {
        self.media_type
    }

    /// Returns current [`MemberId`] of the `Member` from which this
    /// [`State`] should receive media data.
    #[must_use]
    pub fn sender_id(&self) -> &MemberId {
        &self.sender_id
    }

    /// Returns current individual media exchange state of this [`State`].
    #[must_use]
    pub fn enabled_individual(&self) -> bool {
        self.enabled_individual.enabled()
    }

    /// Returns current general media exchange state of this [`State`].
    #[must_use]
    pub fn enabled_general(&self) -> bool {
        self.enabled_general.get() == media_exchange_state::Stable::Enabled
    }

    /// Returns current mute state of this [`State`].
    #[must_use]
    pub fn muted(&self) -> bool {
        self.muted.get()
    }

    /// Returns the current general [`MediaDirection`] of this [`State`].
    #[must_use]
    pub fn media_direction(&self) -> MediaDirection {
        self.media_direction.get()
    }

    /// Updates this [`State`] with the provided [`TrackPatchEvent`].
    pub fn update(&self, track_patch: &TrackPatchEvent) {
        if self.id != track_patch.id {
            return;
        }
        if let Some(direction) = track_patch.media_direction {
            self.enabled_general
                .set(direction.is_enabled_general().into());

            self.enabled_individual
                .update(direction.is_recv_enabled().into());
        }
        if let Some(muted) = track_patch.muted {
            self.muted.set(muted);
        }
        if let Some(direction) = track_patch.media_direction {
            self.media_direction.set(direction.into());
        }
    }
}

#[watchers]
impl Component {
    /// Watcher for the [`State::enabled_general`] updates.
    ///
    /// Updates [`Receiver`]'s general media exchange state. Adds or removes
    /// [`RECV`] direction from the [`Transceiver`] of the [`Receiver`].
    ///
    /// [`RECV`]: crate::platform::TransceiverDirection::RECV
    /// [`Transceiver`]: crate::platform::Transceiver
    #[watch(self.enabled_general.subscribe())]
    async fn general_media_exchange_state_changed(
        receiver: Rc<Receiver>,
        _: Rc<State>,
        state: Guarded<media_exchange_state::Stable>,
    ) {
        let (state, _guard) = state.into_parts();
        receiver
            .enabled_general
            .set(state == media_exchange_state::Stable::Enabled);
        match state {
            media_exchange_state::Stable::Disabled => {
<<<<<<< HEAD
                let sub_direction = {
=======
                let sub_recv = {
>>>>>>> ab66c57f
                    receiver
                        .transceiver
                        .borrow()
                        .as_ref()
                        .map(|trnscvr| trnscvr.set_recv(false))
                };
                if let Some(fut) = sub_recv {
                    fut.await;
                }
            }
            media_exchange_state::Stable::Enabled => {
                let add_recv = receiver
                    .transceiver
                    .borrow()
                    .as_ref()
                    .map(|trnscvr| trnscvr.set_recv(true));
<<<<<<< HEAD

=======
>>>>>>> ab66c57f
                if let Some(fut) = add_recv {
                    fut.await;
                }
            }
        }
        receiver.maybe_notify_track().await;
    }

    /// Watcher for [`media_exchange_state::Stable`] media exchange state
    /// updates.
    ///
    /// Updates [`Receiver::enabled_individual`] to the new state.
    #[watch(self.enabled_individual.subscribe_stable())]
    fn enabled_individual_stable_state_changed(
        receiver: &Receiver,
        _: &State,
        state: media_exchange_state::Stable,
    ) {
        receiver
            .enabled_individual
            .set(state == media_exchange_state::Stable::Enabled);
    }

    /// Watcher for media exchange state [`media_exchange_state::Transition`]
    /// updates.
    ///
    /// Sends [`TrackEvent::MediaExchangeIntention`][1] with the provided
    /// [`media_exchange_state`].
    ///
    /// [1]: crate::peer::TrackEvent::MediaExchangeIntention
    #[watch(self.enabled_individual.subscribe_transition())]
    fn enabled_individual_transition_started(
        receiver: &Receiver,
        _: &State,
        state: media_exchange_state::Transition,
    ) {
        receiver.send_media_exchange_state_intention(state);
    }

    /// Watcher for the mute state updates.
    ///
    /// Propagates command to the associated [`Receiver`] and updates its media
    /// track (if any).
    #[watch(self.muted.subscribe())]
    fn mute_state_changed(receiver: &Receiver, _: &State, muted: bool) {
        receiver.muted.set(muted);
        if let Some(track) = receiver.track.borrow().as_ref() {
            track.set_muted(muted);
        }
    }

    /// Stops transition timeouts on [`SyncState::Desynced`].
    ///
    /// Sends media state intentions and resets transition timeouts on
    /// [`SyncState::Synced`].
    #[watch(self.sync_state.subscribe().skip(1))]
    fn sync_state_watcher(
        receiver: &Receiver,
        state: &State,
        sync_state: SyncState,
    ) {
        match sync_state {
            SyncState::Synced => {
                if let MediaExchangeState::Transition(transition) =
                    state.enabled_individual.state()
                {
                    receiver.send_media_exchange_state_intention(transition);
                }
                state.enabled_individual.reset_transition_timeout();
            }
            SyncState::Desynced => {
                state.enabled_individual.stop_transition_timeout();
            }
            SyncState::Syncing => (),
        }
    }

    /// Updates [`MediaDirection`] of the provided [`Receiver`].
    #[watch(self.media_direction.subscribe())]
    fn direction_watcher(
        receiver: &Receiver,
        _: &State,
        direction: MediaDirection,
    ) {
        receiver.set_media_direction(direction);
    }
}

impl MediaStateControllable for State {
    fn media_exchange_state_controller(
        &self,
    ) -> Rc<MediaExchangeStateController> {
        Rc::clone(&self.enabled_individual)
    }

    fn mute_state_controller(&self) -> Rc<MuteStateController> {
        // Receivers can be muted, but currently they are muted directly by
        // server events.
        //
        // There is no point to provide an external API for muting receivers,
        // since the muting is pipelined after demuxing and decoding, so it
        // won't reduce incoming traffic or CPU usage. Therefore receivers
        // muting don't require `MuteStateController`'s state management.
        //
        // Removing this `unreachable!()` would require abstracting
        // `MuteStateController` to some trait and creating some dummy
        // implementation. Not worth it atm.
        unreachable!("Receivers muting is not implemented");
    }
}

impl TransceiverSide for State {
    fn track_id(&self) -> TrackId {
        self.id
    }

    fn kind(&self) -> MediaKind {
        match &self.media_type {
            MediaType::Audio(_) => MediaKind::Audio,
            MediaType::Video(_) => MediaKind::Video,
        }
    }

    fn source_kind(&self) -> MediaSourceKind {
        match &self.media_type {
            MediaType::Audio(_) => MediaSourceKind::Device,
            MediaType::Video(video) => video.source_kind,
        }
    }

    fn is_transitable(&self) -> bool {
        true
    }
}

#[cfg(feature = "mockable")]
impl State {
    /// Stabilizes [`MediaExchangeState`] of this [`State`].
    pub fn stabilize(&self) {
        if let crate::peer::MediaExchangeState::Transition(transition) =
            self.enabled_individual.state()
        {
            self.enabled_individual.update(transition.intended());
            self.enabled_general.set(transition.intended());
        }
    }

    /// Sets the [`State::sync_state`] to a [`SyncState::Synced`].
    pub fn synced(&self) {
        self.sync_state.set(SyncState::Synced);
    }
}<|MERGE_RESOLUTION|>--- conflicted
+++ resolved
@@ -315,11 +315,7 @@
             .set(state == media_exchange_state::Stable::Enabled);
         match state {
             media_exchange_state::Stable::Disabled => {
-<<<<<<< HEAD
-                let sub_direction = {
-=======
                 let sub_recv = {
->>>>>>> ab66c57f
                     receiver
                         .transceiver
                         .borrow()
@@ -336,10 +332,6 @@
                     .borrow()
                     .as_ref()
                     .map(|trnscvr| trnscvr.set_recv(true));
-<<<<<<< HEAD
-
-=======
->>>>>>> ab66c57f
                 if let Some(fut) = add_recv {
                     fut.await;
                 }
