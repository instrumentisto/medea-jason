--- conflicted
+++ resolved
@@ -232,19 +232,8 @@
                 return;
             }
         }
-<<<<<<< HEAD
+        
         let media_kind = new_track.kind();
-=======
-
-        self.set_transceiver(transceiver);
-
-        let new_track = remote::Track::new(
-            new_track,
-            self.caps.media_source_kind(),
-            self.muted.get(),
-            self.media_direction.get(),
-        );
->>>>>>> 33cbf25a
 
         // It's OK to `.clone()` here, as the `Transceiver` represents a pointer
         // to a garbage-collectable memory on each platform.
@@ -253,7 +242,6 @@
             t.set_recv(self.enabled_individual.get()).await;
         }
 
-<<<<<<< HEAD
         drop(self.transceiver.replace(Some(transceiver)));
 
         let some = self.track.borrow().as_ref().is_some();
@@ -294,12 +282,6 @@
             drop(self.track.replace(Some(new_track)));
             self.maybe_notify_pre_track();
         }
-=======
-        if let Some(prev_track) = self.track.replace(Some(new_track)) {
-            prev_track.stop().await;
-        };
-        self.maybe_notify_track().await;
->>>>>>> 33cbf25a
     }
 
     /// Updates [`MediaDirection`] of this [`Receiver`].
