--- conflicted
+++ resolved
@@ -155,14 +155,8 @@
     /// Indicates whether this [`Receiver`] receives media data.
     pub async fn is_receiving(&self) -> bool {
         let transceiver = self.transceiver.borrow().clone();
-<<<<<<< HEAD
-        let is_recv_direction = if let Some(transceiver) = transceiver {
-            transceiver
-                .has_direction(platform::TransceiverDirection::RECV)
-=======
         let is_recv_direction = if let Some(trcv) = transceiver {
             trcv.has_direction(platform::TransceiverDirection::RECV)
->>>>>>> f9a41bf7
                 .await
         } else {
             false
