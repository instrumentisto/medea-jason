--- conflicted
+++ resolved
@@ -101,15 +101,9 @@
         let caps = TrackConstraints::from(state.media_type());
         let kind = MediaKind::from(&caps);
 
-<<<<<<< HEAD
-        let mut transceiver = None;
-        if state.mid().is_none() {
-            // Try to find send transceiver that can be used as sendrecv.
-=======
         #[allow(clippy::if_then_some_else_none)]
         let transceiver = if state.mid().is_none() {
             // Try to find send transceiver that can be used as `sendrecv`.
->>>>>>> ab66c57f
             let sender = media_connections
                 .0
                 .borrow()
@@ -125,16 +119,6 @@
             let trnsvr = if let Some(s) = sender {
                 s.transceiver()
             } else {
-<<<<<<< HEAD
-                let fut = media_connections.0.borrow().add_transceiver(
-                    kind,
-                    platform::TransceiverDirection::INACTIVE,
-                );
-                fut.await
-            };
-            trnsvr.set_recv(state.enabled_individual()).await;
-            transceiver = Some(trnsvr);
-=======
                 let new_transceiver =
                     media_connections.0.borrow().add_transceiver(
                         kind,
@@ -146,7 +130,6 @@
             Some(trnsvr)
         } else {
             None
->>>>>>> ab66c57f
         };
 
         let peer_events_sender =
@@ -250,13 +233,9 @@
                 return;
             }
         }
-<<<<<<< HEAD
+
         self.set_transceiver(transceiver);
-=======
-
-        self.set_transceiver(transceiver);
-
->>>>>>> ab66c57f
+
         let new_track = remote::Track::new(
             new_track,
             self.caps.media_source_kind(),
@@ -264,17 +243,12 @@
             self.media_direction.get(),
         );
 
-<<<<<<< HEAD
-        let trnscvr = self.transceiver.borrow().as_ref().cloned().unwrap();
-        trnscvr.set_recv(self.enabled_individual.get()).await;
-=======
         // It's OK to `.clone()` here, as the `Transceiver` represents a pointer
         // to a garbage-collectable memory on each platform.
         let trnscvr = self.transceiver.borrow().as_ref().cloned();
         if let Some(t) = trnscvr {
             t.set_recv(self.enabled_individual.get()).await;
         }
->>>>>>> ab66c57f
 
         if let Some(prev_track) = self.track.replace(Some(new_track)) {
             prev_track.stop().await;
@@ -352,12 +326,8 @@
 
 impl Drop for Receiver {
     fn drop(&mut self) {
-<<<<<<< HEAD
-        if let Some(transceiver) = self.transceiver.borrow().as_ref().cloned() {
-=======
         let transceiver = self.transceiver.borrow_mut().take();
         if let Some(transceiver) = transceiver {
->>>>>>> ab66c57f
             platform::spawn(async move {
                 if !transceiver.is_stopped() {
                     transceiver.set_recv(false).await;
