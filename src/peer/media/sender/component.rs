//! [`Component`] for `MediaTrack` with a `Send` direction.

use std::{
    cell::{Cell, RefCell},
    rc::Rc,
};

use futures::{future::LocalBoxFuture, StreamExt as _};
use medea_client_api_proto::{
    self as proto, MediaDirection, MediaSourceKind, MediaType, MemberId,
    TrackId, TrackPatchEvent,
};
use medea_macro::watchers;
use medea_reactive::{AllProcessed, Guarded, ObservableCell, ProgressableCell};
use proto::{ConnectionMode, EncodingParameters};
use tracerr::Traced;

use crate::{
    media::{LocalTracksConstraints, MediaKind, TrackConstraints, VideoSource},
    peer::{
        component::SyncState,
        media::{
            media_exchange_state, mute_state, InTransition, MediaExchangeState,
            MuteState, ProhibitedStateError,
        },
        MediaExchangeStateController, MediaState, MediaStateControllable,
        MuteStateController, TransceiverSide, UpdateLocalStreamError,
    },
    platform,
    utils::{component, AsProtoState, SynchronizableState, Updatable},
};

use super::Sender;

/// State of a [`Sender`]'s [`local::Track`].
///
/// [`PartialEq`] implementation of this state ignores
/// [`LocalTrackState::Failed`] content.
///
/// [`local::Track`]: crate::media::track::local::Track
#[derive(Debug, Clone)]
enum LocalTrackState {
    /// Indicates that [`Sender`] is new, or [`local::Track`] is set.
    ///
    /// [`local::Track`]: crate::media::track::local::Track
    Stable,

    /// Indicates that [`Sender`] needs a new [`local::Track`].
    ///
    /// [`local::Track`]: crate::media::track::local::Track
    NeedUpdate,

    /// Indicates that new [`local::Track`] getting is failed.
    ///
    /// Contains an [`UpdateLocalStreamError`] with which
    /// [getUserMedia()][1]/[getDisplayMedia()][2] request failed.
    ///
    /// [`local::Track`]: crate::media::track::local::Track
    /// [1]: https://tinyurl.com/w3-streams#dom-mediadevices-getusermedia
    /// [2]: https://w3.org/TR/screen-capture#dom-mediadevices-getdisplaymedia
    Failed(Traced<UpdateLocalStreamError>),
}

impl PartialEq for LocalTrackState {
    fn eq(&self, other: &Self) -> bool {
        match self {
            Self::NeedUpdate => matches!(other, Self::NeedUpdate),
            Self::Stable => matches!(other, Self::Stable),
            Self::Failed(_) => matches!(other, Self::Failed(_)),
        }
    }
}

/// Component responsible for the [`Sender`] enabling/disabling and
/// muting/unmuting.
pub type Component = component::Component<State, Sender>;

/// State of the [`Component`].
#[derive(Debug)]
pub struct State {
    /// ID of the [`Sender`]'s [`local::Track`].
    ///
    /// [`local::Track`]: crate::media::track::local::Track
    id: TrackId,

    /// [MID] of the [`Sender`]'s [`Transceiver`].
    ///
    /// [`Transceiver`]: crate::platform::Transceiver
    /// [MID]: https://w3.org/TR/webrtc#dom-rtptransceiver-mid
    mid: Option<String>,

    /// [`MediaType`] of the [`Sender`]'s [`local::Track`].
    ///
    /// [`local::Track`]: crate::media::track::local::Track
    media_type: MediaType,

    /// IDs of the members the [`Sender`]'s [`local::Track`] is received by.
    ///
    /// [`local::Track`]: crate::media::track::local::Track
    receivers: RefCell<Vec<MemberId>>,

    /// Indicator whether the [`Sender`]'s [`local::Track`] is enabled
    /// individually.
    ///
    /// [`local::Track`]: crate::media::track::local::Track
    enabled_individual: Rc<MediaExchangeStateController>,

    /// Indicator whether the [`Sender`]'s [`local::Track`] is muted.
    ///
    /// [`local::Track`]: crate::media::track::local::Track
    mute_state: Rc<MuteStateController>,

    /// Indicator whether the [`Sender`]'s [`local::Track`] is enabled
    /// generally.
    ///
    /// [`local::Track`]: crate::media::track::local::Track
    enabled_general: ProgressableCell<media_exchange_state::Stable>,

    /// Current general [`MediaDirection`] of this [`Sender`].
    media_direction: Cell<MediaDirection>,

    /// [MediaStreamConstraints][1] of the [`Sender`]'s [`local::Track`].
    ///
    /// [`local::Track`]: crate::media::track::local::Track
    /// [1]: https://w3.org/TR/mediacapture-streams#dom-mediastreamconstraints
    send_constraints: LocalTracksConstraints,

    /// Indicator whether this [`Sender`] is working in a [P2P mesh] or [SFU]
    /// mode.
    ///
    /// [P2P mesh]: https://webrtcglossary.com/mesh
    /// [SFU]: https://webrtcglossary.com/sfu
    connection_mode: ConnectionMode,

    /// State of the [`Sender`]'s [`local::Track`].
    ///
    /// [`local::Track`]: crate::media::track::local::Track
    local_track_state: ObservableCell<LocalTrackState>,

    /// Synchronization state of the [`Component`].
    sync_state: ObservableCell<SyncState>,

    /// Indicator whether needs to update this [`local::Track`]'s encoding
    /// parameters.
    update_encodings: ObservableCell<Option<Vec<EncodingParameters>>>,
}

impl AsProtoState for State {
    type Output = proto::state::Sender;

    fn as_proto(&self) -> Self::Output {
        Self::Output {
            id: self.id,
            connection_mode: self.connection_mode,
            mid: self.mid.clone(),
            media_type: self.media_type.clone(),
            receivers: self.receivers.borrow().clone(),
            media_direction: self.media_direction.get(),
            muted: self.mute_state.muted(),
        }
    }
}

impl SynchronizableState for State {
    type Input = proto::state::Sender;

    fn from_proto(
        input: Self::Input,
        send_constraints: &LocalTracksConstraints,
    ) -> Self {
        Self {
            id: input.id,
            mid: input.mid,
            media_type: input.media_type,
            receivers: RefCell::new(input.receivers),
            mute_state: MuteStateController::new(mute_state::Stable::from(
                input.muted,
            )),
            enabled_individual: MediaExchangeStateController::new(
                media_exchange_state::Stable::from(
                    input.media_direction.is_send_enabled(),
                ),
            ),
            enabled_general: ProgressableCell::new(
                media_exchange_state::Stable::from(
                    input.media_direction.is_enabled_general(),
                ),
            ),
            media_direction: Cell::new(input.media_direction),
            send_constraints: send_constraints.clone(),
            connection_mode: input.connection_mode,
            local_track_state: ObservableCell::new(LocalTrackState::Stable),
            sync_state: ObservableCell::new(SyncState::Synced),
            update_encodings: ObservableCell::new(None),
        }
    }

    fn apply(&self, input: Self::Input, _: &LocalTracksConstraints) {
        let new_media_exchange_state = media_exchange_state::Stable::from(
            input.media_direction.is_send_enabled(),
        );
        let current_media_exchange_state = match self.enabled_individual.state()
        {
            MediaExchangeState::Transition(transition) => {
                transition.into_inner()
            }
            MediaExchangeState::Stable(stable) => stable,
        };
        if current_media_exchange_state != new_media_exchange_state {
            self.enabled_individual.update(new_media_exchange_state);
        }

        let new_mute_state = mute_state::Stable::from(input.muted);
        let current_mute_state = match self.mute_state.state() {
            MuteState::Stable(stable) => stable,
            MuteState::Transition(transition) => transition.into_inner(),
        };
        if current_mute_state != new_mute_state {
            self.mute_state.update(new_mute_state);
        }

        let new_general_media_exchange_state =
            media_exchange_state::Stable::from(
                input.media_direction.is_enabled_general(),
            );
        self.enabled_general.set(new_general_media_exchange_state);

        self.sync_state.set(SyncState::Synced);
    }
}

impl Updatable for State {
    /// Returns [`Future`] resolving once [`media_exchange_state`] and
    /// [`mute_state`] are stabilized.
    ///
    /// [`Future`]: std::future::Future
    fn when_stabilized(&self) -> AllProcessed<'static> {
        medea_reactive::when_all_processed(vec![
            Rc::clone(&self.enabled_individual).when_stabilized().into(),
            Rc::clone(&self.mute_state).when_stabilized().into(),
        ])
    }

    /// Returns [`Future`] resolving once a [`State`] update is applied onto the
    /// [`Sender`].
    ///
    /// [`Future`]: std::future::Future
    fn when_updated(&self) -> AllProcessed<'static> {
        medea_reactive::when_all_processed(vec![
            self.enabled_individual.when_processed().into(),
            self.mute_state.when_processed().into(),
            self.enabled_general.when_all_processed().into(),
        ])
    }

    /// Notifies [`State`] about a RPC connection loss.
    fn connection_lost(&self) {
        self.sync_state.set(SyncState::Desynced);
    }

    /// Notifies [`State`] about a RPC connection restore.
    fn connection_recovered(&self) {
        self.sync_state.set(SyncState::Syncing);
    }
}

impl From<&State> for proto::state::Sender {
    fn from(state: &State) -> Self {
        Self {
            id: state.id,
            connection_mode: state.connection_mode,
            mid: state.mid.clone(),
            media_type: state.media_type.clone(),
            receivers: state.receivers.borrow().clone(),
            media_direction: state.media_direction.get(),
            muted: state.mute_state.muted(),
        }
    }
}

impl State {
    /// Creates new [`State`] with the provided data.
    #[allow(clippy::too_many_arguments)]
    #[must_use]
    pub fn new(
        id: TrackId,
        mid: Option<String>,
        media_type: MediaType,
        media_direction: MediaDirection,
        muted: bool,
        receivers: Vec<MemberId>,
        send_constraints: LocalTracksConstraints,
        connection_mode: ConnectionMode,
    ) -> Self {
        Self {
            id,
            mid,
            media_type,
            receivers: RefCell::new(receivers),
            enabled_individual: MediaExchangeStateController::new(
                media_exchange_state::Stable::from(
                    media_direction.is_send_enabled(),
                ),
            ),
            enabled_general: ProgressableCell::new(
                media_exchange_state::Stable::from(
                    media_direction.is_enabled_general(),
                ),
            ),
            media_direction: Cell::new(media_direction),
            mute_state: MuteStateController::new(mute_state::Stable::from(
                muted,
            )),
            sync_state: ObservableCell::new(SyncState::Synced),
            send_constraints,
            connection_mode,
            local_track_state: ObservableCell::new(LocalTrackState::Stable),
            update_encodings: ObservableCell::new(None),
        }
    }

    /// Indicates whether this [`Sender`]'s media exchange state is in
    /// [`media_exchange_state::Stable::Enabled`].
    #[must_use]
    pub fn enabled(&self) -> bool {
        self.enabled_individual.enabled()
    }

    /// Returns [`TrackId`] of this [`State`].
    #[must_use]
    pub const fn id(&self) -> TrackId {
        self.id
    }

    /// Returns current `mid` of this [`State`].
    #[must_use]
    pub fn mid(&self) -> Option<&str> {
        self.mid.as_deref()
    }

    /// Returns current [`MediaType`] of this [`State`].
    #[must_use]
<<<<<<< HEAD
    pub fn media_type(&self) -> MediaType {
        self.media_type.clone()
=======
    pub const fn media_type(&self) -> &MediaType {
        &self.media_type
>>>>>>> e3b759dc
    }

    /// Returns current [`MemberId`]s of the `Member`s that this [`State`]
    /// should send media data to.
    #[must_use]
    pub fn receivers(&self) -> Vec<MemberId> {
        self.receivers.borrow().clone()
    }

    /// Returns current individual media exchange state of this [`State`].
    #[must_use]
    pub fn is_enabled_individual(&self) -> bool {
        self.enabled_individual.enabled()
    }

    /// Returns current general media exchange state of this [`State`].
    #[must_use]
    pub fn is_enabled_general(&self) -> bool {
        self.enabled_general.get() == media_exchange_state::Stable::Enabled
    }

    /// Returns current mute state of this [`State`].
    #[must_use]
    pub fn is_muted(&self) -> bool {
        self.mute_state.muted()
    }

    /// Returns [`Future`] which will be resolved once
    /// [getUserMedia()][1]/[getDisplayMedia()][2] request for this [`State`] is
    /// resolved.
    ///
    /// [`Future`]: std::future::Future
    /// [1]: https://tinyurl.com/w3-streams#dom-mediadevices-getusermedia
    /// [2]: https://w3.org/TR/screen-capture/#dom-mediadevices-getdisplaymedia
    pub fn local_stream_update_result(
        &self,
    ) -> LocalBoxFuture<'static, Result<(), Traced<UpdateLocalStreamError>>>
    {
        let mut local_track_state_rx = self.local_track_state.subscribe();
        Box::pin(async move {
            while let Some(s) = local_track_state_rx.next().await {
                match s {
                    LocalTrackState::Stable => return Ok(()),
                    LocalTrackState::Failed(err) => {
                        return Err(tracerr::new!(err))
                    }
                    LocalTrackState::NeedUpdate => (),
                }
            }

            Ok(())
        })
    }

    /// Updates this [`State`] with the provided [`TrackPatchEvent`].
    pub fn update(&self, track_patch: TrackPatchEvent) {
        if track_patch.id != self.id {
            return;
        }
        if let Some(direction) = track_patch.media_direction {
            self.media_direction.set(direction);
            self.enabled_general
                .set((direction.is_enabled_general()).into());

            self.enabled_individual
                .update(direction.is_send_enabled().into());
        }
        if let Some(muted) = track_patch.muted {
            self.mute_state.update(mute_state::Stable::from(muted));
        }
        if let Some(receivers) = track_patch.receivers {
            *self.receivers.borrow_mut() = receivers;
        }
        if !track_patch.encodings.is_empty() {
            self.update_encodings.set(Some(track_patch.encodings));
        }
    }

    /// Indicates whether local `MediaStream` update needed for this [`State`].
    #[must_use]
    pub fn is_local_stream_update_needed(&self) -> bool {
        matches!(self.local_track_state.get(), LocalTrackState::NeedUpdate)
    }

    /// Marks an inner `local_track_state` of this [`State`] as failed with the
    /// provided `error`.
    pub fn failed_local_stream_update(
        &self,
        error: Traced<UpdateLocalStreamError>,
    ) {
        self.local_track_state.set(LocalTrackState::Failed(error));
    }

    /// Marks an inner `local_track_state` of this [`State`] as stable.
    pub fn local_stream_updated(&self) {
        self.local_track_state.set(LocalTrackState::Stable);
    }

    /// Returns [`MediaKind`] of this [`State`].
    #[must_use]
    pub const fn media_kind(&self) -> MediaKind {
        match &self.media_type {
            MediaType::Audio(_) => MediaKind::Audio,
            MediaType::Video(_) => MediaKind::Video,
        }
    }

    /// Returns [`MediaSourceKind`] of this [`State`].
    #[must_use]
    pub const fn media_source(&self) -> MediaSourceKind {
        match &self.media_type {
            MediaType::Audio(_) => MediaSourceKind::Device,
            MediaType::Video(video) => video.source_kind,
        }
    }
}

#[watchers]
impl Component {
    /// Watcher for media exchange state [`media_exchange_state::Transition`]
    /// updates.
    ///
    /// Sends [`TrackEvent::MediaExchangeIntention`][1] with the provided
    /// [`media_exchange_state`].
    ///
    /// [1]: crate::peer::TrackEvent::MediaExchangeIntention
    #[watch(self.enabled_individual.subscribe_transition())]
    fn enabled_individual_transition_started(
        sender: &Sender,
        _: &State,
        new_state: media_exchange_state::Transition,
    ) {
        sender.send_media_exchange_state_intention(new_state);
    }

    /// Watcher for mute state [`mute_state::Transition`] updates.
    ///
    /// Sends [`TrackEvent::MuteUpdateIntention`][1] with the provided
    /// [`mute_state`].
    ///
    /// [1]: crate::peer::TrackEvent::MuteUpdateIntention
    #[watch(self.mute_state.subscribe_transition())]
    fn mute_state_transition_watcher(
        sender: &Sender,
        _: &State,
        new_state: mute_state::Transition,
    ) {
        sender.send_mute_state_intention(new_state);
    }

    /// Watcher for the [`State::enabled_general`] update.
    ///
    /// Updates [`Sender`]'s general media exchange state. Adds or removes
    /// [`SEND`] direction from the [`Transceiver`] of this [`Sender`].
    ///
    /// [`SEND`]: crate::platform::TransceiverDirection::SEND
    /// [`Transceiver`]: crate::platform::Transceiver
    #[watch(self.enabled_general.subscribe())]
    async fn enabled_general_state_changed(
        sender: Rc<Sender>,
        state: Rc<State>,
        new_state: Guarded<media_exchange_state::Stable>,
    ) {
        let (new_state, _guard) = new_state.into_parts();
        sender
            .enabled_general
            .set(new_state == media_exchange_state::Stable::Enabled);

        if state.connection_mode == ConnectionMode::Sfu {
            // All senders are always on in SFU mode.
            sender.transceiver.set_send(true).await;
        } else {
            match new_state {
                media_exchange_state::Stable::Enabled => {
                    if sender.enabled_in_cons() {
                        sender.transceiver.set_send(true).await;
                    }
                }
                media_exchange_state::Stable::Disabled => {
                    sender.transceiver.set_send(false).await;
                }
            }
        }
    }

    /// Watcher for [`media_exchange_state::Stable`] media exchange state
    /// updates.
    ///
    /// Updates [`Sender::enabled_individual`] to the `new_state`.
    ///
    /// Removes `MediaTrack` from [`platform::Transceiver`] if `new_state` is
    /// [`media_exchange_state::Stable::Disabled`].
    ///
    /// Marks [`State::local_track_state`] as [`LocalTrackState::NeedUpdate`] if
    /// `new_state` is [`media_exchange_state::Stable::Enabled`].
    #[watch(self.enabled_individual.subscribe_stable())]
    async fn enabled_individual_stable_state_changed(
        sender: Rc<Sender>,
        state: Rc<State>,
        new_state: media_exchange_state::Stable,
    ) {
        sender
            .enabled_individual
            .set(new_state == media_exchange_state::Stable::Enabled);
        match new_state {
            media_exchange_state::Stable::Enabled => {
                state.local_track_state.set(LocalTrackState::NeedUpdate);
            }
            media_exchange_state::Stable::Disabled => {
                sender.remove_track().await;
            }
        }
    }

    /// Watcher for the [`mute_state::Stable`] updates.
    ///
    /// Updates [`Sender`]'s mute state.
    ///
    /// Updates [`Sender`]'s [`platform::Transceiver`] `MediaTrack.enabled`
    /// property.
    #[watch(self.mute_state.subscribe_stable())]
    fn mute_state_stable_watcher(
        sender: &Sender,
        _: &State,
        new_state: mute_state::Stable,
    ) {
        sender.muted.set(new_state == mute_state::Stable::Muted);
        if let Some(track) = sender.track.borrow().as_ref() {
            match new_state {
                mute_state::Stable::Muted => {
                    track.set_enabled(false);
                }
                mute_state::Stable::Unmuted => {
                    track.set_enabled(true);
                }
            }
        }
    }

    /// Stops transition timeouts on a [`SyncState::Desynced`].
    ///
    /// Sends media state intentions and resets transition timeouts on a
    /// [`SyncState::Synced`].
    #[watch(self.sync_state.subscribe().skip(1))]
    fn sync_state_watcher(
        sender: &Sender,
        state: &State,
        sync_state: SyncState,
    ) {
        match sync_state {
            SyncState::Synced => {
                if let MediaExchangeState::Transition(transition) =
                    state.enabled_individual.state()
                {
                    sender.send_media_exchange_state_intention(transition);
                }
                if let MuteState::Transition(transition) =
                    state.mute_state.state()
                {
                    sender.send_mute_state_intention(transition);
                }
                state.enabled_individual.reset_transition_timeout();
                state.mute_state.reset_transition_timeout();
            }
            SyncState::Desynced => {
                state.enabled_individual.stop_transition_timeout();
                state.mute_state.stop_transition_timeout();
            }
            SyncState::Syncing => (),
        }
    }

    /// Disables media exchange on a local track acquisition error.
    #[allow(clippy::needless_pass_by_value)]
    #[watch(self.local_track_state.subscribe())]
    fn local_track_state_changed(
        _: &Sender,
        state: &State,
        new_state: LocalTrackState,
    ) -> Result<(), Traced<ProhibitedStateError>> {
        if matches!(new_state, LocalTrackState::Failed(_)) {
            state.media_state_transition_to(MediaState::MediaExchange(
                media_exchange_state::Stable::Disabled,
            ))?;
        }
        Ok(())
    }

    /// Updates [`Sender`]'s encoding parameters.
    ///
    /// # Errors
    ///
    /// Errors with [`platform::Error`] if setting the [`EncodingParameters`]
    /// fails.
    #[allow(clippy::needless_pass_by_value)]
    #[watch(self.update_encodings.subscribe())]
    async fn update_encodings_changed(
        sender: Rc<Sender>,
        state: Rc<State>,
        encs: Option<Vec<EncodingParameters>>,
    ) -> Result<(), platform::Error> {
        if let Some(encodings) = encs {
            sender
                .transceiver()
                .update_send_encodings(encodings)
                .await?;
        }

        state.update_encodings.set(None);

        Ok(())
    }
}

impl TransceiverSide for State {
    fn track_id(&self) -> TrackId {
        self.id
    }

    fn kind(&self) -> MediaKind {
        self.media_kind()
    }

    fn source_kind(&self) -> MediaSourceKind {
        self.media_source()
    }

    fn is_transitable(&self) -> bool {
        let caps = TrackConstraints::from(self.media_type.clone());
        match &caps {
            TrackConstraints::Video(VideoSource::Device(_)) => {
                self.send_constraints.inner().get_device_video().is_some()
            }
            TrackConstraints::Video(VideoSource::Display(_)) => {
                self.send_constraints.inner().get_display_video().is_some()
            }
            TrackConstraints::Audio(_) => true,
        }
    }
}

impl MediaStateControllable for State {
    fn media_exchange_state_controller(
        &self,
    ) -> Rc<MediaExchangeStateController> {
        Rc::clone(&self.enabled_individual)
    }

    fn mute_state_controller(&self) -> Rc<MuteStateController> {
        Rc::clone(&self.mute_state)
    }

    fn media_state_transition_to(
        &self,
        desired_state: MediaState,
    ) -> Result<(), Traced<ProhibitedStateError>> {
        if self.media_type.required()
            && matches!(
                desired_state,
                MediaState::Mute(mute_state::Stable::Muted)
                    | MediaState::MediaExchange(
                        media_exchange_state::Stable::Disabled
                    )
            )
        {
            Err(tracerr::new!(
                ProhibitedStateError::CannotDisableRequiredSender
            ))
        } else {
            match desired_state {
                MediaState::MediaExchange(desired_state) => {
                    self.media_exchange_state_controller()
                        .transition_to(desired_state);
                }
                MediaState::Mute(desired_state) => {
                    self.mute_state_controller().transition_to(desired_state);
                }
            }
            Ok(())
        }
    }
}

#[cfg(feature = "mockable")]
#[allow(clippy::multiple_inherent_impl)]
impl State {
    /// Sets the [`State::sync_state`] to a [`SyncState::Synced`].
    pub fn synced(&self) {
        self.sync_state.set(SyncState::Synced);
    }
}<|MERGE_RESOLUTION|>--- conflicted
+++ resolved
@@ -340,13 +340,8 @@
 
     /// Returns current [`MediaType`] of this [`State`].
     #[must_use]
-<<<<<<< HEAD
-    pub fn media_type(&self) -> MediaType {
-        self.media_type.clone()
-=======
     pub const fn media_type(&self) -> &MediaType {
         &self.media_type
->>>>>>> e3b759dc
     }
 
     /// Returns current [`MemberId`]s of the `Member`s that this [`State`]
