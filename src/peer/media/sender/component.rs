//! [`Component`] for `MediaTrack` with a `Send` direction.

use std::{
    cell::{Cell, RefCell},
    rc::Rc,
};

use futures::{StreamExt as _, future::LocalBoxFuture};
use medea_client_api_proto::{
    self as proto, MediaDirection, MediaSourceKind, MediaType, MemberId,
    TrackId, TrackPatchEvent,
};
use medea_macro::watchers;
use medea_reactive::{AllProcessed, Guarded, ObservableCell, ProgressableCell};
use proto::ConnectionMode;
use tracerr::Traced;

use super::Sender;
use crate::{
    media::{LocalTracksConstraints, MediaKind, TrackConstraints, VideoSource},
    peer::{
        MediaExchangeStateController, MediaState, MediaStateControllable,
        MuteStateController, TransceiverSide, UpdateLocalStreamError,
        component::SyncState,
        media::{
            InTransition as _, MediaExchangeState, MuteState,
            ProhibitedStateError, media_exchange_state, mute_state,
        },
<<<<<<< HEAD
        MediaExchangeStateController, MediaState, MediaStateControllable,
        MuteStateController, RtcPeerConnectionError, TransceiverSide,
        UpdateLocalStreamError,
    },
    platform::transceiver::probe_target_codecs,
    utils::{component, AsProtoState, SynchronizableState, Updatable},
=======
    },
    utils::{AsProtoState, SynchronizableState, Updatable, component},
>>>>>>> a4634193
};

/// State of a [`Sender`]'s [`local::Track`].
///
/// [`PartialEq`] implementation of this state ignores
/// [`LocalTrackState::Failed`] content.
///
/// [`local::Track`]: crate::media::track::local::Track
#[derive(Clone, Debug)]
enum LocalTrackState {
    /// Indicates that [`Sender`] is new, or [`local::Track`] is set.
    ///
    /// [`local::Track`]: crate::media::track::local::Track
    Stable,

    /// Indicates that [`Sender`] needs a new [`local::Track`].
    ///
    /// [`local::Track`]: crate::media::track::local::Track
    NeedUpdate,

    /// Indicates that new [`local::Track`] getting is failed.
    ///
    /// Contains an [`UpdateLocalStreamError`] with which
    /// [getUserMedia()][1]/[getDisplayMedia()][2] request failed.
    ///
    /// [`local::Track`]: crate::media::track::local::Track
    /// [1]: https://tinyurl.com/w3-streams#dom-mediadevices-getusermedia
    /// [2]: https://w3.org/TR/screen-capture#dom-mediadevices-getdisplaymedia
    Failed(Traced<UpdateLocalStreamError>),
}

impl PartialEq for LocalTrackState {
    fn eq(&self, other: &Self) -> bool {
        match self {
            Self::NeedUpdate => matches!(other, Self::NeedUpdate),
            Self::Stable => matches!(other, Self::Stable),
            Self::Failed(_) => matches!(other, Self::Failed(_)),
        }
    }
}

/// Component responsible for the [`Sender`] enabling/disabling and
/// muting/unmuting.
pub type Component = component::Component<State, Sender>;

/// State of the [`Component`].
#[derive(Debug)]
pub struct State {
    /// ID of the [`Sender`]'s [`local::Track`].
    ///
    /// [`local::Track`]: crate::media::track::local::Track
    id: TrackId,

    /// [MID] of the [`Sender`]'s [`Transceiver`].
    ///
    /// [`Transceiver`]: crate::platform::Transceiver
    /// [MID]: https://w3.org/TR/webrtc#dom-rtptransceiver-mid
    mid: Option<String>,

    /// [`MediaType`] of the [`Sender`]'s [`local::Track`].
    ///
    /// [`local::Track`]: crate::media::track::local::Track
    media_type: MediaType,

    /// IDs of the members the [`Sender`]'s [`local::Track`] is received by.
    ///
    /// [`local::Track`]: crate::media::track::local::Track
    receivers: RefCell<Vec<MemberId>>,

    /// Parameters for sending RTP encodings of media.
    send_encodings: ProgressableCell<Vec<proto::EncodingParameters>>,

    /// Indicator whether the [`Sender`]'s [`local::Track`] is enabled
    /// individually.
    ///
    /// [`local::Track`]: crate::media::track::local::Track
    enabled_individual: Rc<MediaExchangeStateController>,

    /// Indicator whether the [`Sender`]'s [`local::Track`] is muted.
    ///
    /// [`local::Track`]: crate::media::track::local::Track
    mute_state: Rc<MuteStateController>,

    /// Indicator whether the [`Sender`]'s [`local::Track`] is enabled
    /// generally.
    ///
    /// [`local::Track`]: crate::media::track::local::Track
    enabled_general: ProgressableCell<media_exchange_state::Stable>,

    /// Current general [`MediaDirection`] of this [`Sender`].
    media_direction: Cell<MediaDirection>,

    /// [MediaStreamConstraints][1] of the [`Sender`]'s [`local::Track`].
    ///
    /// [`local::Track`]: crate::media::track::local::Track
    /// [1]: https://w3.org/TR/mediacapture-streams#dom-mediastreamconstraints
    send_constraints: LocalTracksConstraints,

    /// Indicator whether this [`Sender`] is working in a [P2P mesh] or [SFU]
    /// mode.
    ///
    /// [P2P mesh]: https://webrtcglossary.com/mesh
    /// [SFU]: https://webrtcglossary.com/sfu
    connection_mode: ConnectionMode,

    /// State of the [`Sender`]'s [`local::Track`].
    ///
    /// [`local::Track`]: crate::media::track::local::Track
    local_track_state: ObservableCell<LocalTrackState>,

    /// Synchronization state of the [`Component`].
    sync_state: ObservableCell<SyncState>,
}

impl AsProtoState for State {
    type Output = proto::state::Sender;

    fn as_proto(&self) -> Self::Output {
        Self::Output {
            id: self.id,
            connection_mode: self.connection_mode,
            mid: self.mid.clone(),
            media_type: self.media_type.clone(),
            receivers: self.receivers.borrow().clone(),
            media_direction: self.media_direction.get(),
            muted: self.mute_state.muted(),
        }
    }
}

impl SynchronizableState for State {
    type Input = proto::state::Sender;

    fn from_proto(
        input: Self::Input,
        send_constraints: &LocalTracksConstraints,
    ) -> Self {
        Self {
            id: input.id,
            mid: input.mid,
            media_type: input.media_type,
            receivers: RefCell::new(input.receivers),
            mute_state: MuteStateController::new(mute_state::Stable::from(
                input.muted,
            )),
            enabled_individual: MediaExchangeStateController::new(
                media_exchange_state::Stable::from(
                    input.media_direction.is_send_enabled(),
                ),
            ),
            enabled_general: ProgressableCell::new(
                media_exchange_state::Stable::from(
                    input.media_direction.is_enabled_general(),
                ),
            ),
            media_direction: Cell::new(input.media_direction),
            send_constraints: send_constraints.clone(),
            connection_mode: input.connection_mode,
            local_track_state: ObservableCell::new(LocalTrackState::Stable),
            sync_state: ObservableCell::new(SyncState::Synced),
            send_encodings: ProgressableCell::new(Vec::new()),
        }
    }

    fn apply(&self, input: Self::Input, _: &LocalTracksConstraints) {
        let new_media_exchange_state = media_exchange_state::Stable::from(
            input.media_direction.is_send_enabled(),
        );
        let current_media_exchange_state = match self.enabled_individual.state()
        {
            MediaExchangeState::Transition(transition) => {
                transition.into_inner()
            }
            MediaExchangeState::Stable(stable) => stable,
        };
        if current_media_exchange_state != new_media_exchange_state {
            self.enabled_individual.update(new_media_exchange_state);
        }

        let new_mute_state = mute_state::Stable::from(input.muted);
        let current_mute_state = match self.mute_state.state() {
            MuteState::Stable(stable) => stable,
            MuteState::Transition(transition) => transition.into_inner(),
        };
        if current_mute_state != new_mute_state {
            self.mute_state.update(new_mute_state);
        }

        let new_general_media_exchange_state =
            media_exchange_state::Stable::from(
                input.media_direction.is_enabled_general(),
            );
        self.enabled_general.set(new_general_media_exchange_state);

        self.sync_state.set(SyncState::Synced);
    }
}

impl Updatable for State {
    /// Returns [`Future`] resolving once [`media_exchange_state`] and
    /// [`mute_state`] are stabilized.
    fn when_stabilized(&self) -> AllProcessed<'static> {
        medea_reactive::when_all_processed(vec![
            Rc::clone(&self.enabled_individual).when_stabilized().into(),
            Rc::clone(&self.mute_state).when_stabilized().into(),
        ])
    }

    /// Returns [`Future`] resolving once a [`State`] update is applied onto the
    /// [`Sender`].
    fn when_updated(&self) -> AllProcessed<'static> {
        medea_reactive::when_all_processed(vec![
            self.enabled_individual.when_processed().into(),
            self.mute_state.when_processed().into(),
            self.enabled_general.when_all_processed().into(),
            self.send_encodings.when_all_processed().into(),
        ])
    }

    /// Notifies [`State`] about a RPC connection loss.
    fn connection_lost(&self) {
        self.sync_state.set(SyncState::Desynced);
    }

    /// Notifies [`State`] about a RPC connection restore.
    fn connection_recovered(&self) {
        self.sync_state.set(SyncState::Syncing);
    }
}

impl From<&State> for proto::state::Sender {
    fn from(state: &State) -> Self {
        Self {
            id: state.id,
            connection_mode: state.connection_mode,
            mid: state.mid.clone(),
            media_type: state.media_type.clone(),
            receivers: state.receivers.borrow().clone(),
            media_direction: state.media_direction.get(),
            muted: state.mute_state.muted(),
        }
    }
}

impl State {
    /// Creates new [`State`] with the provided data.
    #[expect(clippy::too_many_arguments, reason = "not a problem")]
    #[must_use]
    pub fn new(
        id: TrackId,
        mid: Option<String>,
        media_type: MediaType,
        media_direction: MediaDirection,
        muted: bool,
        receivers: Vec<MemberId>,
        send_constraints: LocalTracksConstraints,
        connection_mode: ConnectionMode,
    ) -> Self {
        Self {
            id,
            mid,
            media_type,
            receivers: RefCell::new(receivers),
            send_encodings: ProgressableCell::new(Vec::new()),
            enabled_individual: MediaExchangeStateController::new(
                media_exchange_state::Stable::from(
                    media_direction.is_send_enabled(),
                ),
            ),
            enabled_general: ProgressableCell::new(
                media_exchange_state::Stable::from(
                    media_direction.is_enabled_general(),
                ),
            ),
            media_direction: Cell::new(media_direction),
            mute_state: MuteStateController::new(mute_state::Stable::from(
                muted,
            )),
            sync_state: ObservableCell::new(SyncState::Synced),
            send_constraints,
            connection_mode,
            local_track_state: ObservableCell::new(LocalTrackState::Stable),
        }
    }

    /// Indicates whether this [`Sender`]'s media exchange state is in
    /// [`media_exchange_state::Stable::Enabled`].
    #[must_use]
    pub fn enabled(&self) -> bool {
        self.enabled_individual.enabled()
    }

    /// Returns [`TrackId`] of this [`State`].
    #[must_use]
    pub const fn id(&self) -> TrackId {
        self.id
    }

    /// Returns current `mid` of this [`State`].
    #[must_use]
    pub fn mid(&self) -> Option<&str> {
        self.mid.as_deref()
    }

    /// Returns current [`MediaType`] of this [`State`].
    #[must_use]
    pub const fn media_type(&self) -> &MediaType {
        &self.media_type
    }

    /// Returns current [`MemberId`]s of the `Member`s that this [`State`]
    /// should send media data to.
    #[must_use]
    pub fn receivers(&self) -> Vec<MemberId> {
        self.receivers.borrow().clone()
    }

    /// Returns current individual media exchange state of this [`State`].
    #[must_use]
    pub fn is_enabled_individual(&self) -> bool {
        self.enabled_individual.enabled()
    }

    /// Returns current general media exchange state of this [`State`].
    #[must_use]
    pub fn is_enabled_general(&self) -> bool {
        self.enabled_general.get() == media_exchange_state::Stable::Enabled
    }

    /// Returns current mute state of this [`State`].
    #[must_use]
    pub fn is_muted(&self) -> bool {
        self.mute_state.muted()
    }

    /// Returns [`Future`] which will be resolved once
    /// [getUserMedia()][1]/[getDisplayMedia()][2] request for this [`State`] is
    /// resolved.
    ///
    /// [1]: https://tinyurl.com/w3-streams#dom-mediadevices-getusermedia
    /// [2]: https://w3.org/TR/screen-capture/#dom-mediadevices-getdisplaymedia
    pub fn local_stream_update_result(
        &self,
    ) -> LocalBoxFuture<'static, Result<(), Traced<UpdateLocalStreamError>>>
    {
        let mut local_track_state_rx = self.local_track_state.subscribe();
        Box::pin(async move {
            while let Some(s) = local_track_state_rx.next().await {
                match s {
                    LocalTrackState::Stable => return Ok(()),
                    LocalTrackState::Failed(err) => {
                        return Err(tracerr::new!(err));
                    }
                    LocalTrackState::NeedUpdate => (),
                }
            }

            Ok(())
        })
    }

    /// Updates this [`State`] with the provided [`TrackPatchEvent`].
    pub fn update(&self, track_patch: TrackPatchEvent) {
        if track_patch.id != self.id {
            return;
        }
        if let Some(direction) = track_patch.media_direction {
            self.media_direction.set(direction);
            self.enabled_general.set((direction.is_enabled_general()).into());

            self.enabled_individual.update(direction.is_send_enabled().into());
        }
        if let Some(muted) = track_patch.muted {
            self.mute_state.update(mute_state::Stable::from(muted));
        }
        if let Some(receivers) = track_patch.receivers {
            *self.receivers.borrow_mut() = receivers;
        }
        if let Some(enc_params) = track_patch.encoding_parameters {
            drop(self.send_encodings.replace(enc_params));
        }
    }

    /// Indicates whether local `MediaStream` update needed for this [`State`].
    #[must_use]
    pub fn is_local_stream_update_needed(&self) -> bool {
        matches!(self.local_track_state.get(), LocalTrackState::NeedUpdate)
    }

    /// Marks an inner `local_track_state` of this [`State`] as failed with the
    /// provided `error`.
    pub fn failed_local_stream_update(
        &self,
        error: Traced<UpdateLocalStreamError>,
    ) {
        self.local_track_state.set(LocalTrackState::Failed(error));
    }

    /// Marks an inner `local_track_state` of this [`State`] as stable.
    pub fn local_stream_updated(&self) {
        self.local_track_state.set(LocalTrackState::Stable);
    }

    /// Returns [`MediaKind`] of this [`State`].
    #[must_use]
    pub const fn media_kind(&self) -> MediaKind {
        match &self.media_type {
            MediaType::Audio(_) => MediaKind::Audio,
            MediaType::Video(_) => MediaKind::Video,
        }
    }

    /// Returns [`MediaSourceKind`] of this [`State`].
    #[must_use]
    pub const fn media_source(&self) -> MediaSourceKind {
        match &self.media_type {
            MediaType::Audio(_) => MediaSourceKind::Device,
            MediaType::Video(video) => video.source_kind,
        }
    }
}

#[watchers]
impl Component {
    /// Watcher for media exchange state [`media_exchange_state::Transition`]
    /// updates.
    ///
    /// Sends [`TrackEvent::MediaExchangeIntention`][1] with the provided
    /// [`media_exchange_state`].
    ///
    /// [1]: crate::peer::TrackEvent::MediaExchangeIntention
    #[watch(self.enabled_individual.subscribe_transition())]
    fn enabled_individual_transition_started(
        sender: &Sender,
        _: &State,
        new_state: media_exchange_state::Transition,
    ) {
        sender.send_media_exchange_state_intention(new_state);
    }

    /// Watcher for mute state [`mute_state::Transition`] updates.
    ///
    /// Sends [`TrackEvent::MuteUpdateIntention`][1] with the provided
    /// [`mute_state`].
    ///
    /// [1]: crate::peer::TrackEvent::MuteUpdateIntention
    #[watch(self.mute_state.subscribe_transition())]
    fn mute_state_transition_watcher(
        sender: &Sender,
        _: &State,
        new_state: mute_state::Transition,
    ) {
        sender.send_mute_state_intention(new_state);
    }

    /// Watcher for the [`State::enabled_general`] update.
    ///
    /// Updates [`Sender`]'s general media exchange state. Adds or removes
    /// [`SEND`] direction from the [`Transceiver`] of this [`Sender`].
    ///
    /// [`SEND`]: crate::platform::TransceiverDirection::SEND
    /// [`Transceiver`]: crate::platform::Transceiver
    #[watch(self.enabled_general.subscribe())]
    async fn enabled_general_state_changed(
        sender: Rc<Sender>,
        state: Rc<State>,
        new_state: Guarded<media_exchange_state::Stable>,
    ) {
        let (new_state, _guard) = new_state.into_parts();
        sender
            .enabled_general
            .set(new_state == media_exchange_state::Stable::Enabled);

        if state.connection_mode == ConnectionMode::Sfu {
            // All senders are always on in SFU mode.
            sender.transceiver.set_send(true).await;
        } else {
            match new_state {
                media_exchange_state::Stable::Enabled => {
                    if sender.enabled_in_cons() {
                        sender.transceiver.set_send(true).await;
                    }
                }
                media_exchange_state::Stable::Disabled => {
                    sender.transceiver.set_send(false).await;
                }
            }
        }
    }

    /// Watcher for [`media_exchange_state::Stable`] media exchange state
    /// updates.
    ///
    /// Updates [`Sender::enabled_individual`] to the `new_state`.
    ///
    /// Removes `MediaTrack` from [`platform::Transceiver`] if `new_state` is
    /// [`media_exchange_state::Stable::Disabled`].
    ///
    /// Marks [`State::local_track_state`] as [`LocalTrackState::NeedUpdate`] if
    /// `new_state` is [`media_exchange_state::Stable::Enabled`].
    #[watch(self.enabled_individual.subscribe_stable())]
    async fn enabled_individual_stable_state_changed(
        sender: Rc<Sender>,
        state: Rc<State>,
        new_state: media_exchange_state::Stable,
    ) {
        sender
            .enabled_individual
            .set(new_state == media_exchange_state::Stable::Enabled);
        match new_state {
            media_exchange_state::Stable::Enabled => {
                state.local_track_state.set(LocalTrackState::NeedUpdate);
            }
            media_exchange_state::Stable::Disabled => {
                sender.remove_track().await;
            }
        }
    }

    /// Watcher for the [`mute_state::Stable`] updates.
    ///
    /// Updates [`Sender`]'s mute state.
    ///
    /// Updates [`Sender`]'s [`platform::Transceiver`] `MediaTrack.enabled`
    /// property.
    #[watch(self.mute_state.subscribe_stable())]
    fn mute_state_stable_watcher(
        sender: &Sender,
        _: &State,
        new_state: mute_state::Stable,
    ) {
        sender.muted.set(new_state == mute_state::Stable::Muted);
        if let Some(track) = sender.track.borrow().as_ref() {
            match new_state {
                mute_state::Stable::Muted => {
                    track.set_enabled(false);
                }
                mute_state::Stable::Unmuted => {
                    track.set_enabled(true);
                }
            }
        }
    }

    /// Stops transition timeouts on a [`SyncState::Desynced`].
    ///
    /// Sends media state intentions and resets transition timeouts on a
    /// [`SyncState::Synced`].
    #[watch(self.sync_state.subscribe().skip(1))]
    fn sync_state_watcher(
        sender: &Sender,
        state: &State,
        sync_state: SyncState,
    ) {
        match sync_state {
            SyncState::Synced => {
                if let MediaExchangeState::Transition(transition) =
                    state.enabled_individual.state()
                {
                    sender.send_media_exchange_state_intention(transition);
                }
                if let MuteState::Transition(transition) =
                    state.mute_state.state()
                {
                    sender.send_mute_state_intention(transition);
                }
                state.enabled_individual.reset_transition_timeout();
                state.mute_state.reset_transition_timeout();
            }
            SyncState::Desynced => {
                state.enabled_individual.stop_transition_timeout();
                state.mute_state.stop_transition_timeout();
            }
            SyncState::Syncing => (),
        }
    }

    /// Disables media exchange on a local track acquisition error.
    #[expect(clippy::needless_pass_by_value, reason = "required by macro")]
    #[watch(self.local_track_state.subscribe())]
    fn local_track_state_changed(
        _: &Sender,
        state: &State,
        new_state: LocalTrackState,
    ) -> Result<(), Traced<ProhibitedStateError>> {
        if matches!(new_state, LocalTrackState::Failed(_)) {
            state.media_state_transition_to(MediaState::MediaExchange(
                media_exchange_state::Stable::Disabled,
            ))?;
        }
        Ok(())
    }

    /// Disables media exchange on a local track acquisition error.
    #[watch(self.send_encodings.subscribe().skip(1))]
    async fn send_encodings_updated(
        sender: Rc<Sender>,
        _: Rc<State>,
        enc_params: Guarded<Vec<proto::EncodingParameters>>,
    ) -> Result<(), Traced<RtcPeerConnectionError>> {
        let (enc_params, _guard) = enc_params.into_parts();

        let target_codecs = probe_target_codecs(
            enc_params.iter().filter_map(|e| e.codec.as_ref()),
        )
        .await;
        // TODO: Switch to negotiationless codec change via
        //       RTCRtpSender.setParameters when
        //       RTCRtpEncodingParameters.codec is supported on all
        //       major UAs.
        if let Some(target_codecs) = target_codecs {
            sender.transceiver.set_codec_preferences(target_codecs);
        } else {
            // Empty list resets preferences
            sender.transceiver.set_codec_preferences(Vec::new());
        }

        sender
            .transceiver
            .update_send_encodings(&enc_params)
            .await
            .map_err(RtcPeerConnectionError::UpdateSendEncodingsError)
            .map_err(tracerr::wrap!())?;

        Ok(())
    }
}

impl TransceiverSide for State {
    fn track_id(&self) -> TrackId {
        self.id
    }

    fn kind(&self) -> MediaKind {
        self.media_kind()
    }

    fn source_kind(&self) -> MediaSourceKind {
        self.media_source()
    }

    fn is_transitable(&self) -> bool {
        let caps = TrackConstraints::from(self.media_type.clone());
        match &caps {
            TrackConstraints::Video(VideoSource::Device(_)) => {
                self.send_constraints.inner().get_device_video().is_some()
            }
            TrackConstraints::Video(VideoSource::Display(_)) => {
                self.send_constraints.inner().get_display_video().is_some()
            }
            TrackConstraints::Audio(_) => true,
        }
    }
}

impl MediaStateControllable for State {
    fn media_exchange_state_controller(
        &self,
    ) -> Rc<MediaExchangeStateController> {
        Rc::clone(&self.enabled_individual)
    }

    fn mute_state_controller(&self) -> Rc<MuteStateController> {
        Rc::clone(&self.mute_state)
    }

    fn media_state_transition_to(
        &self,
        desired_state: MediaState,
    ) -> Result<(), Traced<ProhibitedStateError>> {
        if self.media_type.required()
            && matches!(
                desired_state,
                MediaState::Mute(mute_state::Stable::Muted)
                    | MediaState::MediaExchange(
                        media_exchange_state::Stable::Disabled
                    )
            )
        {
            Err(tracerr::new!(
                ProhibitedStateError::CannotDisableRequiredSender
            ))
        } else {
            match desired_state {
                MediaState::MediaExchange(desired_state) => {
                    self.media_exchange_state_controller()
                        .transition_to(desired_state);
                }
                MediaState::Mute(desired_state) => {
                    self.mute_state_controller().transition_to(desired_state);
                }
            }
            Ok(())
        }
    }
}

#[cfg(feature = "mockable")]
// TODO: Try remove on next Rust version upgrade.
#[expect(clippy::allow_attributes, reason = "`#[expect]` is not considered")]
#[allow(clippy::multiple_inherent_impl, reason = "feature gated")]
impl State {
    /// Sets the [`State::sync_state`] to a [`SyncState::Synced`].
    pub fn synced(&self) {
        self.sync_state.set(SyncState::Synced);
    }
}<|MERGE_RESOLUTION|>--- conflicted
+++ resolved
@@ -20,23 +20,16 @@
     media::{LocalTracksConstraints, MediaKind, TrackConstraints, VideoSource},
     peer::{
         MediaExchangeStateController, MediaState, MediaStateControllable,
-        MuteStateController, TransceiverSide, UpdateLocalStreamError,
+        MuteStateController, RtcPeerConnectionError, TransceiverSide,
+        UpdateLocalStreamError,
         component::SyncState,
         media::{
             InTransition as _, MediaExchangeState, MuteState,
             ProhibitedStateError, media_exchange_state, mute_state,
         },
-<<<<<<< HEAD
-        MediaExchangeStateController, MediaState, MediaStateControllable,
-        MuteStateController, RtcPeerConnectionError, TransceiverSide,
-        UpdateLocalStreamError,
     },
     platform::transceiver::probe_target_codecs,
-    utils::{component, AsProtoState, SynchronizableState, Updatable},
-=======
-    },
     utils::{AsProtoState, SynchronizableState, Updatable, component},
->>>>>>> a4634193
 };
 
 /// State of a [`Sender`]'s [`local::Track`].
