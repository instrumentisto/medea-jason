//! Collection of [RTCIceServer][1]s.
//!
//! [1]: https://w3.org/TR/webrtc/#rtciceserver-dictionary

<<<<<<< HEAD
use std::{os::raw::c_char, ptr};

=======
>>>>>>> f9a41bf7
use dart_sys::Dart_Handle;
use medea_client_api_proto::IceServer;
use medea_macro::dart_bridge;

use crate::{api::string_into_c_str, platform::utils::handle::DartHandle};

#[dart_bridge("flutter/lib/src/native/platform/ice_servers.g.dart")]
mod ice_servers {
    use std::{os::raw::c_char, ptr};

    use dart_sys::Dart_Handle;

    use crate::api::DartValueArg;

    extern "C" {
        /// Returns a [`Dart_Handle`] to the newly created empty `List` with
        /// `IceServer`s.
        pub fn init() -> Dart_Handle;

        /// Adds an `IceServer` to the provided `List`.
        pub fn add(
            list: Dart_Handle,
            url: ptr::NonNull<c_char>,
            username: DartValueArg<String>,
            credentials: DartValueArg<String>,
        );
    }
}

use crate::{
    api::{string_into_c_str, DartValueArg},
    platform::utils::handle::DartHandle,
};

/// Pointer to an extern function which returns [`Dart_Handle`] to the newly
/// created empty `List` with `IceServer`s.
type NewFunction = extern "C" fn() -> Dart_Handle;

/// Stores pointer to the [`NewFunction`] extern function.
///
/// Must be initialized by Dart during FFI initialization phase.
static mut NEW_FUNCTION: Option<NewFunction> = None;

/// Registers the provided [`NewFunction`] as [`NEW_FUNCTION`].
///
/// # Safety
///
/// Must ONLY be called by Dart during FFI initialization.
#[no_mangle]
pub unsafe extern "C" fn register_IceServers__new(f: NewFunction) {
    NEW_FUNCTION = Some(f);
}

/// Pointer to an extern function which adds `IceServer` to the provided `List`.
type AddFunction = extern "C" fn(
    list: Dart_Handle,
    url: ptr::NonNull<c_char>,
    username: DartValueArg<String>,
    credentials: DartValueArg<String>,
);

/// Stores pointer to the [`AddFunction`] extern function.
///
/// Must be initialized by Dart during FFI initialization phase.
static mut ADD_FUNCTION: Option<AddFunction> = None;

/// Registers the provided [`AddFunction`] as [`ADD_FUNCTION`].
///
/// # Safety
///
/// Must ONLY be called by Dart during FFI initialization.
#[no_mangle]
pub unsafe extern "C" fn register_IceServers__add(f: AddFunction) {
    ADD_FUNCTION = Some(f);
}

/// Collection of [RTCIceServer][1]s.
///
/// [1]: https://w3.org/TR/webrtc/#rtciceserver-dictionary
#[derive(Debug)]
pub struct RtcIceServers(DartHandle);

impl RtcIceServers {
<<<<<<< HEAD
    /// Returns [`Dart_Handle`] of this [`RtcIceServers`].
=======
    /// Returns [`Dart_Handle`] of these [`RtcIceServers`].
>>>>>>> f9a41bf7
    #[must_use]
    pub fn get_handle(&self) -> Dart_Handle {
        self.0.get()
    }
}

impl<I> From<I> for RtcIceServers
where
    I: IntoIterator<Item = IceServer>,
{
    fn from(servers: I) -> Self {
<<<<<<< HEAD
        let ice_servers = DartHandle::new(unsafe { NEW_FUNCTION.unwrap()() });
        for server in servers {
            for url in server.urls {
                unsafe {
                    ADD_FUNCTION.unwrap()(
                        ice_servers.get(),
                        string_into_c_str(url),
                        server.username.clone().into(),
                        server.credential.clone().into(),
                    );
                }
            }
        }

=======
        let ice_servers = DartHandle::new(unsafe { ice_servers::init() });
        for srv in servers {
            for url in srv.urls {
                unsafe {
                    ice_servers::add(
                        ice_servers.get(),
                        string_into_c_str(url),
                        srv.username.clone().into(),
                        srv.credential.clone().into(),
                    );
                }
            }
        }
>>>>>>> f9a41bf7
        Self(ice_servers)
    }
}<|MERGE_RESOLUTION|>--- conflicted
+++ resolved
@@ -2,11 +2,6 @@
 //!
 //! [1]: https://w3.org/TR/webrtc/#rtciceserver-dictionary
 
-<<<<<<< HEAD
-use std::{os::raw::c_char, ptr};
-
-=======
->>>>>>> f9a41bf7
 use dart_sys::Dart_Handle;
 use medea_client_api_proto::IceServer;
 use medea_macro::dart_bridge;
@@ -36,53 +31,6 @@
     }
 }
 
-use crate::{
-    api::{string_into_c_str, DartValueArg},
-    platform::utils::handle::DartHandle,
-};
-
-/// Pointer to an extern function which returns [`Dart_Handle`] to the newly
-/// created empty `List` with `IceServer`s.
-type NewFunction = extern "C" fn() -> Dart_Handle;
-
-/// Stores pointer to the [`NewFunction`] extern function.
-///
-/// Must be initialized by Dart during FFI initialization phase.
-static mut NEW_FUNCTION: Option<NewFunction> = None;
-
-/// Registers the provided [`NewFunction`] as [`NEW_FUNCTION`].
-///
-/// # Safety
-///
-/// Must ONLY be called by Dart during FFI initialization.
-#[no_mangle]
-pub unsafe extern "C" fn register_IceServers__new(f: NewFunction) {
-    NEW_FUNCTION = Some(f);
-}
-
-/// Pointer to an extern function which adds `IceServer` to the provided `List`.
-type AddFunction = extern "C" fn(
-    list: Dart_Handle,
-    url: ptr::NonNull<c_char>,
-    username: DartValueArg<String>,
-    credentials: DartValueArg<String>,
-);
-
-/// Stores pointer to the [`AddFunction`] extern function.
-///
-/// Must be initialized by Dart during FFI initialization phase.
-static mut ADD_FUNCTION: Option<AddFunction> = None;
-
-/// Registers the provided [`AddFunction`] as [`ADD_FUNCTION`].
-///
-/// # Safety
-///
-/// Must ONLY be called by Dart during FFI initialization.
-#[no_mangle]
-pub unsafe extern "C" fn register_IceServers__add(f: AddFunction) {
-    ADD_FUNCTION = Some(f);
-}
-
 /// Collection of [RTCIceServer][1]s.
 ///
 /// [1]: https://w3.org/TR/webrtc/#rtciceserver-dictionary
@@ -90,11 +38,7 @@
 pub struct RtcIceServers(DartHandle);
 
 impl RtcIceServers {
-<<<<<<< HEAD
-    /// Returns [`Dart_Handle`] of this [`RtcIceServers`].
-=======
     /// Returns [`Dart_Handle`] of these [`RtcIceServers`].
->>>>>>> f9a41bf7
     #[must_use]
     pub fn get_handle(&self) -> Dart_Handle {
         self.0.get()
@@ -106,22 +50,6 @@
     I: IntoIterator<Item = IceServer>,
 {
     fn from(servers: I) -> Self {
-<<<<<<< HEAD
-        let ice_servers = DartHandle::new(unsafe { NEW_FUNCTION.unwrap()() });
-        for server in servers {
-            for url in server.urls {
-                unsafe {
-                    ADD_FUNCTION.unwrap()(
-                        ice_servers.get(),
-                        string_into_c_str(url),
-                        server.username.clone().into(),
-                        server.credential.clone().into(),
-                    );
-                }
-            }
-        }
-
-=======
         let ice_servers = DartHandle::new(unsafe { ice_servers::init() });
         for srv in servers {
             for url in srv.urls {
@@ -135,7 +63,6 @@
                 }
             }
         }
->>>>>>> f9a41bf7
         Self(ice_servers)
     }
 }