//! Wrapper around [MediaStreamTrack][1].
//!
//! [1]: https://w3.org/TR/mediacapture-streams#mediastreamtrack

<<<<<<< HEAD
use std::{
    convert::{TryFrom, TryInto},
    os::raw::c_char,
    ptr,
};

use dart_sys::Dart_Handle;
use derive_more::From;

use crate::{
    api::{c_str_into_string, DartValueArg},
    media::{track::MediaStreamTrackState, FacingMode, MediaKind},
    platform::dart::utils::{callback::Callback, handle::DartHandle},
};

/// Pointer to an extern function that returns ID of the provided
/// [`MediaStreamTrack`].
type IdFunction = extern "C" fn(Dart_Handle) -> ptr::NonNull<c_char>;

/// Pointer to an extern function that returns device ID of the provided
/// [`MediaStreamTrack`].
type DeviceIdFunction =
    extern "C" fn(Dart_Handle) -> ptr::NonNull<DartValueArg<Option<String>>>;

/// Pointer to an extern function that returns facing mode of the provided
/// [`MediaStreamTrack`].
type FacingModeFunction =
    extern "C" fn(Dart_Handle) -> ptr::NonNull<DartValueArg<Option<i64>>>;

/// Pointer to an extern function that returns height of the provided
/// [`MediaStreamTrack`].
type HeightFunction =
    extern "C" fn(Dart_Handle) -> ptr::NonNull<DartValueArg<Option<u32>>>;

/// Pointer to an extern function that returns width of the provided
/// [`MediaStreamTrack`].
type WidthFunction =
    extern "C" fn(Dart_Handle) -> ptr::NonNull<DartValueArg<Option<u32>>>;

/// Pointer to an extern function that sets `enabled` field of the provided
/// [`MediaStreamTrack`] to the provided [`bool`].
type SetEnabledFunction = extern "C" fn(Dart_Handle, bool);

/// Pointer to an extern function that stops provided [`MediaStreamTrack`].
type StopFunction = extern "C" fn(Dart_Handle);

/// Pointer to an extern function that returns `enabled` field of the provided
/// [`MediaStreamTrack`].
type EnabledFunction = extern "C" fn(Dart_Handle) -> bool;

/// Pointer to an extern function that returns kind of the provided
/// [`MediaStreamTrack`].
type KindFunction = extern "C" fn(Dart_Handle) -> i64;

/// Pointer to an extern function that returns readiness state of the provided
/// [`MediaStreamTrack`].
type ReadyStateFunction = extern "C" fn(Dart_Handle) -> i64;

// Pointer to an extern function that sets `on_ended` callback of the provided
// [`MediaStreamTrack`].
type OnEndedFunction = extern "C" fn(Dart_Handle, Dart_Handle);

/// Stores pointer to the [`IdFunction`] extern function.
///
/// Must be initialized by Dart during FFI initialization phase.
static mut ID_FUNCTION: Option<IdFunction> = None;

/// Stores pointer to the [`DeviceIdFunction`] extern function.
///
/// Must be initialized by Dart during FFI initialization phase.
static mut DEVICE_ID_FUNCTION: Option<DeviceIdFunction> = None;

/// Stores pointer to the [`FacingModeFunction`] extern function.
///
/// Must be initialized by Dart during FFI initialization phase.
static mut FACING_MODE_FUNCTION: Option<FacingModeFunction> = None;

/// Stores pointer to the [`HeightFunction`] extern function.
///
/// Must be initialized by Dart during FFI initialization phase.
static mut HEIGHT_FUNCTION: Option<HeightFunction> = None;

/// Stores pointer to the [`WidthFunction`] extern function.
///
/// Must be initialized by Dart during FFI initialization phase.
static mut WIDTH_FUNCTION: Option<WidthFunction> = None;

/// Stores pointer to the [`SetEnabledFunction`] extern function.
///
/// Must be initialized by Dart during FFI initialization phase.
static mut SET_ENABLED_FUNCTION: Option<SetEnabledFunction> = None;

/// Stores pointer to the [`StopFunction`] extern function.
///
/// Must be initialized by Dart during FFI initialization phase.
static mut STOP_FUNCTION: Option<StopFunction> = None;

/// Stores pointer to the [`EnabledFunction`] extern function.
///
/// Must be initialized by Dart during FFI initialization phase.
static mut ENABLED_FUNCTION: Option<EnabledFunction> = None;

/// Stores pointer to the [`KindFunction`] extern function.
///
/// Must be initialized by Dart during FFI initialization phase.
static mut KIND_FUNCTION: Option<KindFunction> = None;

/// Stores pointer to the [`ReadyStateFunction`] extern function.
///
/// Must be initialized by Dart during FFI initialization phase.
static mut READY_STATE_FUNCTION: Option<ReadyStateFunction> = None;

/// Stores pointer to the [`OnEndedFunction`] extern function.
///
/// Must be initialized by Dart during FFI initialization phase.
static mut ON_ENDED_FUNCTION: Option<OnEndedFunction> = None;
=======
use std::convert::{TryFrom, TryInto};

use dart_sys::Dart_Handle;
use derive_more::From;
use medea_macro::dart_bridge;

use crate::{
    api::c_str_into_string,
    media::{track::MediaStreamTrackState, FacingMode, MediaKind},
    platform::dart::utils::{
        callback::Callback, handle::DartHandle, NonNullDartValueArgExt as _,
    },
};

#[dart_bridge("flutter/lib/src/native/platform/media_track.g.dart")]
mod media_stream_track {
    use std::{os::raw::c_char, ptr};

    use dart_sys::Dart_Handle;

    use crate::api::DartValueArg;

    extern "C" {
        /// Returns ID of the provided [`MediaStreamTrack`].
        pub fn id(track: Dart_Handle) -> ptr::NonNull<c_char>;

        /// Returns device ID of the provided [`MediaStreamTrack`].
        pub fn device_id(track: Dart_Handle) -> ptr::NonNull<c_char>;

        /// Returns facing mode of the provided [`MediaStreamTrack`].
        pub fn facing_mode(
            track: Dart_Handle,
        ) -> ptr::NonNull<DartValueArg<Option<i64>>>;

        /// Returns height of the provided [`MediaStreamTrack`].
        pub fn height(
            track: Dart_Handle,
        ) -> ptr::NonNull<DartValueArg<Option<u32>>>;

        /// Returns width of the provided [`MediaStreamTrack`].
        pub fn width(
            track: Dart_Handle,
        ) -> ptr::NonNull<DartValueArg<Option<u32>>>;

        /// Sets `enabled` field of the provided [`MediaStreamTrack`] to the
        /// provided [`bool`].
        pub fn set_enabled(track: Dart_Handle, is_enabled: i32);

        /// Stops provided [`MediaStreamTrack`].
        pub fn stop(track: Dart_Handle);

        /// Returns `enabled` field of the provided [`MediaStreamTrack`].
        pub fn enabled(track: Dart_Handle) -> i64;

        /// Returns kind of the provided [`MediaStreamTrack`].
        pub fn kind(track: Dart_Handle) -> i64;

        /// Returns readiness state of the provided [`MediaStreamTrack`].
        pub fn ready_state(track: Dart_Handle) -> i64;

        /// Sets `on_ended` callback of the provided [`MediaStreamTrack`].
        pub fn on_ended(track: Dart_Handle, cb: Dart_Handle);
    }
}
>>>>>>> f9a41bf7

/// Wrapper around [MediaStreamTrack][1] received from a
/// [getUserMedia()][2]/[getDisplayMedia()][3] request.
///
/// [1]: https://w3.org/TR/mediacapture-streams#mediastreamtrack
/// [2]: https://w3.org/TR/mediacapture-streams#dom-mediadevices-getusermedia
/// [3]: https://w3.org/TR/screen-capture/#dom-mediadevices-getdisplaymedia
#[derive(Clone, From, Debug)]
pub struct MediaStreamTrack(DartHandle);
<<<<<<< HEAD

/// Registers the provided [`IdFunction`] as [`ID_FUNCTION`].
///
/// # Safety
///
/// Must ONLY be called by Dart during FFI initialization.
#[no_mangle]
pub unsafe extern "C" fn register_MediaStreamTrack__id(f: IdFunction) {
    ID_FUNCTION = Some(f);
}

/// Registers the provided [`DeviceIdFunction`] as [`DEVICE_ID_FUNCTION`].
///
/// # Safety
///
/// Must ONLY be called by Dart during FFI initialization.
#[no_mangle]
pub unsafe extern "C" fn register_MediaStreamTrack__device_id(
    f: DeviceIdFunction,
) {
    DEVICE_ID_FUNCTION = Some(f);
}

/// Registers the provided [`FacingModeFunction`] as [`FACING_MODE_FUNCTION`].
///
/// # Safety
///
/// Must ONLY be called by Dart during FFI initialization.
#[no_mangle]
pub unsafe extern "C" fn register_MediaStreamTrack__facing_mode(
    f: FacingModeFunction,
) {
    FACING_MODE_FUNCTION = Some(f);
}

/// Registers the provided [`HeightFunction`] as [`HEIGHT_FUNCTION`].
///
/// # Safety
///
/// Must ONLY be called by Dart during FFI initialization.
#[no_mangle]
pub unsafe extern "C" fn register_MediaStreamTrack__height(f: HeightFunction) {
    HEIGHT_FUNCTION = Some(f);
}

/// Registers the provided [`WidthFunction`] as [`WIDTH_FUNCTION`].
///
/// # Safety
///
/// Must ONLY be called by Dart during FFI initialization.
#[no_mangle]
pub unsafe extern "C" fn register_MediaStreamTrack__width(f: WidthFunction) {
    WIDTH_FUNCTION = Some(f);
}

/// Registers the provided [`SetEnabledFunction`] as [`SET_ENABLED_FUNCTION`].
///
/// # Safety
///
/// Must ONLY be called by Dart during FFI initialization.
#[no_mangle]
pub unsafe extern "C" fn register_MediaStreamTrack__set_enabled(
    f: SetEnabledFunction,
) {
    SET_ENABLED_FUNCTION = Some(f);
}

/// Registers the provided [`StopFunction`] as [`STOP_FUNCTION`].
///
/// # Safety
///
/// Must ONLY be called by Dart during FFI initialization.
#[no_mangle]
pub unsafe extern "C" fn register_MediaStreamTrack__stop(f: StopFunction) {
    STOP_FUNCTION = Some(f);
}

/// Registers the provided [`EnabledFunction`] as [`ENABLED_FUNCTION`].
///
/// # Safety
///
/// Must ONLY be called by Dart during FFI initialization.
#[no_mangle]
pub unsafe extern "C" fn register_MediaStreamTrack__enabled(
    f: EnabledFunction,
) {
    ENABLED_FUNCTION = Some(f);
}

/// Registers the provided [`KindFunction`] as [`KIND_FUNCTION`].
///
/// # Safety
///
/// Must ONLY be called by Dart during FFI initialization.
#[no_mangle]
pub unsafe extern "C" fn register_MediaStreamTrack__kind(f: KindFunction) {
    KIND_FUNCTION = Some(f);
}

/// Registers the provided [`ReadyStateFunction`] as [`READY_STATE_FUNCTION`].
///
/// # Safety
///
/// Must ONLY be called by Dart during FFI initialization.
#[no_mangle]
pub unsafe extern "C" fn register_MediaStreamTrack__ready_state(
    f: ReadyStateFunction,
) {
    READY_STATE_FUNCTION = Some(f);
}

/// Registers the provided [`OnEndedFunction`] as [`ON_ENDED_FUNCTION`].
///
/// # Safety
///
/// Must ONLY be called by Dart during FFI initialization.
#[no_mangle]
pub unsafe extern "C" fn register_MediaStreamTrack__on_ended(
    f: OnEndedFunction,
) {
    ON_ENDED_FUNCTION = Some(f);
}

impl MediaStreamTrack {
    /// Returns underlying [`Dart_Handle`] of this [`MediaStreamTrack`].
=======

impl MediaStreamTrack {
    /// Returns the underlying [`Dart_Handle`] of this [`MediaStreamTrack`].
>>>>>>> f9a41bf7
    #[must_use]
    pub fn handle(&self) -> Dart_Handle {
        self.0.get()
    }

    /// Returns [`id`] of the underlying [MediaStreamTrack][2].
    ///
    /// [`id`]: https://w3.org/TR/mediacapture-streams#dom-mediastreamtrack-id
    /// [2]: https://w3.org/TR/mediacapture-streams#mediastreamtrack
    #[inline]
    #[must_use]
    pub fn id(&self) -> String {
<<<<<<< HEAD
        unsafe { c_str_into_string(ID_FUNCTION.unwrap()(self.0.get())) }
=======
        unsafe { c_str_into_string(media_stream_track::id(self.0.get())) }
>>>>>>> f9a41bf7
    }

    /// Returns this [`MediaStreamTrack`]'s kind (audio/video).
    #[inline]
    #[must_use]
    pub fn kind(&self) -> MediaKind {
<<<<<<< HEAD
        MediaKind::try_from(unsafe { KIND_FUNCTION.unwrap()(self.0.get()) })
=======
        MediaKind::try_from(unsafe { media_stream_track::kind(self.0.get()) })
>>>>>>> f9a41bf7
            .unwrap()
    }

    /// Returns [MediaStreamTrackState][1] of the underlying
    /// [MediaStreamTrack][2].
    ///
    /// [1]: https://w3.org/TR/mediacapture-streams#dom-mediastreamtrackstate
    /// [2]: https://w3.org/TR/mediacapture-streams#mediastreamtrack
    #[allow(clippy::unused_self)]
    #[must_use]
    pub fn ready_state(&self) -> MediaStreamTrackState {
<<<<<<< HEAD
        // TODO: Correct implementation requires flutter_webrtc-side fixes.
=======
        // TODO: Correct implementation requires `flutter_webrtc`-side fixes.
>>>>>>> f9a41bf7
        MediaStreamTrackState::Live
    }

    /// Returns a [`deviceId`][1] of the underlying [MediaStreamTrack][2].
    ///
    /// [1]: https://tinyurl.com/w3-streams#dom-mediatracksettings-deviceid
    /// [2]: https://w3.org/TR/mediacapture-streams#mediastreamtrack
    #[inline]
    #[must_use]
    pub fn device_id(&self) -> Option<String> {
        unsafe {
<<<<<<< HEAD
            *Box::from_raw(DEVICE_ID_FUNCTION.unwrap()(self.0.get()).as_ptr())
=======
            c_str_into_string(media_stream_track::device_id(self.0.get()))
>>>>>>> f9a41bf7
        }
        .try_into()
        .unwrap()
    }

    /// Return a [`facingMode`][1] of the underlying [MediaStreamTrack][2].
    ///
    /// [1]: https://tinyurl.com/w3-streams#dom-mediatracksettings-facingmode
    /// [2]: https://w3.org/TR/mediacapture-streams#mediastreamtrack
    #[must_use]
    pub fn facing_mode(&self) -> Option<FacingMode> {
        Option::<i64>::try_from(unsafe {
<<<<<<< HEAD
            *Box::from_raw(FACING_MODE_FUNCTION.unwrap()(self.0.get()).as_ptr())
=======
            media_stream_track::facing_mode(self.0.get()).unbox()
>>>>>>> f9a41bf7
        })
        .unwrap()
        .map(FacingMode::try_from)
        .transpose()
        .unwrap()
    }

    /// Returns a [`height`][1] of the underlying [MediaStreamTrack][2].
    ///
    /// [1]: https://tinyurl.com/w3-streams#dom-mediatracksettings-height
    /// [2]: https://w3.org/TR/mediacapture-streams#mediastreamtrack
    #[inline]
    #[must_use]
    pub fn height(&self) -> Option<u32> {
        Option::try_from(unsafe {
<<<<<<< HEAD
            *Box::from_raw(HEIGHT_FUNCTION.unwrap()(self.0.get()).as_ptr())
=======
            media_stream_track::height(self.0.get()).unbox()
>>>>>>> f9a41bf7
        })
        .unwrap()
    }

    /// Return a [`width`][1] of the underlying [MediaStreamTrack][2].
    ///
    /// [1]: https://w3.org/TR/mediacapture-streams#dom-mediatracksettings-width
    /// [2]: https://w3.org/TR/mediacapture-streams#mediastreamtrack
    #[inline]
    #[must_use]
    pub fn width(&self) -> Option<u32> {
        Option::try_from(unsafe {
<<<<<<< HEAD
            *Box::from_raw(WIDTH_FUNCTION.unwrap()(self.0.get()).as_ptr())
=======
            media_stream_track::width(self.0.get()).unbox()
>>>>>>> f9a41bf7
        })
        .unwrap()
    }

    /// Changes an [`enabled`][1] attribute in the underlying
    /// [MediaStreamTrack][2].
    ///
    /// [1]: https://w3.org/TR/mediacapture-streams#dom-mediastreamtrack-enabled
    /// [2]: https://w3.org/TR/mediacapture-streams#mediastreamtrack
    #[inline]
    pub fn set_enabled(&self, enabled: bool) {
        unsafe {
<<<<<<< HEAD
            SET_ENABLED_FUNCTION.unwrap()(self.0.get(), enabled);
=======
            media_stream_track::set_enabled(self.0.get(), enabled as i32);
>>>>>>> f9a41bf7
        }
    }

    /// Changes a [`readyState`][1] attribute in the underlying
    /// [MediaStreamTrack][2] to [`ended`][3].
    ///
    /// [1]: https://tinyurl.com/w3-streams#dom-mediastreamtrack-readystate
    /// [2]: https://w3.org/TR/mediacapture-streams#mediastreamtrack
    /// [3]: https://tinyurl.com/w3-streams#idl-def-MediaStreamTrackState.ended
    #[inline]
    pub fn stop(&self) {
<<<<<<< HEAD
        log::debug!("Stopping Track on Rust side");
        unsafe {
            STOP_FUNCTION.unwrap()(self.0.get());
=======
        unsafe {
            media_stream_track::stop(self.0.get());
>>>>>>> f9a41bf7
        }
    }

    /// Returns an [`enabled`][1] attribute of the underlying
    /// [MediaStreamTrack][2].
    ///
    /// [1]: https://w3.org/TR/mediacapture-streams#dom-mediastreamtrack-enabled
    /// [2]: https://w3.org/TR/mediacapture-streams#mediastreamtrack
    #[inline]
    #[must_use]
    pub fn enabled(&self) -> bool {
<<<<<<< HEAD
        unsafe { ENABLED_FUNCTION.unwrap()(self.0.get()) }
=======
        unsafe { media_stream_track::enabled(self.0.get()) == 1 }
>>>>>>> f9a41bf7
    }

    /// Detects whether a video track captured from display searching
    /// [specific fields][1] in its settings.
    ///
    /// Only works in Chrome browser at the moment.
    ///
    /// [1]: https://w3.org/TR/screen-capture/#extensions-to-mediatracksettings
    #[allow(clippy::unused_self)]
    #[must_use]
    pub fn guess_is_from_display(&self) -> bool {
<<<<<<< HEAD
        // TODO: Correct implementation requires flutter_webrtc-side fixes.
        false
    }

    /// Returns underlying [`Dart_Handle`] of this [`MediaStreamTrack`].
    #[must_use]
    pub fn get_handle(&self) -> Dart_Handle {
        self.0.get()
=======
        // TODO: Correct implementation requires `flutter_webrtc`-side fixes.
        false
>>>>>>> f9a41bf7
    }

    /// Forks this [`MediaStreamTrack`].
    ///
    /// Creates a new [`MediaStreamTrack`] from this [`MediaStreamTrack`] using
    /// a [`clone()`][1] method. It won't clone current [`MediaStreamTrack`]'s
    /// callbacks.
    ///
    /// [1]: https://w3.org/TR/mediacapture-streams#dom-mediastreamtrack-clone
    #[must_use]
    pub fn fork(&self) -> Self {
<<<<<<< HEAD
        // TODO: Correct implementation requires flutter_webrtc-side fixes.
        self.clone()
    }

    /// Sets handler for the [`ended`][1] event on underlying
    /// [`web_sys::MediaStreamTrack`].
    ///
    /// [1]: https://tinyurl.com/w3-streams#event-mediastreamtrack-ended
=======
        // TODO: Correct implementation requires `flutter_webrtc`-side fixes.
        self.clone()
    }

    /// Sets handler for the [`ended`][1] event on the underlying
    /// [MediaStreamTrack][2].
    ///
    /// [1]: https://tinyurl.com/w3-streams#event-mediastreamtrack-ended
    /// [2]: https://w3.org/TR/mediacapture-streams#mediastreamtrack
>>>>>>> f9a41bf7
    pub fn on_ended<F>(&self, f: Option<F>)
    where
        F: 'static + FnOnce(),
    {
        if let Some(cb) = f {
            let cb = Callback::from_once(|_: ()| cb());
<<<<<<< HEAD
            unsafe { ON_ENDED_FUNCTION.unwrap()(self.0.get(), cb.into_dart()) };
=======
            unsafe {
                media_stream_track::on_ended(self.0.get(), cb.into_dart());
            };
>>>>>>> f9a41bf7
        }
    }
}<|MERGE_RESOLUTION|>--- conflicted
+++ resolved
@@ -2,124 +2,6 @@
 //!
 //! [1]: https://w3.org/TR/mediacapture-streams#mediastreamtrack
 
-<<<<<<< HEAD
-use std::{
-    convert::{TryFrom, TryInto},
-    os::raw::c_char,
-    ptr,
-};
-
-use dart_sys::Dart_Handle;
-use derive_more::From;
-
-use crate::{
-    api::{c_str_into_string, DartValueArg},
-    media::{track::MediaStreamTrackState, FacingMode, MediaKind},
-    platform::dart::utils::{callback::Callback, handle::DartHandle},
-};
-
-/// Pointer to an extern function that returns ID of the provided
-/// [`MediaStreamTrack`].
-type IdFunction = extern "C" fn(Dart_Handle) -> ptr::NonNull<c_char>;
-
-/// Pointer to an extern function that returns device ID of the provided
-/// [`MediaStreamTrack`].
-type DeviceIdFunction =
-    extern "C" fn(Dart_Handle) -> ptr::NonNull<DartValueArg<Option<String>>>;
-
-/// Pointer to an extern function that returns facing mode of the provided
-/// [`MediaStreamTrack`].
-type FacingModeFunction =
-    extern "C" fn(Dart_Handle) -> ptr::NonNull<DartValueArg<Option<i64>>>;
-
-/// Pointer to an extern function that returns height of the provided
-/// [`MediaStreamTrack`].
-type HeightFunction =
-    extern "C" fn(Dart_Handle) -> ptr::NonNull<DartValueArg<Option<u32>>>;
-
-/// Pointer to an extern function that returns width of the provided
-/// [`MediaStreamTrack`].
-type WidthFunction =
-    extern "C" fn(Dart_Handle) -> ptr::NonNull<DartValueArg<Option<u32>>>;
-
-/// Pointer to an extern function that sets `enabled` field of the provided
-/// [`MediaStreamTrack`] to the provided [`bool`].
-type SetEnabledFunction = extern "C" fn(Dart_Handle, bool);
-
-/// Pointer to an extern function that stops provided [`MediaStreamTrack`].
-type StopFunction = extern "C" fn(Dart_Handle);
-
-/// Pointer to an extern function that returns `enabled` field of the provided
-/// [`MediaStreamTrack`].
-type EnabledFunction = extern "C" fn(Dart_Handle) -> bool;
-
-/// Pointer to an extern function that returns kind of the provided
-/// [`MediaStreamTrack`].
-type KindFunction = extern "C" fn(Dart_Handle) -> i64;
-
-/// Pointer to an extern function that returns readiness state of the provided
-/// [`MediaStreamTrack`].
-type ReadyStateFunction = extern "C" fn(Dart_Handle) -> i64;
-
-// Pointer to an extern function that sets `on_ended` callback of the provided
-// [`MediaStreamTrack`].
-type OnEndedFunction = extern "C" fn(Dart_Handle, Dart_Handle);
-
-/// Stores pointer to the [`IdFunction`] extern function.
-///
-/// Must be initialized by Dart during FFI initialization phase.
-static mut ID_FUNCTION: Option<IdFunction> = None;
-
-/// Stores pointer to the [`DeviceIdFunction`] extern function.
-///
-/// Must be initialized by Dart during FFI initialization phase.
-static mut DEVICE_ID_FUNCTION: Option<DeviceIdFunction> = None;
-
-/// Stores pointer to the [`FacingModeFunction`] extern function.
-///
-/// Must be initialized by Dart during FFI initialization phase.
-static mut FACING_MODE_FUNCTION: Option<FacingModeFunction> = None;
-
-/// Stores pointer to the [`HeightFunction`] extern function.
-///
-/// Must be initialized by Dart during FFI initialization phase.
-static mut HEIGHT_FUNCTION: Option<HeightFunction> = None;
-
-/// Stores pointer to the [`WidthFunction`] extern function.
-///
-/// Must be initialized by Dart during FFI initialization phase.
-static mut WIDTH_FUNCTION: Option<WidthFunction> = None;
-
-/// Stores pointer to the [`SetEnabledFunction`] extern function.
-///
-/// Must be initialized by Dart during FFI initialization phase.
-static mut SET_ENABLED_FUNCTION: Option<SetEnabledFunction> = None;
-
-/// Stores pointer to the [`StopFunction`] extern function.
-///
-/// Must be initialized by Dart during FFI initialization phase.
-static mut STOP_FUNCTION: Option<StopFunction> = None;
-
-/// Stores pointer to the [`EnabledFunction`] extern function.
-///
-/// Must be initialized by Dart during FFI initialization phase.
-static mut ENABLED_FUNCTION: Option<EnabledFunction> = None;
-
-/// Stores pointer to the [`KindFunction`] extern function.
-///
-/// Must be initialized by Dart during FFI initialization phase.
-static mut KIND_FUNCTION: Option<KindFunction> = None;
-
-/// Stores pointer to the [`ReadyStateFunction`] extern function.
-///
-/// Must be initialized by Dart during FFI initialization phase.
-static mut READY_STATE_FUNCTION: Option<ReadyStateFunction> = None;
-
-/// Stores pointer to the [`OnEndedFunction`] extern function.
-///
-/// Must be initialized by Dart during FFI initialization phase.
-static mut ON_ENDED_FUNCTION: Option<OnEndedFunction> = None;
-=======
 use std::convert::{TryFrom, TryInto};
 
 use dart_sys::Dart_Handle;
@@ -184,7 +66,6 @@
         pub fn on_ended(track: Dart_Handle, cb: Dart_Handle);
     }
 }
->>>>>>> f9a41bf7
 
 /// Wrapper around [MediaStreamTrack][1] received from a
 /// [getUserMedia()][2]/[getDisplayMedia()][3] request.
@@ -194,137 +75,9 @@
 /// [3]: https://w3.org/TR/screen-capture/#dom-mediadevices-getdisplaymedia
 #[derive(Clone, From, Debug)]
 pub struct MediaStreamTrack(DartHandle);
-<<<<<<< HEAD
-
-/// Registers the provided [`IdFunction`] as [`ID_FUNCTION`].
-///
-/// # Safety
-///
-/// Must ONLY be called by Dart during FFI initialization.
-#[no_mangle]
-pub unsafe extern "C" fn register_MediaStreamTrack__id(f: IdFunction) {
-    ID_FUNCTION = Some(f);
-}
-
-/// Registers the provided [`DeviceIdFunction`] as [`DEVICE_ID_FUNCTION`].
-///
-/// # Safety
-///
-/// Must ONLY be called by Dart during FFI initialization.
-#[no_mangle]
-pub unsafe extern "C" fn register_MediaStreamTrack__device_id(
-    f: DeviceIdFunction,
-) {
-    DEVICE_ID_FUNCTION = Some(f);
-}
-
-/// Registers the provided [`FacingModeFunction`] as [`FACING_MODE_FUNCTION`].
-///
-/// # Safety
-///
-/// Must ONLY be called by Dart during FFI initialization.
-#[no_mangle]
-pub unsafe extern "C" fn register_MediaStreamTrack__facing_mode(
-    f: FacingModeFunction,
-) {
-    FACING_MODE_FUNCTION = Some(f);
-}
-
-/// Registers the provided [`HeightFunction`] as [`HEIGHT_FUNCTION`].
-///
-/// # Safety
-///
-/// Must ONLY be called by Dart during FFI initialization.
-#[no_mangle]
-pub unsafe extern "C" fn register_MediaStreamTrack__height(f: HeightFunction) {
-    HEIGHT_FUNCTION = Some(f);
-}
-
-/// Registers the provided [`WidthFunction`] as [`WIDTH_FUNCTION`].
-///
-/// # Safety
-///
-/// Must ONLY be called by Dart during FFI initialization.
-#[no_mangle]
-pub unsafe extern "C" fn register_MediaStreamTrack__width(f: WidthFunction) {
-    WIDTH_FUNCTION = Some(f);
-}
-
-/// Registers the provided [`SetEnabledFunction`] as [`SET_ENABLED_FUNCTION`].
-///
-/// # Safety
-///
-/// Must ONLY be called by Dart during FFI initialization.
-#[no_mangle]
-pub unsafe extern "C" fn register_MediaStreamTrack__set_enabled(
-    f: SetEnabledFunction,
-) {
-    SET_ENABLED_FUNCTION = Some(f);
-}
-
-/// Registers the provided [`StopFunction`] as [`STOP_FUNCTION`].
-///
-/// # Safety
-///
-/// Must ONLY be called by Dart during FFI initialization.
-#[no_mangle]
-pub unsafe extern "C" fn register_MediaStreamTrack__stop(f: StopFunction) {
-    STOP_FUNCTION = Some(f);
-}
-
-/// Registers the provided [`EnabledFunction`] as [`ENABLED_FUNCTION`].
-///
-/// # Safety
-///
-/// Must ONLY be called by Dart during FFI initialization.
-#[no_mangle]
-pub unsafe extern "C" fn register_MediaStreamTrack__enabled(
-    f: EnabledFunction,
-) {
-    ENABLED_FUNCTION = Some(f);
-}
-
-/// Registers the provided [`KindFunction`] as [`KIND_FUNCTION`].
-///
-/// # Safety
-///
-/// Must ONLY be called by Dart during FFI initialization.
-#[no_mangle]
-pub unsafe extern "C" fn register_MediaStreamTrack__kind(f: KindFunction) {
-    KIND_FUNCTION = Some(f);
-}
-
-/// Registers the provided [`ReadyStateFunction`] as [`READY_STATE_FUNCTION`].
-///
-/// # Safety
-///
-/// Must ONLY be called by Dart during FFI initialization.
-#[no_mangle]
-pub unsafe extern "C" fn register_MediaStreamTrack__ready_state(
-    f: ReadyStateFunction,
-) {
-    READY_STATE_FUNCTION = Some(f);
-}
-
-/// Registers the provided [`OnEndedFunction`] as [`ON_ENDED_FUNCTION`].
-///
-/// # Safety
-///
-/// Must ONLY be called by Dart during FFI initialization.
-#[no_mangle]
-pub unsafe extern "C" fn register_MediaStreamTrack__on_ended(
-    f: OnEndedFunction,
-) {
-    ON_ENDED_FUNCTION = Some(f);
-}
-
-impl MediaStreamTrack {
-    /// Returns underlying [`Dart_Handle`] of this [`MediaStreamTrack`].
-=======
 
 impl MediaStreamTrack {
     /// Returns the underlying [`Dart_Handle`] of this [`MediaStreamTrack`].
->>>>>>> f9a41bf7
     #[must_use]
     pub fn handle(&self) -> Dart_Handle {
         self.0.get()
@@ -337,22 +90,14 @@
     #[inline]
     #[must_use]
     pub fn id(&self) -> String {
-<<<<<<< HEAD
-        unsafe { c_str_into_string(ID_FUNCTION.unwrap()(self.0.get())) }
-=======
         unsafe { c_str_into_string(media_stream_track::id(self.0.get())) }
->>>>>>> f9a41bf7
     }
 
     /// Returns this [`MediaStreamTrack`]'s kind (audio/video).
     #[inline]
     #[must_use]
     pub fn kind(&self) -> MediaKind {
-<<<<<<< HEAD
-        MediaKind::try_from(unsafe { KIND_FUNCTION.unwrap()(self.0.get()) })
-=======
         MediaKind::try_from(unsafe { media_stream_track::kind(self.0.get()) })
->>>>>>> f9a41bf7
             .unwrap()
     }
 
@@ -364,11 +109,7 @@
     #[allow(clippy::unused_self)]
     #[must_use]
     pub fn ready_state(&self) -> MediaStreamTrackState {
-<<<<<<< HEAD
-        // TODO: Correct implementation requires flutter_webrtc-side fixes.
-=======
         // TODO: Correct implementation requires `flutter_webrtc`-side fixes.
->>>>>>> f9a41bf7
         MediaStreamTrackState::Live
     }
 
@@ -380,11 +121,7 @@
     #[must_use]
     pub fn device_id(&self) -> Option<String> {
         unsafe {
-<<<<<<< HEAD
-            *Box::from_raw(DEVICE_ID_FUNCTION.unwrap()(self.0.get()).as_ptr())
-=======
             c_str_into_string(media_stream_track::device_id(self.0.get()))
->>>>>>> f9a41bf7
         }
         .try_into()
         .unwrap()
@@ -397,11 +134,7 @@
     #[must_use]
     pub fn facing_mode(&self) -> Option<FacingMode> {
         Option::<i64>::try_from(unsafe {
-<<<<<<< HEAD
-            *Box::from_raw(FACING_MODE_FUNCTION.unwrap()(self.0.get()).as_ptr())
-=======
             media_stream_track::facing_mode(self.0.get()).unbox()
->>>>>>> f9a41bf7
         })
         .unwrap()
         .map(FacingMode::try_from)
@@ -417,11 +150,7 @@
     #[must_use]
     pub fn height(&self) -> Option<u32> {
         Option::try_from(unsafe {
-<<<<<<< HEAD
-            *Box::from_raw(HEIGHT_FUNCTION.unwrap()(self.0.get()).as_ptr())
-=======
             media_stream_track::height(self.0.get()).unbox()
->>>>>>> f9a41bf7
         })
         .unwrap()
     }
@@ -434,11 +163,7 @@
     #[must_use]
     pub fn width(&self) -> Option<u32> {
         Option::try_from(unsafe {
-<<<<<<< HEAD
-            *Box::from_raw(WIDTH_FUNCTION.unwrap()(self.0.get()).as_ptr())
-=======
             media_stream_track::width(self.0.get()).unbox()
->>>>>>> f9a41bf7
         })
         .unwrap()
     }
@@ -451,11 +176,7 @@
     #[inline]
     pub fn set_enabled(&self, enabled: bool) {
         unsafe {
-<<<<<<< HEAD
-            SET_ENABLED_FUNCTION.unwrap()(self.0.get(), enabled);
-=======
             media_stream_track::set_enabled(self.0.get(), enabled as i32);
->>>>>>> f9a41bf7
         }
     }
 
@@ -467,14 +188,8 @@
     /// [3]: https://tinyurl.com/w3-streams#idl-def-MediaStreamTrackState.ended
     #[inline]
     pub fn stop(&self) {
-<<<<<<< HEAD
-        log::debug!("Stopping Track on Rust side");
-        unsafe {
-            STOP_FUNCTION.unwrap()(self.0.get());
-=======
         unsafe {
             media_stream_track::stop(self.0.get());
->>>>>>> f9a41bf7
         }
     }
 
@@ -486,11 +201,7 @@
     #[inline]
     #[must_use]
     pub fn enabled(&self) -> bool {
-<<<<<<< HEAD
-        unsafe { ENABLED_FUNCTION.unwrap()(self.0.get()) }
-=======
         unsafe { media_stream_track::enabled(self.0.get()) == 1 }
->>>>>>> f9a41bf7
     }
 
     /// Detects whether a video track captured from display searching
@@ -502,19 +213,8 @@
     #[allow(clippy::unused_self)]
     #[must_use]
     pub fn guess_is_from_display(&self) -> bool {
-<<<<<<< HEAD
-        // TODO: Correct implementation requires flutter_webrtc-side fixes.
-        false
-    }
-
-    /// Returns underlying [`Dart_Handle`] of this [`MediaStreamTrack`].
-    #[must_use]
-    pub fn get_handle(&self) -> Dart_Handle {
-        self.0.get()
-=======
         // TODO: Correct implementation requires `flutter_webrtc`-side fixes.
         false
->>>>>>> f9a41bf7
     }
 
     /// Forks this [`MediaStreamTrack`].
@@ -526,16 +226,6 @@
     /// [1]: https://w3.org/TR/mediacapture-streams#dom-mediastreamtrack-clone
     #[must_use]
     pub fn fork(&self) -> Self {
-<<<<<<< HEAD
-        // TODO: Correct implementation requires flutter_webrtc-side fixes.
-        self.clone()
-    }
-
-    /// Sets handler for the [`ended`][1] event on underlying
-    /// [`web_sys::MediaStreamTrack`].
-    ///
-    /// [1]: https://tinyurl.com/w3-streams#event-mediastreamtrack-ended
-=======
         // TODO: Correct implementation requires `flutter_webrtc`-side fixes.
         self.clone()
     }
@@ -545,20 +235,15 @@
     ///
     /// [1]: https://tinyurl.com/w3-streams#event-mediastreamtrack-ended
     /// [2]: https://w3.org/TR/mediacapture-streams#mediastreamtrack
->>>>>>> f9a41bf7
     pub fn on_ended<F>(&self, f: Option<F>)
     where
         F: 'static + FnOnce(),
     {
         if let Some(cb) = f {
             let cb = Callback::from_once(|_: ()| cb());
-<<<<<<< HEAD
-            unsafe { ON_ENDED_FUNCTION.unwrap()(self.0.get(), cb.into_dart()) };
-=======
             unsafe {
                 media_stream_track::on_ended(self.0.get(), cb.into_dart());
             };
->>>>>>> f9a41bf7
         }
     }
 }