--- conflicted
+++ resolved
@@ -29,11 +29,7 @@
 /// Pointer to an extern function that returns facing mode of the provided
 /// [`MediaStreamTrack`].
 type FacingModeFunction =
-<<<<<<< HEAD
-    extern "C" fn(Dart_Handle) -> ptr::NonNull<DartValueArg<Option<i32>>>;
-=======
-    extern "C" fn(Dart_Handle) -> DartValueArg<Option<i64>>;
->>>>>>> aa54daf1
+    extern "C" fn(Dart_Handle) -> ptr::NonNull<DartValueArg<Option<i64>>>;
 
 /// Pointer to an extern function that returns height of the provided
 /// [`MediaStreamTrack`].
@@ -311,13 +307,8 @@
     /// [2]: https://w3.org/TR/mediacapture-streams#mediastreamtrack
     #[must_use]
     pub fn facing_mode(&self) -> Option<FacingMode> {
-<<<<<<< HEAD
-        Option::<i32>::try_from(unsafe {
+        Option::<i64>::try_from(unsafe {
             *Box::from_raw(FACING_MODE_FUNCTION.unwrap()(self.0.get()).as_ptr())
-=======
-        Option::<i64>::try_from(unsafe {
-            FACING_MODE_FUNCTION.unwrap()(self.0.get())
->>>>>>> aa54daf1
         })
         .unwrap()
         .map(FacingMode::try_from)
