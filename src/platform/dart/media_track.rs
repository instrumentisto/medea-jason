//! Representation of a [MediaStreamTrack][0].
//!
//! [0]: https://w3.org/TR/mediacapture-streams#mediastreamtrack

use std::future::Future;

use dart_sys::Dart_Handle;
use medea_macro::dart_bridge;

use crate::{
    media::{
        track::MediaStreamTrackState, FacingMode, MediaKind, MediaSourceKind,
    },
    platform::{
        self,
        dart::utils::{
            callback::Callback, dart_string_into_rust, handle::DartHandle,
            NonNullDartValueArgExt as _,
        },
        utils::dart_future::FutureFromDart,
    },
};

#[dart_bridge("flutter/lib/src/native/platform/media_track.g.dart")]
mod media_stream_track {
    use std::{os::raw::c_char, ptr};

    use dart_sys::Dart_Handle;

    use crate::api::DartValueArg;

    extern "C" {
        /// Returns [ID][1] of the provided [MediaStreamTrack][0].
        ///
        /// [0]: https://w3.org/TR/mediacapture-streams#mediastreamtrack
        /// [1]: https://w3.org/TR/mediacapture-streams#dom-mediastreamtrack-id
        pub fn id(track: Dart_Handle) -> ptr::NonNull<c_char>;

        /// Returns [device ID][1] of the provided [MediaStreamTrack][0].
        ///
        /// [0]: https://w3.org/TR/mediacapture-streams#mediastreamtrack
        /// [1]: https://w3.org/TR/mediacapture-streams#dfn-deviceid
        pub fn device_id(track: Dart_Handle) -> ptr::NonNull<c_char>;

        /// Returns [kind][1] of the provided [MediaStreamTrack][0].
        ///
        /// [0]: https://w3.org/TR/mediacapture-streams#mediastreamtrack
        /// [1]: https://tinyurl.com/w3-streams#dom-mediastreamtrack-kind
        pub fn kind(track: Dart_Handle) -> i64;

        /// Returns [facing mode][1] of the provided [MediaStreamTrack][0].
        ///
        /// [0]: https://w3.org/TR/mediacapture-streams#mediastreamtrack
        /// [1]: https://tinyurl.com/w3-streams#def-constraint-facingMode
        pub fn facing_mode(
            track: Dart_Handle,
        ) -> ptr::NonNull<DartValueArg<Option<i64>>>;

        /// Returns [height][1] of the provided [MediaStreamTrack][0].
        ///
        /// [0]: https://w3.org/TR/mediacapture-streams#mediastreamtrack
        /// [1]: https://tinyurl.com/w3-streams#dom-mediatracksettings-height
        pub fn height(
            track: Dart_Handle,
        ) -> ptr::NonNull<DartValueArg<Option<u32>>>;

        /// Returns [width][1] of the provided [MediaStreamTrack][0].
        ///
        /// [0]: https://w3.org/TR/mediacapture-streams#mediastreamtrack
        /// [1]: https://tinyurl.com/w3-streams#dom-mediatracksettings-width
        pub fn width(
            track: Dart_Handle,
        ) -> ptr::NonNull<DartValueArg<Option<u32>>>;

        /// Returns [enabled][1] field of the provided [MediaStreamTrack][0].
        ///
        /// [0]: https://w3.org/TR/mediacapture-streams#mediastreamtrack
        /// [1]: https://tinyurl.com/w3-streams#dom-mediastreamtrack-enabled
        pub fn enabled(track: Dart_Handle) -> bool;

        /// Sets [enabled][1] field of the provided [MediaStreamTrack][0].
        ///
        /// [0]: https://w3.org/TR/mediacapture-streams#mediastreamtrack
        /// [1]: https://tinyurl.com/w3-streams#dom-mediastreamtrack-enabled
        pub fn set_enabled(track: Dart_Handle, is_enabled: bool);

        /// Returns [readiness state][1] of the provided [MediaStreamTrack][0].
        ///
        /// [0]: https://w3.org/TR/mediacapture-streams#mediastreamtrack
        /// [1]: https://tinyurl.com/w3-streams#dom-mediastreamtrack-readystate
        pub fn ready_state(track: Dart_Handle) -> Dart_Handle;

        /// [Stops][1] the provided [MediaStreamTrack][0].
        ///
        /// [0]: https://w3.org/TR/mediacapture-streams#mediastreamtrack
        /// [1]: https://tinyurl.com/w3-streams#dom-mediastreamtrack-stop
        pub fn stop(track: Dart_Handle) -> Dart_Handle;

        /// Sets [`onended`][1] event handler of the provided
        /// [MediaStreamTrack][0].
        ///
        /// [0]: https://w3.org/TR/mediacapture-streams#mediastreamtrack
        /// [1]: https://tinyurl.com/w3-streams#dom-mediastreamtrack-onended
        pub fn on_ended(track: Dart_Handle, cb: Dart_Handle);

        /// Creates a new instance of [MediaStreamTrack][0] depending on the
        /// same media source as the provided one has.
        ///
        /// [0]: https://w3.org/TR/mediacapture-streams#mediastreamtrack
        pub fn clone(track: Dart_Handle) -> Dart_Handle;

<<<<<<< HEAD
        /// Disposes of this [`MediaStreamTrack`].
=======
        /// Disposes the provided [MediaStreamTrack][0].
        ///
        /// [0]: https://w3.org/TR/mediacapture-streams#mediastreamtrack
>>>>>>> 507fd850
        pub fn dispose(track: Dart_Handle) -> Dart_Handle;
    }
}

/// Representation of a [MediaStreamTrack][0] received from a
/// [getUserMedia()][1] or a [getDisplayMedia()][2] request.
///
/// [0]: https://w3.org/TR/mediacapture-streams#mediastreamtrack
/// [1]: https://w3.org/TR/mediacapture-streams#dom-mediadevices-getusermedia
/// [2]: https://w3.org/TR/screen-capture#dom-mediadevices-getdisplaymedia
#[derive(Clone, Debug)]
pub struct MediaStreamTrack {
    /// Pointer on the [MediaStreamTrack][0]
    ///
    /// [0]: https://w3.org/TR/mediacapture-streams#mediastreamtrack
    inner: DartHandle,

    /// Media source type of this [`MediaStreamTrack`].
    source_kind: Option<MediaSourceKind>,
}

impl MediaStreamTrack {
    /// Creates a new [`MediaStreamTrack`].
    #[must_use]
    pub fn new(
        inner: DartHandle,
        source_kind: Option<MediaSourceKind>,
    ) -> Self {
        Self { inner, source_kind }
    }

    /// Returns the underlying [`Dart_Handle`] of this [`MediaStreamTrack`].
    #[must_use]
    pub fn handle(&self) -> Dart_Handle {
        self.inner.get()
    }

    /// Returns [ID][1] of this [`MediaStreamTrack`].
    ///
    /// [1]: https://w3.org/TR/mediacapture-streams#dom-mediastreamtrack-id
    #[must_use]
    pub fn id(&self) -> String {
        let id = unsafe { media_stream_track::id(self.inner.get()) };
        unsafe { dart_string_into_rust(id) }
    }

    /// Returns [device ID][1] of this [`MediaStreamTrack`].
    ///
    /// [1]: https://w3.org/TR/mediacapture-streams#dfn-deviceid
    #[inline]
    #[must_use]
    pub fn device_id(&self) -> Option<String> {
        let device_id =
            unsafe { media_stream_track::device_id(self.inner.get()) };
        Some(unsafe { dart_string_into_rust(device_id) })
    }

    /// Returns [kind][1] of this [`MediaStreamTrack`].
    ///
    /// [1]: https://w3.org/TR/mediacapture-streams#dom-mediastreamtrack-kind
    #[inline]
    #[must_use]
    pub fn kind(&self) -> MediaKind {
        MediaKind::try_from(unsafe {
            media_stream_track::kind(self.inner.get())
        })
        .unwrap()
    }

    /// Returns [facing mode][1] of this [`MediaStreamTrack`].
    ///
    /// [1]: https://tinyurl.com/w3-streams#dom-mediatracksettings-facingmode
    #[allow(clippy::unwrap_in_result)]
    #[must_use]
    pub fn facing_mode(&self) -> Option<FacingMode> {
        let facing_mode =
            unsafe { media_stream_track::facing_mode(self.inner.get()) };
        Option::<i64>::try_from(unsafe { facing_mode.unbox() })
            .unwrap()
            .map(FacingMode::try_from)
            .transpose()
            .unwrap()
    }

    /// Returns [height][1] of this [`MediaStreamTrack`].
    ///
    /// [1]: https://tinyurl.com/w3-streams#dom-mediatracksettings-height
    #[allow(clippy::unwrap_in_result)]
    #[must_use]
    pub fn height(&self) -> Option<u32> {
        let height = unsafe { media_stream_track::height(self.inner.get()) };
        Option::try_from(unsafe { height.unbox() }).unwrap()
    }

    /// Returns [width][1] of this [`MediaStreamTrack`].
    ///
    /// [1]: https://tinyurl.com/w3-streams#dom-mediatracksettings-width
    #[allow(clippy::unwrap_in_result)]
    #[must_use]
    pub fn width(&self) -> Option<u32> {
        let width = unsafe { media_stream_track::width(self.inner.get()) };
        Option::try_from(unsafe { width.unbox() }).unwrap()
    }

    /// Returns [enabled][1] field of this [`MediaStreamTrack`].
    ///
    /// [1]: https://w3.org/TR/mediacapture-streams#dom-mediastreamtrack-enabled
    #[inline]
    #[must_use]
    pub fn enabled(&self) -> bool {
        unsafe { media_stream_track::enabled(self.inner.get()) }
    }

    /// Sets [enabled][1] field of this [`MediaStreamTrack`].
    ///
    /// [1]: https://w3.org/TR/mediacapture-streams#dom-mediastreamtrack-enabled
    pub fn set_enabled(&self, enabled: bool) {
        unsafe {
            media_stream_track::set_enabled(self.inner.get(), enabled);
        }
    }

    /// Returns [readiness state][1] of this [`MediaStreamTrack`].
    ///
    /// [1]: https://tinyurl.com/w3-streams#dom-mediastreamtrack-readystate
    pub async fn ready_state(&self) -> MediaStreamTrackState {
        let handle = self.inner.get();
        let state = unsafe { media_stream_track::ready_state(handle) };
        let state = unsafe { FutureFromDart::execute::<i64>(state) }
            .await
            .unwrap();

        match state {
            0 => MediaStreamTrackState::Live,
            1 => MediaStreamTrackState::Ended,
            _ => unreachable!("Unknown `MediaStreamTrackState`: {state}"),
        }
    }

    /// [Stops][1] this [`MediaStreamTrack`].
    ///
    /// [1]: https://w3.org/TR/mediacapture-streams#dom-mediastreamtrack-stop
    #[inline]
    pub fn stop(&self) -> impl Future<Output = ()> + 'static {
        let inner = self.inner.clone();
        async move {
<<<<<<< HEAD
            unsafe {
                FutureFromDart::execute::<()>(media_stream_track::stop(
                    inner.get(),
                ))
                .await
                .unwrap();
            }
=======
            let fut = unsafe { media_stream_track::stop(inner.get()) };
            unsafe { FutureFromDart::execute::<()>(fut) }.await.unwrap();
>>>>>>> 507fd850
        }
    }

    /// Detects whether this video [`MediaStreamTrack`] is captured from
    /// display, searching for [specific fields][1] in its settings.
    ///
    /// Only works in Chrome browser at the moment.
    ///
    /// [1]: https://w3.org/TR/screen-capture#extensions-to-mediatracksettings
    #[must_use]
    pub fn guess_is_from_display(&self) -> bool {
        self.source_kind == Some(MediaSourceKind::Display)
    }

    /// Forks this [`MediaStreamTrack`], by creating a new [`MediaStreamTrack`]
    /// from this [`MediaStreamTrack`] using a [`clone()`][1] method.
    ///
    /// __NOTE__: It won't clone [`MediaStreamTrack`]'s event handlers.
    ///
    /// # Naming
    ///
    /// The name of this method intentionally diverges from [the spec one][1] to
    /// not interfere with [`Clone`] trait.
    ///
    /// [1]: https://w3.org/TR/mediacapture-streams#dom-mediastreamtrack-clone
    pub fn fork(&self) -> impl Future<Output = Self> + 'static {
        let handle = self.inner.get();
        let source_kind = self.source_kind;
        async move {
            let fut = unsafe { media_stream_track::clone(handle) };
            let new_track: DartHandle =
                unsafe { FutureFromDart::execute(fut) }.await.unwrap();
            Self::new(new_track, source_kind)
        }
    }

    /// Sets [`onended`][1] event handler of this [`MediaStreamTrack`].
    ///
    /// [1]: https://tinyurl.com/w3-streams#dom-mediastreamtrack-onended
    pub fn on_ended<F>(&self, f: Option<F>)
    where
        F: 'static + FnOnce(),
    {
        if let Some(cb) = f {
            let cb = Callback::from_once(|(): ()| cb());
            unsafe {
                media_stream_track::on_ended(self.inner.get(), cb.into_dart());
            };
        }
    }
}

impl Drop for MediaStreamTrack {
    fn drop(&mut self) {
        let track = self.inner.clone();
        platform::spawn(async move {
<<<<<<< HEAD
            unsafe {
                FutureFromDart::execute::<()>(media_stream_track::dispose(
                    track.get(),
                ))
                .await
                .unwrap();
            }
=======
            let fut = unsafe { media_stream_track::dispose(track.get()) };
            unsafe { FutureFromDart::execute::<()>(fut) }.await.unwrap();
>>>>>>> 507fd850
        });
    }
}<|MERGE_RESOLUTION|>--- conflicted
+++ resolved
@@ -109,13 +109,9 @@
         /// [0]: https://w3.org/TR/mediacapture-streams#mediastreamtrack
         pub fn clone(track: Dart_Handle) -> Dart_Handle;
 
-<<<<<<< HEAD
-        /// Disposes of this [`MediaStreamTrack`].
-=======
         /// Disposes the provided [MediaStreamTrack][0].
         ///
         /// [0]: https://w3.org/TR/mediacapture-streams#mediastreamtrack
->>>>>>> 507fd850
         pub fn dispose(track: Dart_Handle) -> Dart_Handle;
     }
 }
@@ -262,18 +258,8 @@
     pub fn stop(&self) -> impl Future<Output = ()> + 'static {
         let inner = self.inner.clone();
         async move {
-<<<<<<< HEAD
-            unsafe {
-                FutureFromDart::execute::<()>(media_stream_track::stop(
-                    inner.get(),
-                ))
-                .await
-                .unwrap();
-            }
-=======
             let fut = unsafe { media_stream_track::stop(inner.get()) };
             unsafe { FutureFromDart::execute::<()>(fut) }.await.unwrap();
->>>>>>> 507fd850
         }
     }
 
@@ -330,18 +316,8 @@
     fn drop(&mut self) {
         let track = self.inner.clone();
         platform::spawn(async move {
-<<<<<<< HEAD
-            unsafe {
-                FutureFromDart::execute::<()>(media_stream_track::dispose(
-                    track.get(),
-                ))
-                .await
-                .unwrap();
-            }
-=======
             let fut = unsafe { media_stream_track::dispose(track.get()) };
             unsafe { FutureFromDart::execute::<()>(fut) }.await.unwrap();
->>>>>>> 507fd850
         });
     }
 }