//! Multiplatform Dart runtime specific functionality.

// TODO: Needs refactoring.
#![expect(
    clippy::as_conversions,
    clippy::missing_docs_in_private_items,
    clippy::missing_panics_doc,
    clippy::undocumented_unsafe_blocks,
    clippy::unwrap_used,
    clippy::needless_pass_by_value,
    unused_variables,
    reason = "needs refactoring"
)]

pub mod codec_capability;
pub mod constraints;
pub mod error;
pub mod executor;
pub mod ice_candidate;
pub mod ice_server;
pub mod media_device_info;
pub mod media_devices;
pub mod media_display_info;
pub mod media_track;
pub mod parameters;
pub mod peer_connection;
pub mod rtc_stats;
pub mod send_encoding_parameters;
pub mod transceiver;
pub mod transport;
pub mod utils;

use std::{cell::RefCell, panic};

use libc::c_void;
use medea_client_api_proto as proto;

use crate::{media::MediaKind, platform::utils::dart_api};

pub use self::{
    codec_capability::CodecCapability,
    constraints::{DisplayMediaStreamConstraints, MediaStreamConstraints},
    error::Error,
    executor::spawn,
    media_device_info::MediaDeviceInfo,
    media_devices::MediaDevices,
    media_display_info::MediaDisplayInfo,
    media_track::MediaStreamTrack,
    peer_connection::RtcPeerConnection,
    rtc_stats::RtcStats,
    transceiver::{Transceiver, TransceiverInit},
    transport::WebSocketRpcTransport,
    utils::{completer::delay_for, Function},
};

/// Function to initialize `dart_api_dl` functions.
///
/// # Safety
///
/// This function should never be called manually.
#[no_mangle]
pub unsafe extern "C" fn init_jason_dart_api_dl(data: *mut c_void) -> isize {
    unsafe { dart_api::initialize_api(data) }
}

/// Sets Rust's [`panic!`] hook providing backtrace of the occurred panic to
/// Dart's functions.
pub fn set_panic_hook() {
    panic::set_hook(Box::new(|bt| {
        PANIC_FN.with_borrow(|f| {
            if let Some(f) = f {
                f.call1(format!("{bt}"));
            }
        });
    }));
}

thread_local! {
    /// [`Function`] being called whenever Rust code [`panic`]s.
    static PANIC_FN: RefCell<Option<Function<String>>> = RefCell::default();
}

/// Sets the provided [`Function`] as a callback to be called whenever Rust code
/// [`panic`]s.
///
/// [`panic`]: panic!
pub fn set_panic_callback(cb: Function<String>) {
    PANIC_FN.set(Some(cb));
}

#[cfg(target_os = "android")]
/// Initializes [`android_logger`] as the default application logger with filter
/// level set to [`log::LevelFilter::Debug`].
pub fn init_logger() {
    android_logger::init_once(
        android_logger::Config::default()
            .with_max_level(log::LevelFilter::Debug),
    );
}

#[cfg(any(
    target_os = "ios",
    target_os = "linux",
    target_os = "macos",
    target_os = "windows"
))]
/// Initializes [`simple_logger`] as the default application logger with filter
/// level set to [`log::LevelFilter::Debug`].
pub fn init_logger() {
<<<<<<< HEAD
    // TODO: Should be called only once.
    _ = simple_logger::SimpleLogger::new()
        .with_level(log::LevelFilter::Debug)
        .init();
}

/// Returns [`proto::Capabilities`] of the current platform.
#[must_use]
pub async fn get_capabilities() -> proto::Capabilities {
    let convert_caps =
        |caps: Vec<CodecCapability>| -> Vec<proto::CodecCapability> {
            caps.into_iter()
                .map(|c| proto::CodecCapability {
                    mime_type: c.mime_type(),
                    clock_rate: c.clock_rate().unwrap_or_default(),
                    channels: c.channels(),
                    parameters: c.parameters(),
                })
                .collect::<Vec<_>>()
        };

    let audio_tx =
        CodecCapability::get_sender_codec_capabilities(MediaKind::Audio)
            .await
            .unwrap_or_default();
    let audio_rx =
        CodecCapability::get_receiver_codec_capabilities(MediaKind::Audio)
            .await
            .unwrap_or_default();
    let video_tx =
        CodecCapability::get_sender_codec_capabilities(MediaKind::Video)
            .await
            .unwrap_or_default();
    let video_rx =
        CodecCapability::get_receiver_codec_capabilities(MediaKind::Video)
            .await
            .unwrap_or_default();

    proto::Capabilities {
        audio_tx: convert_caps(audio_tx),
        audio_rx: convert_caps(audio_rx),
        video_tx: convert_caps(video_tx),
        video_rx: convert_caps(video_rx),
    }
=======
    use std::cell::LazyCell;

    thread_local! {
        /// [`LazyCell`] ensuring that a [`simple_logger`] is initialized only
        /// once.
        static INITIALIZED: LazyCell<()> = LazyCell::new(|| {
            _ = simple_logger::SimpleLogger::new()
                .with_level(log::LevelFilter::Debug)
                .init();
        });
    }
    INITIALIZED.with(|i| **i);
>>>>>>> 8a11f3d3
}<|MERGE_RESOLUTION|>--- conflicted
+++ resolved
@@ -107,11 +107,18 @@
 /// Initializes [`simple_logger`] as the default application logger with filter
 /// level set to [`log::LevelFilter::Debug`].
 pub fn init_logger() {
-<<<<<<< HEAD
-    // TODO: Should be called only once.
-    _ = simple_logger::SimpleLogger::new()
-        .with_level(log::LevelFilter::Debug)
-        .init();
+    use std::cell::LazyCell;
+
+    thread_local! {
+        /// [`LazyCell`] ensuring that a [`simple_logger`] is initialized only
+        /// once.
+        static INITIALIZED: LazyCell<()> = LazyCell::new(|| {
+            _ = simple_logger::SimpleLogger::new()
+                .with_level(log::LevelFilter::Debug)
+                .init();
+        });
+    }
+    INITIALIZED.with(|i| **i);
 }
 
 /// Returns [`proto::Capabilities`] of the current platform.
@@ -152,18 +159,4 @@
         video_tx: convert_caps(video_tx),
         video_rx: convert_caps(video_rx),
     }
-=======
-    use std::cell::LazyCell;
-
-    thread_local! {
-        /// [`LazyCell`] ensuring that a [`simple_logger`] is initialized only
-        /// once.
-        static INITIALIZED: LazyCell<()> = LazyCell::new(|| {
-            _ = simple_logger::SimpleLogger::new()
-                .with_level(log::LevelFilter::Debug)
-                .init();
-        });
-    }
-    INITIALIZED.with(|i| **i);
->>>>>>> 8a11f3d3
 }