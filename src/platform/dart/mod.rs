--- conflicted
+++ resolved
@@ -22,15 +22,6 @@
 pub mod transport;
 pub mod utils;
 
-<<<<<<< HEAD
-use std::time::Duration;
-
-use dart_sys::Dart_Handle;
-
-use crate::platform::dart::utils::dart_future::FutureFromDart;
-
-=======
->>>>>>> f9a41bf7
 pub use self::{
     constraints::{DisplayMediaStreamConstraints, MediaStreamConstraints},
     error::Error,
@@ -57,42 +48,4 @@
     android_logger::init_once(
         android_logger::Config::default().with_min_level(log::Level::Debug),
     );
-<<<<<<< HEAD
-}
-
-/// Pointer to an extern function that returns [`Dart_Handle`] to the Dart
-/// `Future` which will wait for the provided amount of time.
-type DelayedFutureFunction = extern "C" fn(i32) -> Dart_Handle;
-
-/// Stores pointer to the [`DelayedFutureFunction`] extern function.
-///
-/// Must be initialized by Dart during FFI initialization phase.
-static mut DELAYED_FUTURE_FUNCTION: Option<DelayedFutureFunction> = None;
-
-/// Registers the provided [`DelayedFutureFunction`] as
-/// [`DELAYED_FUTURE_FUNCTION`].
-///
-/// # Safety
-///
-/// Must ONLY be called by Dart during FFI initialization.
-#[no_mangle]
-pub unsafe extern "C" fn register_delayed_future_function(
-    f: DelayedFutureFunction,
-) {
-    DELAYED_FUTURE_FUNCTION = Some(f);
-}
-
-/// [`Future`] which resolves after the provided [`Duration`].
-///
-/// # Panics
-///
-/// Panics if [`DELAYED_FUTURE_FUNCTION`] isn't set by Dart side. This is should
-/// be impossible case.
-pub async fn delay_for(delay: Duration) {
-    #[allow(clippy::cast_possible_truncation)]
-    let delay = delay.as_millis() as i32;
-    let dart_fut = unsafe { DELAYED_FUTURE_FUNCTION.unwrap()(delay) };
-    FutureFromDart::execute::<()>(dart_fut).await.unwrap();
-=======
->>>>>>> f9a41bf7
 }