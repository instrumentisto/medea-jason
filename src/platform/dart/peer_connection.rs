--- conflicted
+++ resolved
@@ -2,14 +2,8 @@
 //!
 //! [1]: https://w3.org/TR/webrtc/#dom-rtcpeerconnection
 
-<<<<<<< HEAD
-use std::{convert::TryFrom, future::Future, os::raw::c_char, ptr};
-
-use dart_sys::Dart_Handle;
-=======
 use std::{convert::TryFrom, future::Future};
 
->>>>>>> f9a41bf7
 use derive_more::Display;
 use medea_client_api_proto::{
     IceConnectionState, IceServer, PeerConnectionState,
@@ -18,11 +12,7 @@
 use tracerr::Traced;
 
 use crate::{
-<<<<<<< HEAD
-    api::{string_into_c_str, DartValueArg},
-=======
     api::string_into_c_str,
->>>>>>> f9a41bf7
     media::MediaKind,
     platform::{
         dart::{
@@ -43,424 +33,6 @@
     ice_candidate::IceCandidate as PlatformIceCandidate,
     media_track::MediaStreamTrack,
 };
-<<<<<<< HEAD
-
-/// Representation of the Dart SDP type.
-#[derive(Display)]
-pub enum RtcSdpType {
-    /// The description is the initial proposal in an offer/answer exchange.
-    #[display(fmt = "offer")]
-    Offer,
-
-    /// The description is the definitive choice in an offer/answer exchange
-    #[display(fmt = "answer")]
-    Answer,
-}
-
-type Result<T> = std::result::Result<T, Traced<RtcPeerConnectionError>>;
-
-/// Pointer to an extern function that returns [`IceConnectionState`] of the
-/// provided [`PeerConnection`].
-type IceConnectionStateFunction = extern "C" fn(Dart_Handle) -> i32;
-
-/// Pointer to an extern function that sets provided callback to the
-/// `PeerConnection.on_connection_state_change`.
-type OnConnectionStateChangeFunction = extern "C" fn(Dart_Handle, Dart_Handle);
-
-/// Pointer to an extern function that returns [`ConnectionState`] of the
-/// provided [`PeerConnection`].
-type ConnectionStateFunction =
-    extern "C" fn(Dart_Handle) -> ptr::NonNull<DartValueArg<Option<i32>>>;
-
-/// Pointer to an extern function that request that ICE candidate gathering be
-/// redone on both ends of the connection.
-type RestartIceFunction = extern "C" fn(Dart_Handle);
-
-/// Pointer to an extern function that rollbacks SDP offer of the provided
-/// [`PeerConnection`].
-type RollbackFunction = extern "C" fn(Dart_Handle) -> Dart_Handle;
-
-/// Pointer to an extern function that sets `onTrack` callback of the provided
-/// [`PeerConnection`].
-type OnTrackFunction = extern "C" fn(Dart_Handle, Dart_Handle);
-
-/// Pointer to an extern function that sets `onIceCandidate` callback of the
-/// provided [`PeerConnection`].
-type OnIceCandidateFunction = extern "C" fn(Dart_Handle, Dart_Handle);
-
-/// Pointer to an extern function that lookups transceiver in provided
-/// [`PeerConnection`] by provided [`String`].
-type GetTransceiverByMid =
-    extern "C" fn(Dart_Handle, ptr::NonNull<c_char>) -> Dart_Handle;
-
-type GetTransceiverFunction =
-    extern "C" fn(Dart_Handle, ptr::NonNull<c_char>, i32) -> Dart_Handle;
-
-/// Pointer to an extern function that adds provided [`IceCandidate`] to the
-/// provided [`PeerConnection`].
-type AddIceCandidateFunction =
-    extern "C" fn(Dart_Handle, Dart_Handle) -> Dart_Handle;
-
-/// Pointer to an extern function that sets `onIceConnectionStateChange`
-/// callback of the provided [`PeerConnection`].
-type OnIceConnectionStateChangeFunction =
-    extern "C" fn(Dart_Handle, Dart_Handle);
-
-/// Pointer to an extern function that returns [`Dart_Handle`] to a newly
-/// created [`PeerConnection`].
-type NewPeerFunction = extern "C" fn(Dart_Handle) -> Dart_Handle;
-
-/// Pointer to an extern function that creates new `Transceiver` in the provided
-/// `PeerConnection`.
-type AddTransceiverFunction =
-    extern "C" fn(Dart_Handle, i64, i64) -> Dart_Handle;
-
-/// Pointer to an extern function that returns newly created SDP offer of this
-/// [`PeerConnection`].
-type CreateOfferFunction = extern "C" fn(Dart_Handle) -> Dart_Handle;
-
-/// Pointer to an extern function that returns newly created SDP answer of this
-/// [`PeerConnection`].
-type CreateAnswerFunction = extern "C" fn(Dart_Handle) -> Dart_Handle;
-
-/// Pointer to an extern function that sets provided SDP offer as local
-/// description of the provided [`PeerConnection`].
-type SetLocalDescriptionFunction = extern "C" fn(
-    Dart_Handle,
-    ptr::NonNull<c_char>,
-    ptr::NonNull<c_char>,
-) -> Dart_Handle;
-
-/// Pointer to an extern function that sets provided SDP offer as remote
-/// description of the provided [`PeerConnection`].
-type SetRemoteDescriptionFunction = extern "C" fn(
-    Dart_Handle,
-    ptr::NonNull<c_char>,
-    ptr::NonNull<c_char>,
-) -> Dart_Handle;
-
-type DisposeFunction = extern "C" fn(Dart_Handle) -> Dart_Handle;
-
-/// Stores pointer to the [`AddTransceiver`] extern function.
-///
-/// Must be initialized by Dart during FFI initialization phase.
-static mut ADD_TRANSCEIVER_FUNCTION: Option<AddTransceiverFunction> = None;
-
-/// Stores pointer to the [`ConnectionStateFunction`] extern function.
-///
-/// Must be initialized by Dart during FFI initialization phase.
-static mut CONNECTION_STATE_FUNCTION: Option<ConnectionStateFunction> = None;
-
-/// Stores pointer to the [`AddIceCandidateFunction`] extern function.
-///
-/// Must be initialized by Dart during FFI initialization phase.
-static mut ADD_ICE_CANDIDATE_FUNCTION: Option<AddIceCandidateFunction> = None;
-
-/// Stores pointer to the [`RestartIceFunction`] extern function.
-///
-/// Must be initialized by Dart during FFI initialization phase.
-static mut RESTART_ICE_FUNCTION: Option<RestartIceFunction> = None;
-
-/// Stores pointer to the [`RollbackFunction`] extern function.
-///
-/// Must be initialized by Dart during FFI initialization phase.
-static mut ROLLBACK_FUNCTION: Option<RollbackFunction> = None;
-
-/// Stores pointer to the [`GetTransceiverFunction`] extern function.
-///
-/// Must be initialized by Dart during FFI initialization phase.
-static mut GET_TRANSCEIVER_FUNCTION: Option<GetTransceiverFunction> = None;
-
-/// Stores pointer to the [`GetTransceiverFunction`] extern function.
-///
-/// Must be initialized by Dart during FFI initialization phase.
-static mut GET_TRANSCEIVER_BY_MID_FUNCTION: Option<GetTransceiverByMid> = None;
-
-/// Stores pointer to the [`SetLocalDescriptionFunction`] extern function.
-///
-/// Must be initialized by Dart during FFI initialization phase.
-static mut SET_LOCAL_DESCRIPTION_FUNCTION: Option<SetLocalDescriptionFunction> =
-    None;
-
-/// Stores pointer to the [`SetRemoteDescriptionFunction`] extern function.
-///
-/// Must be initialized by Dart during FFI initialization phase.
-static mut SET_REMOTE_DESCRIPTION_FUNCTION: Option<
-    SetRemoteDescriptionFunction,
-> = None;
-
-/// Stores pointer to the [`OnTrackFunction`] extern function.
-///
-/// Must be initialized by Dart during FFI initialization phase.
-static mut ON_TRACK_FUNCTION: Option<OnTrackFunction> = None;
-
-/// Stores pointer to the [`OnIceCandidateFunction`] extern function.
-///
-/// Must be initialized by Dart during FFI initialization phase.
-static mut ON_ICE_CANDIDATE_FUNCTION: Option<OnIceCandidateFunction> = None;
-
-/// Stores pointer to the [`OnIceConnectionStateChangeFunction`] extern
-/// function.
-///
-/// Must be initialized by Dart during FFI initialization phase.
-static mut ON_ICE_CONNECTION_STATE_CHANGE_FUNCTION: Option<
-    OnIceConnectionStateChangeFunction,
-> = None;
-
-/// Stores pointer to the [`OnConnectionStateChangeFunction`] extern function.
-///
-/// Must be initialized by Dart during FFI initialization phase.
-static mut ON_CONNECTION_STATE_CHANGE_FUNCTION: Option<
-    OnConnectionStateChangeFunction,
-> = None;
-
-/// Stores pointer to the [`IceConnectionStateFunction`] extern function.
-///
-/// Must be initialized by Dart during FFI initialization phase.
-static mut ICE_CONNECTION_STATE_FUNCTION: Option<IceConnectionStateFunction> =
-    None;
-
-/// Stores pointer to the [`NewPeerFunction`] extern function.
-///
-/// Must be initialized by Dart during FFI initialization phase.
-static mut NEW_PEER: Option<NewPeerFunction> = None;
-
-/// Stores pointer to the [`CreateOfferFunction`] extern function.
-///
-/// Must be initialized by Dart during FFI initialization phase.
-static mut CREATE_OFFER: Option<CreateOfferFunction> = None;
-
-/// Stores pointer to the [`CreateAnswerFunction`] extern function.
-///
-/// Must be initialized by Dart during FFI initialization phase.
-static mut CREATE_ANSWER: Option<CreateAnswerFunction> = None;
-
-static mut DISPOSE_FUNCTION: Option<
-    DisposeFunction,
-> = None;
-
-/// Registers the provided [`CreateOfferFunction`] as [`CREATE_OFFER`].
-///
-/// # Safety
-///
-/// Must ONLY be called by Dart during FFI initialization.
-#[no_mangle]
-pub unsafe extern "C" fn register_RtcPeerConnection__create_offer(
-    f: CreateOfferFunction,
-) {
-    CREATE_OFFER = Some(f);
-}
-
-/// Registers the provided [`CreateAnswerFunction`] as [`CREATE_ANSWER`].
-///
-/// # Safety
-///
-/// Must ONLY be called by Dart during FFI initialization.
-#[no_mangle]
-pub unsafe extern "C" fn register_RtcPeerConnection__create_answer(
-    f: CreateAnswerFunction,
-) {
-    CREATE_ANSWER = Some(f);
-}
-
-/// Registers the provided [`IceConnectionStateFunction`] as
-/// [`ICE_CONNECTION_STATE_FUNCTION`].
-///
-/// # Safety
-///
-/// Must ONLY be called by Dart during FFI initialization.
-#[no_mangle]
-pub unsafe extern "C" fn register_RtcPeerConnection__ice_connection_state(
-    f: IceConnectionStateFunction,
-) {
-    ICE_CONNECTION_STATE_FUNCTION = Some(f);
-}
-
-/// Registers the provided [`ConnectionStateFunction`] as
-/// [`CONNECTION_STATE_FUNCTION`].
-///
-/// # Safety
-///
-/// Must ONLY be called by Dart during FFI initialization.
-#[no_mangle]
-pub unsafe extern "C" fn register_RtcPeerConnection__connection_state(
-    f: ConnectionStateFunction,
-) {
-    CONNECTION_STATE_FUNCTION = Some(f);
-}
-
-/// Registers the provided [`AddIceCandidateFunction`] as
-/// [`ADD_ICE_CANDIDATE_FUNCTION`].
-///
-/// # Safety
-///
-/// Must ONLY be called by Dart during FFI initialization.
-#[no_mangle]
-pub unsafe extern "C" fn register_RtcPeerConnection__add_ice_candidate(
-    f: AddIceCandidateFunction,
-) {
-    ADD_ICE_CANDIDATE_FUNCTION = Some(f);
-}
-
-/// Registers the provided [`RestartIceFunction`] as [`RESTART_ICE_FUNCTION`].
-///
-/// # Safety
-///
-/// Must ONLY be called by Dart during FFI initialization.
-#[no_mangle]
-pub unsafe extern "C" fn register_RtcPeerConnection__restart_ice(
-    f: RestartIceFunction,
-) {
-    RESTART_ICE_FUNCTION = Some(f);
-}
-
-/// Registers the provided [`RollbackFunction`] as [`ROLLBACK_FUNCTION`].
-///
-/// # Safety
-///
-/// Must ONLY be called by Dart during FFI initialization.
-#[no_mangle]
-pub unsafe extern "C" fn register_RtcPeerConnection__rollback(
-    f: RollbackFunction,
-) {
-    ROLLBACK_FUNCTION = Some(f);
-}
-
-/// Registers the provided [`GetTransceiverFunction`] as
-/// [`GET_TRANSCEIVER_FUNCTION`].
-///
-/// # Safety
-///
-/// Must ONLY be called by Dart during FFI initialization.
-#[no_mangle]
-pub unsafe extern "C" fn register_RtcPeerConnection__get_transceiver(
-    f: GetTransceiverFunction,
-) {
-    GET_TRANSCEIVER_FUNCTION = Some(f);
-}
-
-/// Registers the provided [`GetTransceiverByMid`] as
-/// [`GET_TRANSCEIVER_BY_MID`].
-///
-/// # Safety
-///
-/// Must ONLY be called by Dart during FFI initialization.
-#[no_mangle]
-pub unsafe extern "C" fn register_RtcPeerConnection__get_transceiver_by_mid(
-    f: GetTransceiverByMid,
-) {
-    GET_TRANSCEIVER_BY_MID_FUNCTION = Some(f);
-}
-
-/// Registers the provided [`SetLocalDescriptionFunction`] as
-/// [`SET_LOCAL_DESCRIPTION_FUNCTION`].
-///
-/// # Safety
-///
-/// Must ONLY be called by Dart during FFI initialization.
-#[no_mangle]
-pub unsafe extern "C" fn register_RtcPeerConnection__set_local_description(
-    f: SetLocalDescriptionFunction,
-) {
-    SET_LOCAL_DESCRIPTION_FUNCTION = Some(f);
-}
-
-/// Registers the provided [`SetRemoteDescriptionFunction`] as
-/// [`SET_REMOTE_DESCRIPTION_FUNCTION`].
-///
-/// # Safety
-///
-/// Must ONLY be called by Dart during FFI initialization.
-#[no_mangle]
-pub unsafe extern "C" fn register_RtcPeerConnection__set_remote_description(
-    f: SetRemoteDescriptionFunction,
-) {
-    SET_REMOTE_DESCRIPTION_FUNCTION = Some(f);
-}
-
-/// Registers the provided [`OnTrackFunction`] as [`ON_TRACK_FUNCTION`].
-///
-/// # Safety
-///
-/// Must ONLY be called by Dart during FFI initialization.
-#[no_mangle]
-pub unsafe extern "C" fn register_RtcPeerConnection__on_track(
-    f: OnTrackFunction,
-) {
-    ON_TRACK_FUNCTION = Some(f);
-}
-
-/// Registers the provided [`OnIceCandidateFunction`] as
-/// [`ON_ICE_CANDIDATE_FUNCTION`].
-///
-/// # Safety
-///
-/// Must ONLY be called by Dart during FFI initialization.
-#[no_mangle]
-pub unsafe extern "C" fn register_RtcPeerConnection__on_ice_candidate(
-    f: OnIceCandidateFunction,
-) {
-    ON_ICE_CANDIDATE_FUNCTION = Some(f);
-}
-
-/// Registers the provided [`OnIceConnectionStateChangeFunction`] as
-/// [`ON_ICE_CONNECTION_STATE_CHANGE_FUNCTION`].
-///
-/// # Safety
-///
-/// Must ONLY be called by Dart during FFI initialization.
-#[rustfmt::skip]
-#[no_mangle]
-pub unsafe extern "C" fn register_RtcPeerConnection__on_ice_connection_state_change(
-    f: OnIceConnectionStateChangeFunction,
-) {
-    ON_ICE_CONNECTION_STATE_CHANGE_FUNCTION = Some(f);
-}
-
-/// Registers the provided [`OnConnectionStateChangeFunction`] as
-/// [`ON_CONNECTION_STATE_CHANGE_FUNCTION`].
-///
-/// # Safety
-///
-/// Must ONLY be called by Dart during FFI initialization.
-#[no_mangle]
-pub unsafe extern "C" fn register_RtcPeerConnection__on_connection_state_change(
-    f: OnConnectionStateChangeFunction,
-) {
-    ON_CONNECTION_STATE_CHANGE_FUNCTION = Some(f);
-}
-
-/// Registers the provided [`NewPeerFunction`] as [`NEW_PEER_FUNCTION`].
-///
-/// # Safety
-///
-/// Must ONLY be called by Dart during FFI initialization.
-#[no_mangle]
-pub unsafe extern "C" fn register_RtcPeerConnection__new_peer(
-    f: NewPeerFunction,
-) {
-    NEW_PEER = Some(f);
-}
-
-/// Registers the provided [`AddTransceiverFunction`] as
-/// [`ADD_TRANSCEIVER_FUNCTION`].
-///
-/// # Safety
-///
-/// Must ONLY be called by Dart during FFI initialization.
-#[no_mangle]
-pub unsafe extern "C" fn register_RtcPeerConnection__add_transceiver(
-    f: AddTransceiverFunction,
-) {
-    ADD_TRANSCEIVER_FUNCTION = Some(f);
-}
-
-#[no_mangle]
-pub unsafe extern "C" fn register_RtcPeerConnection__dispose(
-    f: DisposeFunction,
-) {
-    DISPOSE_FUNCTION = Some(f);
-=======
 
 type Result<T> = std::result::Result<T, Traced<RtcPeerConnectionError>>;
 
@@ -554,7 +126,6 @@
             offer: ptr::NonNull<c_char>,
         ) -> Dart_Handle;
     }
->>>>>>> f9a41bf7
 }
 
 /// Representation of [RTCPeerConnection][1].
@@ -579,31 +150,18 @@
         let ice_servers = RtcIceServers::from(ice_servers);
         Ok(Self {
             handle: FutureFromDart::execute(unsafe {
-<<<<<<< HEAD
-                NEW_PEER.unwrap()(ice_servers.get_handle())
-            })
-            .await
-            .map_err(|e| {
-                tracerr::new!(RtcPeerConnectionError::PeerCreationError(e))
-            })?,
-=======
                 peer_connection::new_peer(ice_servers.get_handle())
             })
             .await
             .map_err(RtcPeerConnectionError::PeerCreationError)
             .map_err(tracerr::wrap!())?,
->>>>>>> f9a41bf7
         })
     }
 
     /// Returns [`RtcStats`] of this [`RtcPeerConnection`].
     #[allow(clippy::missing_errors_doc)]
     pub async fn get_stats(&self) -> Result<RtcStats> {
-<<<<<<< HEAD
-        // TODO: Correct implementation requires flutter_webrtc-side rework.
-=======
         // TODO: Correct implementation requires `flutter_webrtc`-side rework.
->>>>>>> f9a41bf7
         Ok(RtcStats(Vec::new()))
     }
 
@@ -617,11 +175,7 @@
     {
         if let Some(mut f) = f {
             unsafe {
-<<<<<<< HEAD
-                ON_TRACK_FUNCTION.unwrap()(
-=======
                 peer_connection::on_track(
->>>>>>> f9a41bf7
                     self.handle.get(),
                     Callback::from_two_arg_fn_mut(
                         move |track: DartHandle, transceiver: DartHandle| {
@@ -648,11 +202,7 @@
     {
         if let Some(mut f) = f {
             unsafe {
-<<<<<<< HEAD
-                ON_ICE_CANDIDATE_FUNCTION.unwrap()(
-=======
                 peer_connection::on_ice_candidate(
->>>>>>> f9a41bf7
                     self.handle.get(),
                     Callback::from_fn_mut(move |handle: DartHandle| {
                         let candidate = PlatformIceCandidate::from(handle);
@@ -671,14 +221,8 @@
     /// Returns [`IceConnectionState`] of this [`RtcPeerConnection`].
     #[must_use]
     pub fn ice_connection_state(&self) -> IceConnectionState {
-<<<<<<< HEAD
-        let ice_connection_state = unsafe {
-            ICE_CONNECTION_STATE_FUNCTION.unwrap()(self.handle.get())
-        };
-=======
         let ice_connection_state =
             unsafe { peer_connection::ice_connection_state(self.handle.get()) };
->>>>>>> f9a41bf7
         ice_connection_from_int(ice_connection_state)
     }
 
@@ -689,11 +233,7 @@
     pub fn connection_state(&self) -> Option<PeerConnectionState> {
         let connection_state = Option::try_from(unsafe {
             *Box::from_raw(
-<<<<<<< HEAD
-                CONNECTION_STATE_FUNCTION.unwrap()(self.handle.get()).as_ptr(),
-=======
                 peer_connection::connection_state(self.handle.get()).as_ptr(),
->>>>>>> f9a41bf7
             )
         })
         .unwrap()?;
@@ -709,11 +249,7 @@
     {
         if let Some(mut f) = f {
             unsafe {
-<<<<<<< HEAD
-                ON_ICE_CONNECTION_STATE_CHANGE_FUNCTION.unwrap()(
-=======
                 peer_connection::on_ice_connection_state_change(
->>>>>>> f9a41bf7
                     self.handle.get(),
                     Callback::from_fn_mut(move |v| {
                         f(ice_connection_from_int(v));
@@ -733,11 +269,7 @@
     {
         if let Some(mut f) = f {
             unsafe {
-<<<<<<< HEAD
-                ON_CONNECTION_STATE_CHANGE_FUNCTION.unwrap()(
-=======
                 peer_connection::on_connection_state_change(
->>>>>>> f9a41bf7
                     self.handle.get(),
                     Callback::from_fn_mut(move |v| {
                         f(peer_connection_state_from_int(v));
@@ -766,11 +298,7 @@
         sdp_mid: &Option<String>,
     ) -> Result<()> {
         unsafe {
-<<<<<<< HEAD
-            let fut = ADD_ICE_CANDIDATE_FUNCTION.unwrap()(
-=======
             let fut = peer_connection::add_ice_candidate(
->>>>>>> f9a41bf7
                 self.handle.get(),
                 PlatformIceCandidate::new(candidate, sdp_m_line_index, sdp_mid)
                     .handle(),
@@ -788,11 +316,7 @@
     /// [`RtcPeerConnection::create_offer`] is automatically configured
     /// to trigger ICE restart.
     pub fn restart_ice(&self) {
-<<<<<<< HEAD
-        unsafe { RESTART_ICE_FUNCTION.unwrap()(self.handle.get()) };
-=======
         unsafe { peer_connection::restart_ice(self.handle.get()) };
->>>>>>> f9a41bf7
     }
 
     /// Sets provided [SDP offer][`SdpType::Offer`] as local description.
@@ -835,20 +359,11 @@
     /// [1]: https://w3.org/TR/webrtc/#dom-rtcpeerconnection-createanswer
     pub async fn create_answer(&self) -> Result<String> {
         FutureFromDart::execute(unsafe {
-<<<<<<< HEAD
-            CREATE_ANSWER.unwrap()(self.handle.get())
-        })
-        .await
-        .map_err(|e| {
-            tracerr::new!(RtcPeerConnectionError::CreateAnswerFailed(e))
-        })
-=======
             peer_connection::create_answer(self.handle.get())
         })
         .await
         .map_err(RtcPeerConnectionError::CreateAnswerFailed)
         .map_err(tracerr::wrap!())
->>>>>>> f9a41bf7
     }
 
     /// Rollbacks the [`RtcPeerConnection`] to the previous stable state.
@@ -861,21 +376,11 @@
     /// [1]: https://w3.org/TR/webrtc/#dom-peerconnection-setlocaldescription
     pub async fn rollback(&self) -> Result<()> {
         FutureFromDart::execute(unsafe {
-<<<<<<< HEAD
-            ROLLBACK_FUNCTION.unwrap()(self.handle.get())
-        })
-        .await
-        .map_err(|e| {
-            tracerr::new!(RtcPeerConnectionError::SetLocalDescriptionFailed(e))
-        })?;
-        Ok(())
-=======
             peer_connection::rollback(self.handle.get())
         })
         .await
         .map_err(RtcPeerConnectionError::SetLocalDescriptionFailed)
         .map_err(tracerr::wrap!())
->>>>>>> f9a41bf7
     }
 
     /// Obtains [SDP offer][`SdpType::Offer`] from the [`RtcPeerConnection`].
@@ -891,20 +396,11 @@
     /// [1]: https://w3.org/TR/webrtc/#dom-rtcpeerconnection-createoffer
     pub async fn create_offer(&self) -> Result<String> {
         FutureFromDart::execute(unsafe {
-<<<<<<< HEAD
-            CREATE_OFFER.unwrap()(self.handle.get())
-        })
-        .await
-        .map_err(|e| {
-            tracerr::new!(RtcPeerConnectionError::CreateOfferFailed(e))
-        })
-=======
             peer_connection::create_offer(self.handle.get())
         })
         .await
         .map_err(RtcPeerConnectionError::CreateOfferFailed)
         .map_err(tracerr::wrap!())
->>>>>>> f9a41bf7
     }
 
     /// Instructs the [`RtcPeerConnection`] to apply the supplied
@@ -922,37 +418,6 @@
     pub async fn set_remote_description(&self, sdp: SdpType) -> Result<()> {
         match sdp {
             SdpType::Offer(sdp) => unsafe {
-<<<<<<< HEAD
-                FutureFromDart::execute::<()>(SET_REMOTE_DESCRIPTION_FUNCTION
-                    .unwrap()(
-                    self.handle.get(),
-                    string_into_c_str(RtcSdpType::Offer.to_string()),
-                    string_into_c_str(sdp),
-                ))
-                .await
-                .map_err(|e| {
-                    tracerr::new!(
-                        RtcPeerConnectionError::SetRemoteDescriptionFailed(e)
-                    )
-                })?;
-            },
-            SdpType::Answer(sdp) => unsafe {
-                FutureFromDart::execute::<()>(SET_REMOTE_DESCRIPTION_FUNCTION
-                    .unwrap()(
-                    self.handle.get(),
-                    string_into_c_str(RtcSdpType::Answer.to_string()),
-                    string_into_c_str(sdp),
-                ))
-                .await
-                .map_err(|e| {
-                    tracerr::new!(
-                        RtcPeerConnectionError::SetRemoteDescriptionFailed(e)
-                    )
-                })?;
-            },
-        }
-        Ok(())
-=======
                 FutureFromDart::execute::<()>(
                     peer_connection::set_remote_description(
                         self.handle.get(),
@@ -977,7 +442,6 @@
                 .map_err(tracerr::wrap!())
             },
         }
->>>>>>> f9a41bf7
     }
 
     /// Creates a new [`Transceiver`] (see [RTCRtpTransceiver][1]) and adds it
@@ -994,11 +458,7 @@
             let handle = self.handle.get();
             async move {
                 let trnsvr: DartHandle =
-<<<<<<< HEAD
-                    FutureFromDart::execute(ADD_TRANSCEIVER_FUNCTION.unwrap()(
-=======
                     FutureFromDart::execute(peer_connection::add_transceiver(
->>>>>>> f9a41bf7
                         handle,
                         kind as i64,
                         direction.into(),
@@ -1022,16 +482,6 @@
         unsafe {
             let handle = self.handle.get();
             async move {
-<<<<<<< HEAD
-                let transceiver: Option<DartHandle> =
-                    FutureFromDart::execute(GET_TRANSCEIVER_BY_MID_FUNCTION
-                        .unwrap()(
-                        handle,
-                        string_into_c_str(mid.to_string()),
-                    ))
-                    .await
-                    .unwrap();
-=======
                 let transceiver: Option<DartHandle> = FutureFromDart::execute(
                     peer_connection::get_transceiver_by_mid(
                         handle,
@@ -1040,53 +490,26 @@
                 )
                 .await
                 .unwrap();
->>>>>>> f9a41bf7
                 transceiver.map(Transceiver::from)
             }
         }
     }
 
-<<<<<<< HEAD
-    /// Sets local description to the provided one [`RtcSdpType`].
-=======
     /// Sets local description to the provided [`RtcSdpType`].
->>>>>>> f9a41bf7
     async fn set_local_description(
         &self,
         sdp_type: RtcSdpType,
         sdp: String,
     ) -> Result<()> {
         unsafe {
-<<<<<<< HEAD
-            FutureFromDart::execute(SET_LOCAL_DESCRIPTION_FUNCTION.unwrap()(
-=======
             FutureFromDart::execute(peer_connection::set_local_description(
->>>>>>> f9a41bf7
                 self.handle.get(),
                 string_into_c_str(sdp_type.to_string()),
                 string_into_c_str(sdp),
             ))
             .await
-<<<<<<< HEAD
-            .map_err(|e| {
-                tracerr::new!(
-                    RtcPeerConnectionError::SetLocalDescriptionFailed(e)
-                )
-            })?;
-        }
-        Ok(())
-    }
-}
-
-impl Drop for RtcPeerConnection {
-    fn drop(&mut self) {
-        log::debug!("Dispose Peerconnection");
-        unsafe {
-            DISPOSE_FUNCTION.unwrap()(self.handle.get());
-=======
             .map_err(RtcPeerConnectionError::SetLocalDescriptionFailed)
             .map_err(tracerr::wrap!())
->>>>>>> f9a41bf7
         }
     }
 }
