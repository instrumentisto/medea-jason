--- conflicted
+++ resolved
@@ -4,11 +4,7 @@
 
 use std::{future::Future, rc::Rc};
 
-<<<<<<< HEAD
-use dart_sys::_Dart_Handle;
-=======
 use dart_sys::Dart_Handle;
->>>>>>> 2be87bfa
 use futures::future::LocalBoxFuture;
 use medea_client_api_proto::EncodingParameters;
 use medea_macro::dart_bridge;
@@ -82,16 +78,6 @@
             encoding: Dart_Handle,
         );
 
-<<<<<<< HEAD
-        /// Gets [`Parameters`] of the underlying [`RTCRtpSender`][1].
-        ///
-        /// [1]: https://www.w3.org/TR/webrtc/#rtcrtpsender-interface
-        pub fn get_send_parameters(transceiver: Dart_Handle) -> Dart_Handle;
-
-        /// Sets [`Parameters`] into the underlying [`RTCRtpSender`][1].
-        ///
-        /// [1]: https://www.w3.org/TR/webrtc/#rtcrtpsender-interface
-=======
         /// Returns [`Parameters`] of the underlying [RTCRtpSender].
         ///
         /// [RTCRtpSender]: https://w3.org/TR/webrtc#rtcrtpsender-interface
@@ -100,19 +86,13 @@
         /// Sets [`Parameters`] into the underlying [RTCRtpSender].
         ///
         /// [RTCRtpSender]: https://w3.org/TR/webrtc#rtcrtpsender-interface
->>>>>>> 2be87bfa
         pub fn set_send_parameters(
             transceiver: Dart_Handle,
             parameters: Dart_Handle,
         ) -> Dart_Handle;
 
-<<<<<<< HEAD
-        /// Overrides the default receive codec preferences used by
-        /// the user agent for this [`Transceiver`].
-=======
         /// Overrides the default receive codec preferences, used by the user
         /// agent for the provided [`Transceiver`].
->>>>>>> 2be87bfa
         pub fn set_codec_preferences(
             transceiver: Dart_Handle,
             codec_capabilities: Dart_Handle,
@@ -228,13 +208,9 @@
         }
     }
 
-<<<<<<< HEAD
-    /// Gets [`Parameters`] of the underlying `sender`.
-=======
     /// Returns [`Parameters`] of the underlying [RTCRtpSender].
     ///
     /// [RTCRtpSender]: https://w3.org/TR/webrtc#rtcrtpsender-interface
->>>>>>> 2be87bfa
     pub fn get_send_parameters(&self) -> impl Future<Output = Parameters> {
         let handle = self.0.get();
         async move {
@@ -245,16 +221,6 @@
         }
     }
 
-<<<<<<< HEAD
-    /// Sets [`Parameters`] into the underlying `sender`.
-    ///
-    /// # Errors
-    ///
-    /// Errors with [`platform::Error`] if the underlying [`setParameters`][1]
-    /// call fails.
-    ///
-    /// [1]: https://w3.org/TR/webrtc/#dom-rtcrtpsender-setparameters
-=======
     /// Sets [`Parameters`] into the underlying [RTCRtpSender].
     ///
     /// # Errors
@@ -264,7 +230,6 @@
     ///
     /// [RTCRtpSender]: https://w3.org/TR/webrtc#rtcrtpsender-interface
     /// [1]: https://w3.org/TR/webrtc#dom-rtcrtpsender-setparameters
->>>>>>> 2be87bfa
     pub fn set_send_parameters(
         &self,
         params: Parameters,
@@ -294,20 +259,6 @@
             codecs_dart.add(codec_handle.into());
         }
         unsafe {
-<<<<<<< HEAD
-            transceiver::set_codec_preferences(handle, codecs_dart.as_handle());
-        };
-    }
-
-    /// Updates parameters of encoding for underlying `sender`.
-    ///
-    /// # Errors
-    ///
-    /// Errors with [`platform::Error`] if the underlying [`setParameters`][1]
-    /// call fails.
-    ///
-    /// [1]: https://w3.org/TR/webrtc/#dom-rtcrtpsender-setparameters
-=======
             transceiver::set_codec_preferences(handle, codecs_dart.handle());
         };
     }
@@ -321,7 +272,6 @@
     ///
     /// [RTCRtpSender]: https://w3.org/TR/webrtc#rtcrtpsender-interface
     /// [1]: https://w3.org/TR/webrtc#dom-rtcrtpsender-setparameters
->>>>>>> 2be87bfa
     pub async fn update_send_encodings(
         &self,
         encodings: Vec<EncodingParameters>,
@@ -369,15 +319,9 @@
     }
 }
 
-<<<<<<< HEAD
-/// Dart side representation of [RTCRtpTransceiverInit].
-///
-/// [RTCRtpTransceiverInit]: https://tinyurl.com/mtdkabcj
-=======
 /// Dart side representation of an [RTCRtpTransceiverInit].
 ///
 /// [RTCRtpTransceiverInit]: https://w3.org/TR/webrtc#dom-rtcrtptransceiverinit
->>>>>>> 2be87bfa
 #[derive(Debug)]
 pub struct TransceiverInit(DartHandle);
 
@@ -390,15 +334,6 @@
         Self(unsafe { DartHandle::new(handle) })
     }
 
-<<<<<<< HEAD
-    /// Returns underlying [`_Dart_Handle`].
-    #[must_use]
-    pub fn handle(&self) -> *mut _Dart_Handle {
-        self.0.get()
-    }
-
-    /// Adds provided [`SendEncodingParameters`] to this [`TransceiverInit`].
-=======
     /// Returns the underlying [`Dart_Handle`] of this [`TransceiverInit`].
     #[must_use]
     pub fn handle(&self) -> Dart_Handle {
@@ -407,7 +342,6 @@
 
     /// Adds the provided [`SendEncodingParameters`] to this
     /// [`TransceiverInit`].
->>>>>>> 2be87bfa
     pub fn sending_encodings(
         &mut self,
         encodings: Vec<SendEncodingParameters>,
