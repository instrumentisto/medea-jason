--- conflicted
+++ resolved
@@ -52,25 +52,11 @@
             transceiver: Dart_Handle,
         ) -> ptr::NonNull<DartValueArg<Option<String>>>;
 
-<<<<<<< HEAD
-        /// Sets `direction` of this [`Transceiver`].
-        pub fn set_direction(
-            transceiver: Dart_Handle,
-            direction: i64,
-        ) -> Dart_Handle;
-
-        /// Changes the receive direction of the specified [`Transceiver`].
-        pub fn set_recv(transceiver: Dart_Handle, recv: bool) -> Dart_Handle;
-
-        /// Changes the send direction of the specified [`Transceiver`].
-        pub fn set_send(transceiver: Dart_Handle, sens: bool) -> Dart_Handle;
-=======
         /// Changes the receive direction of the specified [`Transceiver`].
         pub fn set_recv(transceiver: Dart_Handle, active: bool) -> Dart_Handle;
 
         /// Changes the send direction of the specified [`Transceiver`].
         pub fn set_send(transceiver: Dart_Handle, active: bool) -> Dart_Handle;
->>>>>>> ab66c57f
     }
 }
 
@@ -84,20 +70,12 @@
 impl Transceiver {
     /// Changes the receive direction of the specified [`Transceiver`].
     #[must_use]
-<<<<<<< HEAD
-    pub fn set_recv(&self, recv: bool) -> LocalBoxFuture<'static, ()> {
-=======
     pub fn set_recv(&self, active: bool) -> LocalBoxFuture<'static, ()> {
->>>>>>> ab66c57f
         let handle = self.0.get();
         Box::pin(async move {
             unsafe {
                 FutureFromDart::execute::<()>(transceiver::set_recv(
-<<<<<<< HEAD
-                    handle, recv,
-=======
                     handle, active,
->>>>>>> ab66c57f
                 ))
                 .await
                 .unwrap();
@@ -107,20 +85,12 @@
 
     /// Changes the send direction of the specified [`Transceiver`].
     #[must_use]
-<<<<<<< HEAD
-    pub fn set_send(&self, send: bool) -> LocalBoxFuture<'static, ()> {
-=======
     pub fn set_send(&self, active: bool) -> LocalBoxFuture<'static, ()> {
->>>>>>> ab66c57f
         let handle = self.0.get();
         Box::pin(async move {
             unsafe {
                 FutureFromDart::execute::<()>(transceiver::set_send(
-<<<<<<< HEAD
-                    handle, send,
-=======
                     handle, active,
->>>>>>> ab66c57f
                 ))
                 .await
                 .unwrap();
@@ -154,25 +124,15 @@
                     self.0.get(),
                     track.platform_track().handle(),
                 ))
-<<<<<<< HEAD
-                .await
-            }?;
-=======
                 .await?;
             }
->>>>>>> ab66c57f
         } else {
             unsafe {
                 FutureFromDart::execute::<()>(transceiver::drop_sender(
                     self.0.get(),
                 ))
-<<<<<<< HEAD
-                .await
-            }?;
-=======
                 .await?;
             }
->>>>>>> ab66c57f
         }
         Ok(())
     }
@@ -211,26 +171,4 @@
             .into()
         }
     }
-<<<<<<< HEAD
-
-    /// Sets this [`Transceiver`] to the provided [`TransceiverDirection`].
-    #[allow(dead_code)]
-    fn set_direction(
-        &self,
-        direction: TransceiverDirection,
-    ) -> LocalBoxFuture<'static, ()> {
-        let handle = self.0.get();
-        Box::pin(async move {
-            unsafe {
-                FutureFromDart::execute::<()>(transceiver::set_direction(
-                    handle,
-                    direction.into(),
-                ))
-                .await
-                .unwrap();
-            }
-        })
-    }
-=======
->>>>>>> ab66c57f
 }