--- conflicted
+++ resolved
@@ -89,15 +89,6 @@
 
 impl Transceiver {
     /// Disables provided [`TransceiverDirection`] of this [`Transceiver`].
-<<<<<<< HEAD
-    pub fn sub_direction(&self, disabled_direction: TransceiverDirection) {
-        unimplemented!()
-    }
-
-    /// Enables provided [`TransceiverDirection`] of this [`Transceiver`].
-    pub fn add_direction(&self, enabled_direction: TransceiverDirection) {
-        unimplemented!()
-=======
     pub fn sub_direction(
         &self,
         disabled_direction: TransceiverDirection,
@@ -123,19 +114,12 @@
             )
             .await;
         })
->>>>>>> f9a41bf7
     }
 
     /// Indicates whether the provided [`TransceiverDirection`] is enabled for
     /// this [`Transceiver`].
-<<<<<<< HEAD
-    #[must_use]
-    pub fn has_direction(&self, direction: TransceiverDirection) -> bool {
-        unimplemented!()
-=======
     pub async fn has_direction(&self, direction: TransceiverDirection) -> bool {
         self.current_direction().await.contains(direction)
->>>>>>> f9a41bf7
     }
 
     /// Replaces [`TransceiverDirection::SEND`] [`local::Track`] of this
@@ -219,11 +203,8 @@
     }
 
     /// Indicates whether the underlying [RTCRtpTransceiver] is stopped.
-<<<<<<< HEAD
     ///
     /// [RTCRtpTransceiver]: https://w3.org/TR/webrtc/#dom-rtcrtptransceiver
-=======
->>>>>>> f9a41bf7
     #[must_use]
     pub fn is_stopped(&self) -> bool {
         let val =
