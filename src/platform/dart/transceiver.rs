//! [RTCRtpTransceiver] wrapper.
//!
//! [RTCRtpTransceiver]: https://w3.org/TR/webrtc#dom-rtcrtptransceiver

use std::{future::Future, rc::Rc};

use derive_more::From;
use futures::future::LocalBoxFuture;
use medea_macro::dart_bridge;

use crate::{
    media::track::local,
    platform,
    platform::{
        dart::utils::{dart_future::FutureFromDart, handle::DartHandle},
        TransceiverDirection,
    },
};

#[dart_bridge("flutter/lib/src/native/platform/transceiver.g.dart")]
mod transceiver {
    use std::ptr;

    use dart_sys::Dart_Handle;

    use crate::{api::DartValueArg, platform::dart::utils::handle::DartHandle};

    extern "C" {
        /// Returns current direction of the provided [`Transceiver`].
        pub fn get_direction(transceiver: Dart_Handle) -> Dart_Handle;

        /// Returns `Send` [`MediaStreamTrack`] of the provided [`Transceiver`].
        pub fn get_send_track(
            transceiver: Dart_Handle,
        ) -> ptr::NonNull<DartValueArg<Option<DartHandle>>>;

        /// Replaces `Send` [`MediaStreamTrack`] of the provided
        /// [`Transceiver`].
        pub fn replace_track(
            transceiver: Dart_Handle,
            track: Dart_Handle,
        ) -> Dart_Handle;

        /// Drops `Send` [`MediaStreamTrack`] of the provided [`Transceiver`].
        pub fn drop_sender(transceiver: Dart_Handle) -> Dart_Handle;

        /// Returns stopped status of the provided [`Transceiver`].
        pub fn is_stopped(transceiver: Dart_Handle) -> bool;

        /// Returns MID of the provided [`Transceiver`].
        pub fn mid(
            transceiver: Dart_Handle,
        ) -> ptr::NonNull<DartValueArg<Option<String>>>;

<<<<<<< HEAD
        /// Sets `direction` of this [`Transceiver`].
        pub fn set_direction(
            transceiver: Dart_Handle,
            direction: i64,
        ) -> Dart_Handle;

        /// Changes the receive direction of the specified [`Transceiver`].
        pub fn set_recv(transceiver: Dart_Handle, recv: bool) -> Dart_Handle;

        /// Changes the send direction of the specified [`Transceiver`].
        pub fn set_send(transceiver: Dart_Handle, sens: bool) -> Dart_Handle;

        /// Disposes of this [`Transceiver`].
        pub fn dispose(transceiver: Dart_Handle);
    }
}

#[derive(Debug, From)]
struct WrapDartHandle(DartHandle);

impl Drop for WrapDartHandle {
    fn drop(&mut self) {
        let handle = self.0.get();
        unsafe {
            transceiver::dispose(handle);
        }
=======
        /// Changes the receive direction of the specified [`Transceiver`].
        pub fn set_recv(transceiver: Dart_Handle, active: bool) -> Dart_Handle;

        /// Changes the send direction of the specified [`Transceiver`].
        pub fn set_send(transceiver: Dart_Handle, active: bool) -> Dart_Handle;
>>>>>>> ab66c57f
    }
}

/// Wrapper around [RTCRtpTransceiver] which provides handy methods for
/// direction changes.
///
/// [RTCRtpTransceiver]: https://w3.org/TR/webrtc#dom-rtcrtptransceiver
#[derive(Debug, Clone)]
pub struct Transceiver(Rc<WrapDartHandle>);

impl From<DartHandle> for Transceiver {
    fn from(from: DartHandle) -> Self {
        Self(Rc::new(WrapDartHandle(from)))
    }
}

impl Transceiver {
    /// Changes the receive direction of the specified [`Transceiver`].
    #[must_use]
<<<<<<< HEAD
    pub fn set_recv(&self, recv: bool) -> LocalBoxFuture<'static, ()> {
        let handle = self.0 .0.get();
        Box::pin(async move {
            unsafe {
                FutureFromDart::execute::<()>(transceiver::set_recv(
                    handle, recv,
=======
    pub fn set_recv(&self, active: bool) -> LocalBoxFuture<'static, ()> {
        let handle = self.0.get();
        Box::pin(async move {
            unsafe {
                FutureFromDart::execute::<()>(transceiver::set_recv(
                    handle, active,
>>>>>>> ab66c57f
                ))
                .await
                .unwrap();
            }
        })
    }

    /// Changes the send direction of the specified [`Transceiver`].
    #[must_use]
<<<<<<< HEAD
    pub fn set_send(&self, send: bool) -> LocalBoxFuture<'static, ()> {
        let handle = self.0 .0.get();
        Box::pin(async move {
            unsafe {
                FutureFromDart::execute::<()>(transceiver::set_send(
                    handle, send,
=======
    pub fn set_send(&self, active: bool) -> LocalBoxFuture<'static, ()> {
        let handle = self.0.get();
        Box::pin(async move {
            unsafe {
                FutureFromDart::execute::<()>(transceiver::set_send(
                    handle, active,
>>>>>>> ab66c57f
                ))
                .await
                .unwrap();
            }
        })
    }

    /// Indicates whether the provided [`TransceiverDirection`] is enabled for
    /// this [`Transceiver`].
    pub async fn has_direction(&self, direction: TransceiverDirection) -> bool {
        self.direction().await.contains(direction)
    }

    /// Replaces [`TransceiverDirection::SEND`] [`local::Track`] of this
    /// [`Transceiver`].
    ///
    /// # Errors
    ///
    /// Errors with [`platform::Error`] if the underlying [`replaceTrack`][1]
    /// call fails.
    ///
    /// [`Error`]: platform::Error
    /// [1]: https://w3.org/TR/webrtc#dom-rtcrtpsender-replacetrack
    pub async fn set_send_track(
        &self,
        new_track: Option<&Rc<local::Track>>,
    ) -> Result<(), platform::Error> {
        if let Some(track) = new_track {
            unsafe {
                FutureFromDart::execute::<()>(transceiver::replace_track(
                    self.0 .0.get(),
                    track.platform_track().handle(),
                ))
<<<<<<< HEAD
                .await
            }?;
=======
                .await?;
            }
>>>>>>> ab66c57f
        } else {
            unsafe {
                FutureFromDart::execute::<()>(transceiver::drop_sender(
                    self.0 .0.get(),
                ))
<<<<<<< HEAD
                .await
            }?;
=======
                .await?;
            }
>>>>>>> ab66c57f
        }
        Ok(())
    }

    /// Returns [`mid`] of this [`Transceiver`].
    ///
    /// [`mid`]: https://w3.org/TR/webrtc#dom-rtptransceiver-mid
    #[allow(clippy::unwrap_in_result)]
    #[must_use]
    pub fn mid(&self) -> Option<String> {
        unsafe {
            let mid = transceiver::mid(self.0 .0.get());
            (*Box::from_raw(mid.as_ptr())).try_into().unwrap()
        }
    }

    /// Indicates whether the underlying [RTCRtpTransceiver] is stopped.
    ///
    /// [RTCRtpTransceiver]: https://w3.org/TR/webrtc#dom-rtcrtptransceiver
    #[must_use]
    pub fn is_stopped(&self) -> bool {
        unsafe { transceiver::is_stopped(self.0 .0.get()) }
    }

    /// Returns current [`TransceiverDirection`] of this [`Transceiver`].
    fn direction(&self) -> impl Future<Output = TransceiverDirection> {
        let handle = self.0 .0.get();
        async move {
            unsafe {
                FutureFromDart::execute::<i32>(transceiver::get_direction(
                    handle,
                ))
                .await
            }
            .unwrap()
            .into()
        }
    }
<<<<<<< HEAD

    /// Disposes this [`Transceiver`].
    pub fn dispose(&self) {
        let handle = self.0 .0.get();
        unsafe {
            transceiver::dispose(handle);
        }
    }

    /// Sets this [`Transceiver`] to the provided [`TransceiverDirection`].
    #[allow(dead_code)]
    fn set_direction(
        &self,
        direction: TransceiverDirection,
    ) -> LocalBoxFuture<'static, ()> {
        let handle = self.0 .0.get();
        Box::pin(async move {
            unsafe {
                FutureFromDart::execute::<()>(transceiver::set_direction(
                    handle,
                    direction.into(),
                ))
                .await
                .unwrap();
            }
        })
    }
=======
>>>>>>> ab66c57f
}<|MERGE_RESOLUTION|>--- conflicted
+++ resolved
@@ -52,23 +52,14 @@
             transceiver: Dart_Handle,
         ) -> ptr::NonNull<DartValueArg<Option<String>>>;
 
-<<<<<<< HEAD
-        /// Sets `direction` of this [`Transceiver`].
-        pub fn set_direction(
-            transceiver: Dart_Handle,
-            direction: i64,
-        ) -> Dart_Handle;
-
         /// Changes the receive direction of the specified [`Transceiver`].
-        pub fn set_recv(transceiver: Dart_Handle, recv: bool) -> Dart_Handle;
+        pub fn set_recv(transceiver: Dart_Handle, active: bool) -> Dart_Handle;
 
         /// Changes the send direction of the specified [`Transceiver`].
-        pub fn set_send(transceiver: Dart_Handle, sens: bool) -> Dart_Handle;
-
-        /// Disposes of this [`Transceiver`].
-        pub fn dispose(transceiver: Dart_Handle);
+        pub fn set_send(transceiver: Dart_Handle, active: bool) -> Dart_Handle;
     }
 }
+
 
 #[derive(Debug, From)]
 struct WrapDartHandle(DartHandle);
@@ -77,15 +68,8 @@
     fn drop(&mut self) {
         let handle = self.0.get();
         unsafe {
-            transceiver::dispose(handle);
-        }
-=======
-        /// Changes the receive direction of the specified [`Transceiver`].
-        pub fn set_recv(transceiver: Dart_Handle, active: bool) -> Dart_Handle;
-
-        /// Changes the send direction of the specified [`Transceiver`].
-        pub fn set_send(transceiver: Dart_Handle, active: bool) -> Dart_Handle;
->>>>>>> ab66c57f
+            // transceiver::dispose(handle);  //todo
+        }
     }
 }
 
@@ -105,21 +89,12 @@
 impl Transceiver {
     /// Changes the receive direction of the specified [`Transceiver`].
     #[must_use]
-<<<<<<< HEAD
-    pub fn set_recv(&self, recv: bool) -> LocalBoxFuture<'static, ()> {
-        let handle = self.0 .0.get();
-        Box::pin(async move {
-            unsafe {
-                FutureFromDart::execute::<()>(transceiver::set_recv(
-                    handle, recv,
-=======
     pub fn set_recv(&self, active: bool) -> LocalBoxFuture<'static, ()> {
-        let handle = self.0.get();
+        let handle = self.0.0.get();
         Box::pin(async move {
             unsafe {
                 FutureFromDart::execute::<()>(transceiver::set_recv(
                     handle, active,
->>>>>>> ab66c57f
                 ))
                 .await
                 .unwrap();
@@ -129,21 +104,12 @@
 
     /// Changes the send direction of the specified [`Transceiver`].
     #[must_use]
-<<<<<<< HEAD
-    pub fn set_send(&self, send: bool) -> LocalBoxFuture<'static, ()> {
-        let handle = self.0 .0.get();
-        Box::pin(async move {
-            unsafe {
-                FutureFromDart::execute::<()>(transceiver::set_send(
-                    handle, send,
-=======
     pub fn set_send(&self, active: bool) -> LocalBoxFuture<'static, ()> {
-        let handle = self.0.get();
+        let handle = self.0.0.get();
         Box::pin(async move {
             unsafe {
                 FutureFromDart::execute::<()>(transceiver::set_send(
                     handle, active,
->>>>>>> ab66c57f
                 ))
                 .await
                 .unwrap();
@@ -177,25 +143,15 @@
                     self.0 .0.get(),
                     track.platform_track().handle(),
                 ))
-<<<<<<< HEAD
-                .await
-            }?;
-=======
                 .await?;
             }
->>>>>>> ab66c57f
         } else {
             unsafe {
                 FutureFromDart::execute::<()>(transceiver::drop_sender(
                     self.0 .0.get(),
                 ))
-<<<<<<< HEAD
-                .await
-            }?;
-=======
                 .await?;
             }
->>>>>>> ab66c57f
         }
         Ok(())
     }
@@ -234,34 +190,11 @@
             .into()
         }
     }
-<<<<<<< HEAD
-
-    /// Disposes this [`Transceiver`].
-    pub fn dispose(&self) {
-        let handle = self.0 .0.get();
-        unsafe {
-            transceiver::dispose(handle);
-        }
-    }
-
-    /// Sets this [`Transceiver`] to the provided [`TransceiverDirection`].
-    #[allow(dead_code)]
-    fn set_direction(
-        &self,
-        direction: TransceiverDirection,
-    ) -> LocalBoxFuture<'static, ()> {
-        let handle = self.0 .0.get();
-        Box::pin(async move {
-            unsafe {
-                FutureFromDart::execute::<()>(transceiver::set_direction(
-                    handle,
-                    direction.into(),
-                ))
-                .await
-                .unwrap();
-            }
-        })
-    }
-=======
->>>>>>> ab66c57f
+        /// Disposes this [`Transceiver`].
+        pub fn dispose(&self) {
+            let handle = self.0.0.get();
+            unsafe {
+                // transceiver::dispose(handle); //todo 
+            }
+        }
 }