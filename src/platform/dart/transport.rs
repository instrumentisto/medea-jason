--- conflicted
+++ resolved
@@ -35,17 +35,12 @@
         /// [Connects][1] to the provided `url` and returns the created
         /// [`WebSocket`][0].
         ///
-<<<<<<< HEAD
-        /// [0]: https://api.dart.dev/stable/dart-io/WebSocket-class.html
-        /// [1]: https://api.dart.dev/stable/dart-io/WebSocket/connect.html
-=======
         /// [Subscribes][2] to the created [`WebSocket`][0] passing the given
         /// `on_message` and `on_close` callbacks.
         ///
         /// [0]: https://api.dart.dev/stable/dart-io/WebSocket-class.html
         /// [1]: https://api.dart.dev/stable/dart-io/WebSocket/connect.html
         /// [2]: https://api.dart.dev/stable/dart-async/Stream/listen.html
->>>>>>> 1e084b92
         pub fn connect(
             url: ptr::NonNull<c_char>,
             on_message: Dart_Handle,
