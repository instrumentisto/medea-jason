--- conflicted
+++ resolved
@@ -165,13 +165,9 @@
     /// Returns a [`Callback`] wrapping the provided [`FnMut`] with two
     /// arguments, that can be converted to a [`Dart_Handle`] and passed to
     /// Dart.
-<<<<<<< HEAD
-    #[allow(clippy::trait_duplication_in_bounds)] // false positive
-=======
     // TODO: False positive: complex bounds.
     //       https://github.com/rust-lang/rust-clippy/issues/9076
     #[allow(clippy::trait_duplication_in_bounds)]
->>>>>>> b128153d
     pub fn from_two_arg_fn_mut<F, T, S>(mut f: F) -> Self
     where
         F: FnMut(T, S) + 'static,
