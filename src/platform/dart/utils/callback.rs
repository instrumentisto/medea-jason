--- conflicted
+++ resolved
@@ -8,59 +8,9 @@
 
 use crate::api::{DartValue, DartValueArg};
 
-<<<<<<< HEAD
-/// Pointer to an extern function that returns a [`Dart_Handle`] to a newly
-/// created Dart callback that will proxy calls to the Rust callback.
-type CallbackCallTwoArgProxyFunction =
-    extern "C" fn(ptr::NonNull<Callback>) -> Dart_Handle;
-
-/// Stores pointer to the [`CallbackCallTwoArgProxyFunction`] extern function.
-///
-/// Must be initialized by Dart during FFI initialization phase.
-static mut CALLBACK_CALL_TWO_ARG_PROXY_FUNCTION: Option<
-    CallbackCallTwoArgProxyFunction,
-> = None;
-
-/// Registers the provided [`CallbackCallTwoArgProxyFunction`] as
-/// [`CALLBACK_CALL_TWO_ARG_PROXY_FUNCTION`].
-///
-/// # Safety
-///
-/// Must ONLY be called by Dart during FFI initialization.
-#[no_mangle]
-pub unsafe extern "C" fn register_Callback__call_two_arg_proxy(
-    f: CallbackCallTwoArgProxyFunction,
-) {
-    CALLBACK_CALL_TWO_ARG_PROXY_FUNCTION = Some(f);
-}
-
-/// Calls the provided [`Callback`] with the provided two [`DartValue`]s as an
-/// argument.
-///
-/// # Safety
-///
-/// Provided [`Callback`] should be a valid [Callback] pointer.
-#[no_mangle]
-pub unsafe extern "C" fn Callback__call_two_arg(
-    mut cb: ptr::NonNull<Callback>,
-    first: DartValue,
-    second: DartValue,
-) {
-    match &mut cb.as_mut().0 {
-        Kind::TwoArgFnMut(func) => (func)(first, second),
-        _ => unreachable!(),
-    }
-}
-
-/// Pointer to an extern function returning a [`Dart_Handle`] to a newly created
-/// Dart callback that will proxy calls to the associated Rust callback.
-type CallbackCallProxyFunction =
-    extern "C" fn(ptr::NonNull<Callback>) -> Dart_Handle;
-=======
 #[dart_bridge("flutter/lib/src/native/ffi/callback.g.dart")]
 mod callback {
     use std::ptr;
->>>>>>> f9a41bf7
 
     use dart_sys::Dart_Handle;
 
@@ -218,16 +168,6 @@
     pub fn into_dart(self) -> Dart_Handle {
         unsafe {
             match &self.0 {
-<<<<<<< HEAD
-                Kind::TwoArgFnMut(_) => CALLBACK_CALL_TWO_ARG_PROXY_FUNCTION
-                    .unwrap()(
-                    ptr::NonNull::from(Box::leak(Box::new(self))),
-                ),
-                Kind::Fn(_) | Kind::FnOnce(_) | Kind::FnMut(_) => {
-                    CALLBACK_CALL_PROXY_FUNCTION.unwrap()(ptr::NonNull::from(
-                        Box::leak(Box::new(self)),
-                    ))
-=======
                 Kind::TwoArgFnMut(_) => callback::call_two_arg_proxy(
                     ptr::NonNull::from(Box::leak(Box::new(self))),
                 ),
@@ -235,7 +175,6 @@
                     callback::call_proxy(ptr::NonNull::from(Box::leak(
                         Box::new(self),
                     )))
->>>>>>> f9a41bf7
                 }
             }
         }
