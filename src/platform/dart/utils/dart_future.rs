//! Definitions and implementation of the Rust side representation of the Dart
//! Futures.

use std::{convert::TryInto, fmt::Debug, future::Future, ptr};

use dart_sys::Dart_Handle;
use futures::channel::oneshot;

use crate::{
    api::{DartValue, DartValueArg},
    platform::dart::error::Error,
};

/// Pointer to an extern function that resolves provided Dart `Future` with a
/// provided [`DartFutureResolver`].
type DartFutureResolverSpawnerFunction =
    extern "C" fn(Dart_Handle, ptr::NonNull<DartFutureResolver>);

/// Pointer to an extern function that resolves provided Dart `Future` with a
/// provided [`FallibleDartFutureResolver`].
type FallibleDartFutureResolverSpawnerFunction =
    extern "C" fn(Dart_Handle, ptr::NonNull<FallibleDartFutureResolver>);

/// Stores pointer to the [`DartFutureResolverSpawnerFunction`] extern function.
///
/// Must be initialized by Dart during FFI initialization phase.
static mut DART_FUTURE_RESOLVER_SPAWNER: Option<
    DartFutureResolverSpawnerFunction,
> = None;

/// Stores pointer to the [`FallibleDartFutureResolverSpawnerFunction`] extern
/// function.
///
/// Must be initialized by Dart during FFI initialization phase.
static mut FALLIBLE_DART_FUTURE_RESOLVER_SPAWNER: Option<
    FallibleDartFutureResolverSpawnerFunction,
> = None;

/// Registers the provided [`DartFutureResolverSpawnerFunction`] as
/// [`DART_FUTURE_RESOLVER_SPAWNER`].
///
/// # Safety
///
/// Must ONLY be called by Dart during FFI initialization.
#[no_mangle]
pub unsafe extern "C" fn register_DartFutureResolver__spawner(
    f: DartFutureResolverSpawnerFunction,
) {
    DART_FUTURE_RESOLVER_SPAWNER = Some(f);
}

/// Resolves provided [`DartFutureResolver`] with a provided [`DartValue`].
///
/// Frees provided [`DartFutureResolver`].
///
/// # Safety
///
/// Provided [`DartFutureResolver`] shouldn't be freed.
#[no_mangle]
pub unsafe extern "C" fn DartFutureResolver__resolve(
    resolver: ptr::NonNull<DartFutureResolver>,
    val: DartValue,
) {
    let resolver = Box::from_raw(resolver.as_ptr());
    resolver.resolve(val);
}

/// Registers the provided [`FallibleDartFutureResolverSpawnerFunction`] as
/// [`FALLIBLE_DART_FUTURE_RESOLVER_SPAWNER`].
///
/// # Safety
///
/// Must ONLY be called by Dart during FFI initialization.
#[no_mangle]
pub unsafe extern "C" fn register_FallibleDartFutureResolver__spawner(
    f: FallibleDartFutureResolverSpawnerFunction,
) {
    FALLIBLE_DART_FUTURE_RESOLVER_SPAWNER = Some(f);
}

/// Resolves provided [`FallibleDartFutureResolver`] with a provided
/// [`DartValue`] as `Ok` result.
///
/// Frees provided [`DartFutureResolver`].
///
/// # Safety
///
/// Provided [`FallibleDartFutureResolver`] shouldn't be freed.
#[no_mangle]
pub unsafe extern "C" fn FallibleDartFutureResolver__resolve_ok(
    fut: ptr::NonNull<FallibleDartFutureResolver>,
    val: DartValue,
) {
    let resolver = Box::from_raw(fut.as_ptr());
    resolver.resolve_ok(val);
}

/// Resolves provided [`FallibleDartFutureResolver`] with a provided
/// [`Error`] as `Err` result.
///
/// Frees provided [`DartFutureResolver`].
///
/// # Safety
///
/// Provided [`FallibleDartFutureResolver`] shouldn't be freed.
#[no_mangle]
pub unsafe extern "C" fn FallibleDartFutureResolver__resolve_err(
    resolver: ptr::NonNull<FallibleDartFutureResolver>,
    val: Dart_Handle,
) {
<<<<<<< HEAD
    let fut = Box::from_raw(fut);
    fut.resolve_err(Error::from(val));
=======
    let fut = Box::from_raw(resolver.as_ptr());
    fut.resolve_err(DartError::from(val));
>>>>>>> 848dd3ae
}

/// Compatibility layer of the infallible Dart side Futures with a Rust side
/// [`Future`].
pub struct DartFutureResolver(Box<dyn FnOnce(DartValue)>);

impl DartFutureResolver {
    /// Converts infallible Dart side Future to the Rust's [`Future`].
    ///
    /// Returned [`Future`] will be resolved with a requested [`DartValueArg`]
    /// result on Dart side Future resolve.
    pub fn execute<T>(dart_fut: Dart_Handle) -> impl Future<Output = T>
    where
        DartValueArg<T>: TryInto<T>,
        <DartValueArg<T> as TryInto<T>>::Error: Debug,
        T: 'static,
    {
        let (tx, rx) = oneshot::channel();
        let this = Self(Box::new(|val| {
            drop(tx.send(DartValueArg::<T>::from(val).try_into().unwrap()));
        }));

        unsafe {
            DART_FUTURE_RESOLVER_SPAWNER.unwrap()(
                dart_fut,
                ptr::NonNull::from(Box::leak(Box::new(this))),
            );
        }

        async move { rx.await.unwrap() }
    }

    /// Resolves this [`DartFutureResolver`] with a provided [`DartValue`] as a
    /// result.
    ///
    /// __Should be only called by Dart side.__
    fn resolve(self, val: DartValue) {
        (self.0)(val);
    }
}

/// Compatibility layer of the fallible Dart side Futures with a Rust side
/// [`Future`].
pub struct FallibleDartFutureResolver(
    Box<dyn FnOnce(Result<DartValue, Error>)>,
);

impl FallibleDartFutureResolver {
    /// Converts fallible Dart side Future to the Rust's [`Future`].
    ///
    /// Returned [`Future`] will be resolved with a requested [`DartValueArg`]
    /// result on Dart side Future resolve.
    ///
    /// # Errors
    ///
    /// Errors with a [`Error`] if Dart side thrown exception.
    pub fn execute<T>(
        dart_fut: Dart_Handle,
    ) -> impl Future<Output = Result<T, Error>>
    where
        DartValueArg<T>: TryInto<T>,
        <DartValueArg<T> as TryInto<T>>::Error: Debug,
        T: 'static,
    {
        let (tx, rx) = oneshot::channel();
        let this = Self(Box::new(|res| {
            drop(tx.send(
                res.map(|val| DartValueArg::<T>::from(val).try_into().unwrap()),
            ));
        }));

        unsafe {
            FALLIBLE_DART_FUTURE_RESOLVER_SPAWNER.unwrap()(
                dart_fut,
                ptr::NonNull::from(Box::leak(Box::new(this))),
            );
        }

        async move { rx.await.unwrap() }
    }

    /// Resolves this [`FallibleDartFutureResolver`] with a provided
    /// [`DartValue`] as `Ok` result.
    ///
    /// __Should be only called by Dart side.__
    fn resolve_ok(self, val: DartValue) {
        (self.0)(Ok(val));
    }

    /// Resolves this [`FallibleDartFutureResolver`] with a provided
    /// [`Error`] as `Err` result.
    ///
    /// __Should be only called by Dart side.__
    fn resolve_err(self, err: Error) {
        (self.0)(Err(err));
    }
}

#[cfg(feature = "mockable")]
pub mod tests {
    use dart_sys::Dart_Handle;

    use crate::{
        api::{
            err::FormatException,
            utils::{DartFuture, IntoDartFuture as _},
        },
        platform::dart::utils::{
            dart_future::FallibleDartFutureResolver, handle::DartHandle,
        },
    };

    use super::DartFutureResolver;

    #[no_mangle]
    pub unsafe extern "C" fn test__dart_future_resolver__int(
        fut: Dart_Handle,
    ) -> DartFuture<Result<i64, FormatException>> {
        let fut = DartHandle::new(fut);
        async move {
            let val = DartFutureResolver::execute::<i64>(fut.get()).await;
            Ok(val)
        }
        .into_dart_future()
    }

    #[no_mangle]
    pub unsafe extern "C" fn test__dart_future_resolver__string(
        fut: Dart_Handle,
    ) -> DartFuture<Result<String, FormatException>> {
        let fut = DartHandle::new(fut);
        async move {
            let val = DartFutureResolver::execute::<String>(fut.get()).await;
            Ok(val)
        }
        .into_dart_future()
    }

    type TestFutureHandleFunction = extern "C" fn(Dart_Handle);

    static mut TEST_FUTURE_HANDLE_FUNCTION: Option<TestFutureHandleFunction> =
        None;

    #[no_mangle]
    pub unsafe extern "C" fn register__test__dart_future_resolver_handle_fn(
        f: TestFutureHandleFunction,
    ) {
        TEST_FUTURE_HANDLE_FUNCTION = Some(f);
    }

    #[no_mangle]
    pub unsafe extern "C" fn test__dart_future_resolver__handle(
        fut: Dart_Handle,
    ) -> DartFuture<Result<(), FormatException>> {
        let fut = DartHandle::new(fut);
        async move {
            let val =
                DartFutureResolver::execute::<DartHandle>(fut.get()).await;
            unsafe { (TEST_FUTURE_HANDLE_FUNCTION.unwrap())(val.get().into()) }
            Ok(())
        }
        .into_dart_future()
    }

    #[no_mangle]
    pub unsafe extern "C" fn test__fallible_dart_future_resolver__fails(
        fut: Dart_Handle,
    ) -> DartFuture<Result<i64, FormatException>> {
        let fut = DartHandle::new(fut);
        async move {
            let val =
                FallibleDartFutureResolver::execute::<i64>(fut.get()).await;
            Ok(if val.is_err() { 1 } else { 0 })
        }
        .into_dart_future()
    }
}<|MERGE_RESOLUTION|>--- conflicted
+++ resolved
@@ -108,13 +108,8 @@
     resolver: ptr::NonNull<FallibleDartFutureResolver>,
     val: Dart_Handle,
 ) {
-<<<<<<< HEAD
-    let fut = Box::from_raw(fut);
+    let fut = Box::from_raw(resolver.as_ptr());
     fut.resolve_err(Error::from(val));
-=======
-    let fut = Box::from_raw(resolver.as_ptr());
-    fut.resolve_err(DartError::from(val));
->>>>>>> 848dd3ae
 }
 
 /// Compatibility layer of the infallible Dart side Futures with a Rust side
@@ -127,10 +122,10 @@
     /// Returned [`Future`] will be resolved with a requested [`DartValueArg`]
     /// result on Dart side Future resolve.
     pub fn execute<T>(dart_fut: Dart_Handle) -> impl Future<Output = T>
-    where
-        DartValueArg<T>: TryInto<T>,
-        <DartValueArg<T> as TryInto<T>>::Error: Debug,
-        T: 'static,
+        where
+            DartValueArg<T>: TryInto<T>,
+            <DartValueArg<T> as TryInto<T>>::Error: Debug,
+            T: 'static,
     {
         let (tx, rx) = oneshot::channel();
         let this = Self(Box::new(|val| {
@@ -253,7 +248,7 @@
         .into_dart_future()
     }
 
-    type TestFutureHandleFunction = extern "C" fn(Dart_Handle);
+    type TestFutureHandleFunction = extern "C" fn(ptr::NonNull<Dart_Handle>);
 
     static mut TEST_FUTURE_HANDLE_FUNCTION: Option<TestFutureHandleFunction> =
         None;
