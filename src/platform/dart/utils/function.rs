--- conflicted
+++ resolved
@@ -62,12 +62,7 @@
     ///
     /// The provided [`Dart_Handle`] should be non-`null` and correct.
     #[must_use]
-<<<<<<< HEAD
-    #[allow(clippy::not_unsafe_ptr_arg_deref)]
-    pub fn new(cb: Dart_Handle) -> Self {
-=======
     pub unsafe fn new(cb: Dart_Handle) -> Self {
->>>>>>> b3acc904
         Self {
             dart_fn: Dart_NewPersistentHandle_DL_Trampolined(cb),
             _arg: PhantomData,
