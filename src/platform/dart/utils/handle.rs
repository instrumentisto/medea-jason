--- conflicted
+++ resolved
@@ -56,19 +56,10 @@
     /// If the provided [`Dart_Handle`] represents a Dart error, which is an
     /// unexpected situation.
     #[must_use]
-<<<<<<< HEAD
-    #[allow(clippy::not_unsafe_ptr_arg_deref)]
-    pub fn new(handle: Dart_Handle) -> Self {
-        if unsafe { Dart_IsError_DL_Trampolined(handle) } {
-            let err_msg = unsafe {
-                c_str_into_string(Dart_GetError_DL_Trampolined(handle))
-            };
-=======
     pub unsafe fn new(handle: Dart_Handle) -> Self {
         if Dart_IsError_DL_Trampolined(handle) {
             let err_msg =
                 c_str_into_string(Dart_GetError_DL_Trampolined(handle));
->>>>>>> b3acc904
             panic!("Unexpected Dart error: {err_msg}")
         }
         Self(Rc::new(Dart_NewPersistentHandle_DL_Trampolined(handle)))
