//! Wrapper around [`Dart_Handle`] managing lifetimes of a
//! [`Dart_PersistentHandle`].

use std::{fmt, rc::Rc};

use dart_sys::{Dart_Handle, Dart_PersistentHandle};
use medea_macro::dart_bridge;

use crate::{
    api::{c_str_into_string, dart_string_into_rust},
    platform::{
        dart::utils::dart_api::{
            Dart_DeletePersistentHandle_DL_Trampolined,
            Dart_HandleFromPersistent_DL_Trampolined,
            Dart_NewPersistentHandle_DL_Trampolined,
        },
        utils::dart_api::{
            Dart_GetError_DL_Trampolined, Dart_IsError_DL_Trampolined,
        },
    },
};

#[dart_bridge("flutter/lib/src/native/platform/object.g.dart")]
mod handle {
    use std::{os::raw::c_char, ptr};

    use dart_sys::Dart_Handle;

    extern "C" {
        /// Returns a string representation of a Dart type behind the provided
        /// [`Dart_Handle`].
        pub fn runtime_type(handle: Dart_Handle) -> ptr::NonNull<c_char>;

        /// Returns a message of the provided Dart error.
        pub fn to_string(handle: Dart_Handle) -> ptr::NonNull<c_char>;
    }
}

/// Reference-counting based [`Dart_Handle`] wrapper taking care of its
/// lifetime management.
<<<<<<< HEAD
#[derive(Clone, Debug, PartialEq, Eq)]
=======
#[derive(Clone, Debug, Eq, PartialEq)]
>>>>>>> ab66c57f
pub struct DartHandle(Rc<Dart_PersistentHandle>);

impl DartHandle {
    /// Wraps the provided [`Dart_Handle`].
    ///
    /// Takes ownership of the provided [`Dart_Handle`] so it won't get freed by
    /// Dart VM.
    ///
    /// # Safety
    ///
    /// The provided [`Dart_Handle`] should be non-`null` and correct.
    ///
    /// # Panics
    ///
    /// If the provided [`Dart_Handle`] represents a Dart error, which is an
    /// unexpected situation.
    #[must_use]
    pub unsafe fn new(handle: Dart_Handle) -> Self {
        if Dart_IsError_DL_Trampolined(handle) {
            let err_msg =
                c_str_into_string(Dart_GetError_DL_Trampolined(handle));
            panic!("Unexpected Dart error: {err_msg}")
        }
        Self(Rc::new(Dart_NewPersistentHandle_DL_Trampolined(handle)))
    }

    /// Returns the underlying [`Dart_Handle`].
    #[must_use]
    pub fn get(&self) -> Dart_Handle {
        // SAFETY: We don't expose the inner `Dart_PersistentHandle` anywhere,
        //         so we're sure that it's valid at this point.
        unsafe { Dart_HandleFromPersistent_DL_Trampolined(*self.0) }
    }

    /// Returns string representation of a runtime Dart type behind this
    /// [`DartHandle`].
    #[must_use]
    pub fn name(&self) -> String {
        unsafe { dart_string_into_rust(handle::runtime_type(self.get())) }
    }
}

impl fmt::Display for DartHandle {
    fn fmt(&self, f: &mut fmt::Formatter<'_>) -> fmt::Result {
        let string =
            unsafe { dart_string_into_rust(handle::to_string(self.get())) };

        write!(f, "{string}")
    }
}

impl Drop for DartHandle {
    fn drop(&mut self) {
        if let Some(handle) = Rc::get_mut(&mut self.0) {
            unsafe {
                Dart_DeletePersistentHandle_DL_Trampolined(*handle);
            }
        }
    }
}<|MERGE_RESOLUTION|>--- conflicted
+++ resolved
@@ -38,11 +38,7 @@
 
 /// Reference-counting based [`Dart_Handle`] wrapper taking care of its
 /// lifetime management.
-<<<<<<< HEAD
-#[derive(Clone, Debug, PartialEq, Eq)]
-=======
 #[derive(Clone, Debug, Eq, PartialEq)]
->>>>>>> ab66c57f
 pub struct DartHandle(Rc<Dart_PersistentHandle>);
 
 impl DartHandle {
