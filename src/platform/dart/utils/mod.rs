//! Multiplatform Dart runtime specific utility structs and functions.

pub mod callback;
pub mod completer;
pub mod dart_api;
pub mod dart_future;
pub mod function;
pub mod handle;
pub mod list;
pub mod map;

use medea_client_api_proto::{IceConnectionState, PeerConnectionState};

use std::ptr;

use medea_client_api_proto::{IceConnectionState, PeerConnectionState};

#[doc(inline)]
pub use self::{completer::Completer, function::Function};

<<<<<<< HEAD
=======
/// Extension for the [`ptr::NonNull`] for unboxing it to the underlying value.
pub trait NonNullDartValueArgExt<T> {
    /// Unboxes [`ptr::NonNull`] to the underlying `T`.
    ///
    /// # Safety
    ///
    /// Caller must guarantee that the [`ptr::NonNull`] points to a [`Box`]ed
    /// value.
    unsafe fn unbox(&self) -> T;
}

impl<T> NonNullDartValueArgExt<T> for ptr::NonNull<T> {
    unsafe fn unbox(&self) -> T {
        *Box::from_raw(self.as_ptr())
    }
}

>>>>>>> f9a41bf7
/// Returns [`IceConnectionState`] based on the provided enum index.
#[must_use]
pub fn ice_connection_from_int(i: i32) -> IceConnectionState {
    match i {
        0 => IceConnectionState::New,
        1 => IceConnectionState::Checking,
        2 => IceConnectionState::Connected,
        3 => IceConnectionState::Completed,
        4 => IceConnectionState::Failed,
        5 => IceConnectionState::Disconnected,
        6 => IceConnectionState::Closed,
        _ => unreachable!(),
    }
}

/// Returns [`PeerConnectionState`] based on the provided enum index.
#[must_use]
pub fn peer_connection_state_from_int(i: i32) -> PeerConnectionState {
    match i {
        0 => PeerConnectionState::New,
        1 => PeerConnectionState::Connecting,
        2 => PeerConnectionState::Connected,
        3 => PeerConnectionState::Disconnected,
        4 => PeerConnectionState::Failed,
        5 => PeerConnectionState::Closed,
        _ => unreachable!(),
    }
}<|MERGE_RESOLUTION|>--- conflicted
+++ resolved
@@ -9,8 +9,6 @@
 pub mod list;
 pub mod map;
 
-use medea_client_api_proto::{IceConnectionState, PeerConnectionState};
-
 use std::ptr;
 
 use medea_client_api_proto::{IceConnectionState, PeerConnectionState};
@@ -18,8 +16,6 @@
 #[doc(inline)]
 pub use self::{completer::Completer, function::Function};
 
-<<<<<<< HEAD
-=======
 /// Extension for the [`ptr::NonNull`] for unboxing it to the underlying value.
 pub trait NonNullDartValueArgExt<T> {
     /// Unboxes [`ptr::NonNull`] to the underlying `T`.
@@ -37,7 +33,6 @@
     }
 }
 
->>>>>>> f9a41bf7
 /// Returns [`IceConnectionState`] based on the provided enum index.
 #[must_use]
 pub fn ice_connection_from_int(i: i32) -> IceConnectionState {
