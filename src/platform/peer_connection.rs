//! Platform-agnostic functionality of [`platform::RtcPeerConnection`].

use derive_more::{Display, From};

use crate::{
    platform::{self, RtcStatsError},
    utils::Caused,
};

/// Representation of [RTCSdpType].
///
/// [RTCSdpType]: https://w3.org/TR/webrtc#dom-rtcsdptype
#[derive(Debug)]
pub enum SdpType {
    /// [`offer` type][1] of SDP.
    ///
    /// [1]: https://w3.org/TR/webrtc#dom-rtcsdptype-offer
    Offer(String),

    /// [`answer` type][1] of SDP.
    ///
    /// [1]: https://w3.org/TR/webrtc#dom-rtcsdptype-answer
    Answer(String),
}

/// [RTCIceCandidate][1] representation.
///
/// [1]: https://w3.org/TR/webrtc#rtcicecandidate-interface
#[derive(Debug)]
pub struct IceCandidate {
    /// [`candidate` field][2] of the discovered [RTCIceCandidate][1].
    ///
    /// [1]: https://w3.org/TR/webrtc#dom-rtcicecandidate
    /// [2]: https://w3.org/TR/webrtc#dom-rtcicecandidate-candidate
    pub candidate: String,

    /// [`sdpMLineIndex` field][2] of the discovered [RTCIceCandidate][1].
    ///
    /// [1]: https://w3.org/TR/webrtc#dom-rtcicecandidate
    /// [2]: https://w3.org/TR/webrtc#dom-rtcicecandidate-sdpmlineindex
    pub sdp_m_line_index: Option<u16>,

    /// [`sdpMid` field][2] of the discovered [RTCIceCandidate][1].
    ///
    /// [1]: https://w3.org/TR/webrtc#dom-rtcicecandidate
    /// [2]: https://w3.org/TR/webrtc#dom-rtcicecandidate-sdpmid
    pub sdp_mid: Option<String>,
}

/// Error occurred with an [ICE] candidate from a `PeerConnection`.
///
/// [ICE]: https://webrtcglossary.com/ice
#[derive(Debug)]
pub struct IceCandidateError {
    /// Local IP address used to communicate with a [STUN]/[TURN] server.
    ///
    /// [STUN]: https://webrtcglossary.com/stun
    /// [TURN]: https://webrtcglossary.com/turn
    pub address: Option<String>,

    /// Port used to communicate with a [STUN]/[TURN] server.
    ///
    /// [STUN]: https://webrtcglossary.com/stun
    /// [TURN]: https://webrtcglossary.com/turn
    pub port: Option<u32>,

    /// URL identifying the [STUN]/[TURN] server for which the failure
    /// occurred.
    ///
    /// [STUN]: https://webrtcglossary.com/stun
    /// [TURN]: https://webrtcglossary.com/turn
    pub url: String,

    /// Numeric [STUN] error code returned by the [STUN]/[TURN] server.
    ///
    /// If no host candidate can reach the server, this error code will be set
    /// to the value `701`, which is outside the [STUN] error code range. This
    /// error is only fired once per server URL while in the
    /// `RTCIceGatheringState` of "gathering".
    ///
    /// [STUN]: https://webrtcglossary.com/stun
    /// [TURN]: https://webrtcglossary.com/turn
    pub error_code: i32,

    /// [STUN] reason text returned by the [STUN]/[TURN] server.
    ///
    /// If the server could not be reached, this reason test will be set to an
    /// implementation-specific value providing details about the error.
    ///
    /// [STUN]: https://webrtcglossary.com/stun
    /// [TURN]: https://webrtcglossary.com/turn
    pub error_text: String,
}

/// Errors that may occur during signaling between this and remote
/// [RTCPeerConnection][1] and event handlers setting errors.
///
/// [1]: https://w3.org/TR/webrtc#dom-rtcpeerconnection
#[derive(Caused, Clone, Debug, Display, From)]
#[cause(error = platform::Error)]
pub enum RtcPeerConnectionError {
    /// Occurs when cannot adds new remote candidate to the
    /// [RTCPeerConnection][1]'s remote description.
    ///
    /// [1]: https://w3.org/TR/webrtc#dom-rtcpeerconnection
<<<<<<< HEAD
    #[display("Failed to add ICE candidate: {}", _0)]
=======
    #[display("Failed to add ICE candidate: {_0}")]
>>>>>>> 51470212
    #[from(ignore)]
    AddIceCandidateFailed(platform::Error),

    /// Occurs when cannot obtains [SDP answer][`SdpType::Answer`] from
    /// the underlying [`platform::RtcPeerConnection`].
<<<<<<< HEAD
    #[display("Failed to create SDP answer: {}", _0)]
=======
    #[display("Failed to create SDP answer: {_0}")]
>>>>>>> 51470212
    #[from(ignore)]
    CreateAnswerFailed(platform::Error),

    /// Occurs when a new [`platform::RtcPeerConnection`] cannot be created.
<<<<<<< HEAD
    #[display("Failed to create PeerConnection: {}", _0)]
=======
    #[display("Failed to create PeerConnection: {_0}")]
>>>>>>> 51470212
    #[from(ignore)]
    PeerCreationError(platform::Error),

    /// Occurs when cannot obtains [SDP offer][`SdpType::Offer`] from
    /// the underlying [`platform::RtcPeerConnection`].
<<<<<<< HEAD
    #[display("Failed to create SDP offer: {}", _0)]
=======
    #[display("Failed to create SDP offer: {_0}")]
>>>>>>> 51470212
    #[from(ignore)]
    CreateOfferFailed(platform::Error),

    /// Occurs while getting and parsing [`platform::RtcStats`] of
    /// [`platform::RtcPeerConnection`].
<<<<<<< HEAD
    #[display("Failed to get RTCStats: {}", _0)]
=======
    #[display("Failed to get RTCStats: {_0}")]
>>>>>>> 51470212
    RtcStatsError(#[cause] RtcStatsError),

    /// [PeerConnection.getStats][1] promise thrown exception.
    ///
    /// [1]: https://tinyurl.com/w6hmt5f
<<<<<<< HEAD
    #[display("PeerConnection.getStats() failed with error: {}", _0)]
=======
    #[display("PeerConnection.getStats() failed with error: {_0}")]
>>>>>>> 51470212
    #[from(ignore)]
    GetStatsException(platform::Error),

    /// Occurs if the local description associated with the
    /// [`platform::RtcPeerConnection`] cannot be changed.
<<<<<<< HEAD
    #[display("Failed to set local SDP description: {}", _0)]
=======
    #[display("Failed to set local SDP description: {_0}")]
>>>>>>> 51470212
    #[from(ignore)]
    SetLocalDescriptionFailed(platform::Error),

    /// Occurs if the description of the remote end of the
    /// [`platform::RtcPeerConnection`] cannot be changed.
<<<<<<< HEAD
    #[display("Failed to set remote SDP description: {}", _0)]
=======
    #[display("Failed to set remote SDP description: {_0}")]
>>>>>>> 51470212
    #[from(ignore)]
    SetRemoteDescriptionFailed(platform::Error),
}<|MERGE_RESOLUTION|>--- conflicted
+++ resolved
@@ -103,80 +103,48 @@
     /// [RTCPeerConnection][1]'s remote description.
     ///
     /// [1]: https://w3.org/TR/webrtc#dom-rtcpeerconnection
-<<<<<<< HEAD
-    #[display("Failed to add ICE candidate: {}", _0)]
-=======
     #[display("Failed to add ICE candidate: {_0}")]
->>>>>>> 51470212
     #[from(ignore)]
     AddIceCandidateFailed(platform::Error),
 
     /// Occurs when cannot obtains [SDP answer][`SdpType::Answer`] from
     /// the underlying [`platform::RtcPeerConnection`].
-<<<<<<< HEAD
-    #[display("Failed to create SDP answer: {}", _0)]
-=======
     #[display("Failed to create SDP answer: {_0}")]
->>>>>>> 51470212
     #[from(ignore)]
     CreateAnswerFailed(platform::Error),
 
     /// Occurs when a new [`platform::RtcPeerConnection`] cannot be created.
-<<<<<<< HEAD
-    #[display("Failed to create PeerConnection: {}", _0)]
-=======
     #[display("Failed to create PeerConnection: {_0}")]
->>>>>>> 51470212
     #[from(ignore)]
     PeerCreationError(platform::Error),
 
     /// Occurs when cannot obtains [SDP offer][`SdpType::Offer`] from
     /// the underlying [`platform::RtcPeerConnection`].
-<<<<<<< HEAD
-    #[display("Failed to create SDP offer: {}", _0)]
-=======
     #[display("Failed to create SDP offer: {_0}")]
->>>>>>> 51470212
     #[from(ignore)]
     CreateOfferFailed(platform::Error),
 
     /// Occurs while getting and parsing [`platform::RtcStats`] of
     /// [`platform::RtcPeerConnection`].
-<<<<<<< HEAD
-    #[display("Failed to get RTCStats: {}", _0)]
-=======
     #[display("Failed to get RTCStats: {_0}")]
->>>>>>> 51470212
     RtcStatsError(#[cause] RtcStatsError),
 
     /// [PeerConnection.getStats][1] promise thrown exception.
     ///
     /// [1]: https://tinyurl.com/w6hmt5f
-<<<<<<< HEAD
-    #[display("PeerConnection.getStats() failed with error: {}", _0)]
-=======
     #[display("PeerConnection.getStats() failed with error: {_0}")]
->>>>>>> 51470212
     #[from(ignore)]
     GetStatsException(platform::Error),
 
     /// Occurs if the local description associated with the
     /// [`platform::RtcPeerConnection`] cannot be changed.
-<<<<<<< HEAD
-    #[display("Failed to set local SDP description: {}", _0)]
-=======
     #[display("Failed to set local SDP description: {_0}")]
->>>>>>> 51470212
     #[from(ignore)]
     SetLocalDescriptionFailed(platform::Error),
 
     /// Occurs if the description of the remote end of the
     /// [`platform::RtcPeerConnection`] cannot be changed.
-<<<<<<< HEAD
-    #[display("Failed to set remote SDP description: {}", _0)]
-=======
     #[display("Failed to set remote SDP description: {_0}")]
->>>>>>> 51470212
     #[from(ignore)]
     SetRemoteDescriptionFailed(platform::Error),
 }