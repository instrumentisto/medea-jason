//! Platform-agnostic functionality of RPC transport.

use async_trait::async_trait;
use derive_more::Display;
use futures::stream::LocalBoxStream;
use medea_client_api_proto::{ClientMsg, ServerMsg};
use tracerr::Traced;

use crate::{
    platform,
    rpc::{ApiUrl, ClientDisconnect, CloseMsg},
    utils::{Caused, JsonParseError},
};

/// Possible states of a [`RpcTransport`].
#[derive(Clone, Copy, Debug, Eq, PartialEq)]
pub enum TransportState {
    /// Socket has been created. The connection is not opened yet.
    Connecting,

    /// The connection is opened and ready to communicate.
    Open,

    /// The connection is in the process of closing.
    Closing,

    /// The connection is closed or couldn't be opened.
    ///
    /// [`CloseMsg`] is the reason of why [`RpcTransport`] went into this
    /// [`TransportState`].
    Closed(CloseMsg),
}

impl TransportState {
    /// Indicates whether the socket can be closed.
    #[must_use]
    pub const fn can_close(self) -> bool {
        matches!(self, Self::Connecting | Self::Open)
    }
}

/// RPC transport between a client and a server.
#[allow(unused_lifetimes)]
#[async_trait(?Send)]
#[cfg_attr(feature = "mockable", mockall::automock)]
#[cfg_attr(feature = "mockable", allow(clippy::missing_docs_in_private_items))]
pub trait RpcTransport {
    /// Initiates a new [WebSocket] connection to the provided `url`.
    ///
    /// Resolves only when the underlying connection becomes active.
    ///
    /// # Errors
    ///
    /// With [`TransportError::CreateSocket`] if cannot establish [WebSocket] to
    /// the provided `url`.
    ///
    /// With [`TransportError::InitSocket`] if [WebSocket.onclose][1] callback
    /// fired before [WebSocket.onopen][2] callback.
    ///
    /// # Panics
    ///
    /// If the binding to [`close`][3] or [`open`][4] events fails. Not supposed
    /// to ever happen.
    ///
    /// [1]: https://developer.mozilla.org/docs/Web/API/WebSocket/onclose
    /// [2]: https://developer.mozilla.org/docs/Web/API/WebSocket/onopen
    /// [3]: https://html.spec.whatwg.org#event-close
    /// [4]: https://html.spec.whatwg.org#event-open
    /// [WebSocket]: https://developer.mozilla.org/docs/Web/API/WebSocket
    async fn connect(&self, url: ApiUrl) -> Result<(), Traced<TransportError>>;

    /// Returns [`LocalBoxStream`] of all messages received by this transport.
    fn on_message(&self) -> LocalBoxStream<'static, ServerMsg>;

    /// Sets reason, that will be sent to remote server when this transport will
    /// be dropped.
    fn set_close_reason(&self, reason: ClientDisconnect);

    /// Sends given [`ClientMsg`] to a server.
    ///
    /// # Errors
    ///
    /// Errors if sending [`ClientMsg`] fails.
    fn send(&self, msg: &ClientMsg) -> Result<(), Traced<TransportError>>;

    /// Subscribes to a [`RpcTransport`]'s [`TransportState`] changes.
    fn on_state_change(&self) -> LocalBoxStream<'static, TransportState>;
}

/// Errors that may occur when working with a [`RpcTransport`].
#[derive(Caused, Clone, Debug, Display, PartialEq)]
#[cause(error = platform::Error)]
pub enum TransportError {
    /// Error encountered when trying to establish connection.
<<<<<<< HEAD
    #[display("Failed to create WebSocket: {}", _0)]
=======
    #[display("Failed to create WebSocket: {_0}")]
>>>>>>> 51470212
    CreateSocket(platform::Error),

    /// Connection was closed before becoming active.
    #[display("Failed to init WebSocket")]
    InitSocket,

    /// Occurs when [`ClientMsg`] cannot be serialized.
<<<<<<< HEAD
    #[display("Failed to parse client message: {}", _0)]
    SerializeClientMessage(JsonParseError),

    /// Occurs when [`ServerMsg`] cannot be parsed.
    #[display("Failed to parse server message: {}", _0)]
=======
    #[display("Failed to parse client message: {_0}")]
    SerializeClientMessage(JsonParseError),

    /// Occurs when [`ServerMsg`] cannot be parsed.
    #[display("Failed to parse server message: {_0}")]
>>>>>>> 51470212
    ParseServerMessage(JsonParseError),

    /// Occurs if the parsed message is not string.
    #[display("Message is not a string")]
    MessageNotString,

<<<<<<< HEAD
    /// Occurs when a message cannot be send to server.
    #[display("Failed to send message: {}", _0)]
=======
    /// Occurs when a message cannot be sent to server.
    #[display("Failed to send message: {_0}")]
>>>>>>> 51470212
    SendMessage(platform::Error),

    /// Occurs when message is sent to a closed socket.
    #[display("Underlying socket is closed")]
    ClosedSocket,
}<|MERGE_RESOLUTION|>--- conflicted
+++ resolved
@@ -92,11 +92,7 @@
 #[cause(error = platform::Error)]
 pub enum TransportError {
     /// Error encountered when trying to establish connection.
-<<<<<<< HEAD
-    #[display("Failed to create WebSocket: {}", _0)]
-=======
     #[display("Failed to create WebSocket: {_0}")]
->>>>>>> 51470212
     CreateSocket(platform::Error),
 
     /// Connection was closed before becoming active.
@@ -104,35 +100,22 @@
     InitSocket,
 
     /// Occurs when [`ClientMsg`] cannot be serialized.
-<<<<<<< HEAD
-    #[display("Failed to parse client message: {}", _0)]
-    SerializeClientMessage(JsonParseError),
-
-    /// Occurs when [`ServerMsg`] cannot be parsed.
-    #[display("Failed to parse server message: {}", _0)]
-=======
     #[display("Failed to parse client message: {_0}")]
     SerializeClientMessage(JsonParseError),
 
     /// Occurs when [`ServerMsg`] cannot be parsed.
     #[display("Failed to parse server message: {_0}")]
->>>>>>> 51470212
     ParseServerMessage(JsonParseError),
 
     /// Occurs if the parsed message is not string.
     #[display("Message is not a string")]
     MessageNotString,
 
-<<<<<<< HEAD
-    /// Occurs when a message cannot be send to server.
-    #[display("Failed to send message: {}", _0)]
-=======
     /// Occurs when a message cannot be sent to server.
     #[display("Failed to send message: {_0}")]
->>>>>>> 51470212
     SendMessage(platform::Error),
 
     /// Occurs when message is sent to a closed socket.
-    #[display("Underlying socket is closed")]
+    #[display(fmt = "Underlying socket is closed")]
     ClosedSocket,
 }