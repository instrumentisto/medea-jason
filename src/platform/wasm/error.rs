//! More convenient wrapper for [`js_sys::Error`].

use derive_more::Display;
use wasm_bindgen::{
    convert::{IntoWasmAbi, OptionIntoWasmAbi},
    describe::WasmDescribe,
    JsCast, JsValue,
};

/// Wrapper for JS value which returned from JS side as error.
#[derive(Clone, Debug, Display, Eq, PartialEq)]
<<<<<<< HEAD
#[display("{}", _0.to_string())]
=======
#[display("{}", _0.to_string())] // this method is not `ToString::to_string()`
>>>>>>> 51470212
pub struct Error(js_sys::Error);

impl Error {
    /// Returns a brief description of the error if it's available or has been
    /// set.
    #[must_use]
    pub fn message(&self) -> String {
        self.0.message().into()
    }
}

impl From<JsValue> for Error {
    fn from(val: JsValue) -> Self {
        match val.dyn_into::<js_sys::Error>() {
            Ok(err) => Self(err),
            Err(val) => val.as_string().map_or_else(
                || Self(js_sys::Error::new(&format!("{val:?}"))),
                |msg| Self(js_sys::Error::new(&msg)),
            ),
        }
    }
}

/// This implementation allows us to use [`Error`] as a return type in functions
/// exported to JS.
impl WasmDescribe for Error {
    fn describe() {
        js_sys::Error::describe();
    }
}

/// This implementation allows us to use [`Error`] as a return type in functions
/// exported to JS.
impl IntoWasmAbi for Error {
    type Abi = <js_sys::Error as IntoWasmAbi>::Abi;

    fn into_abi(self) -> Self::Abi {
        self.0.into_abi()
    }
}

/// This implementation allows us to use [`Error`] as a return type in functions
/// exported to JS.
impl OptionIntoWasmAbi for Error {
    fn none() -> u32 {
        js_sys::Error::none()
    }
}<|MERGE_RESOLUTION|>--- conflicted
+++ resolved
@@ -9,11 +9,7 @@
 
 /// Wrapper for JS value which returned from JS side as error.
 #[derive(Clone, Debug, Display, Eq, PartialEq)]
-<<<<<<< HEAD
-#[display("{}", _0.to_string())]
-=======
 #[display("{}", _0.to_string())] // this method is not `ToString::to_string()`
->>>>>>> 51470212
 pub struct Error(js_sys::Error);
 
 impl Error {
