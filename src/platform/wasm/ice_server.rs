--- conflicted
+++ resolved
@@ -32,11 +32,7 @@
             server.set_urls(&urls);
 
             if let Some(credential) = ice_server.credential {
-<<<<<<< HEAD
-                server.set_credential(&credential);
-=======
                 server.set_credential(credential.expose_str());
->>>>>>> 8a11f3d3
             }
             if let Some(username) = ice_server.username {
                 server.set_username(&username);
