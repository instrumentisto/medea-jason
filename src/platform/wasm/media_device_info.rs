--- conflicted
+++ resolved
@@ -19,11 +19,7 @@
             web_sys::MediaDeviceKind::Videoinput => Self::VideoInput,
             web_sys::MediaDeviceKind::Audiooutput => Self::AudioOutput,
             _ => {
-<<<<<<< HEAD
-                unreachable!("Unknown MediaDeviceKind::{value:?}")
-=======
                 unreachable!("unknown `MediaDeviceKind::{value:?}`")
->>>>>>> 51470212
             }
         }
     }
