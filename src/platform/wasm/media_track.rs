//! Wrapper around [MediaStreamTrack][1].
//!
//! [1]: https://w3.org/TR/mediacapture-streams#mediastreamtrack

use std::{cell::RefCell, future::Future, rc::Rc};

use derive_more::AsRef;
use futures::future;

use crate::{
    media::{
        track::MediaStreamTrackState, FacingMode, MediaKind, MediaSourceKind,
    },
    platform::wasm::utils::EventListener,
};

/// Wrapper around [MediaStreamTrack][1] received from a
/// [getUserMedia()][2]/[getDisplayMedia()][3] request.
///
/// [1]: https://w3.org/TR/mediacapture-streams#mediastreamtrack
/// [2]: https://w3.org/TR/mediacapture-streams#dom-mediadevices-getusermedia
/// [3]: https://w3.org/TR/screen-capture/#dom-mediadevices-getdisplaymedia
#[derive(AsRef, Debug)]
pub struct MediaStreamTrack {
    /// Underlying [MediaStreamTrack][1].
    ///
    /// [1]: https://w3.org/TR/mediacapture-streams#mediastreamtrack
    #[as_ref(forward)]
    sys_track: Rc<web_sys::MediaStreamTrack>,

    /// Kind of the underlying [MediaStreamTrack][1].
    ///
    /// [1]: https://w3.org/TR/mediacapture-streams#mediastreamtrack
    kind: MediaKind,

    /// Media source kind of this [MediaStreamTrack][1].
    ///
    /// [1]: https://w3.org/TR/mediacapture-streams#mediastreamtrack
    source_kind: Option<MediaSourceKind>,

    /// Listener for an [ended][1] event.
    ///
    /// [1]: https://tinyurl.com/w3-streams#event-mediastreamtrack-ended
    on_ended: RefCell<
        Option<EventListener<web_sys::MediaStreamTrack, web_sys::Event>>,
    >,
}

impl MediaStreamTrack {
    /// Creates a new [`MediaStreamTrack`].
    #[must_use]
    pub fn new<T>(sys_track: T, source_kind: Option<MediaSourceKind>) -> Self
    where
        web_sys::MediaStreamTrack: From<T>,
    {
        let sys_track = web_sys::MediaStreamTrack::from(sys_track);
        let kind = match sys_track.kind().as_ref() {
            "audio" => MediaKind::Audio,
            "video" => MediaKind::Video,
            _ => unreachable!(),
        };
        Self {
            sys_track: Rc::new(sys_track),
            source_kind,
            kind,
            on_ended: RefCell::new(None),
        }
    }

    /// Returns [`id`] of the underlying [MediaStreamTrack][2].
    ///
    /// [`id`]: https://w3.org/TR/mediacapture-streams#dom-mediastreamtrack-id
    /// [2]: https://w3.org/TR/mediacapture-streams#mediastreamtrack
    #[must_use]
    pub fn id(&self) -> String {
        self.sys_track.id()
    }

    /// Returns this [`MediaStreamTrack`]'s kind (audio/video).
    #[must_use]
    pub const fn kind(&self) -> MediaKind {
        self.kind
    }

    /// Returns [MediaStreamTrackState][1] of the underlying
    /// [MediaStreamTrack][2].
    ///
    /// # Panics
    ///
    /// If [`readyState`][3] property of underlying [MediaStreamTrack][2] is
    /// neither `live` nor `ended`.
    ///
    /// [1]: https://w3.org/TR/mediacapture-streams#dom-mediastreamtrackstate
    /// [2]: https://w3.org/TR/mediacapture-streams#mediastreamtrack
    /// [3]: https://tinyurl.com/w3-streams#dom-mediastreamtrack-readystate
    #[allow(clippy::unused_async)] // for platform code uniformity
    pub async fn ready_state(&self) -> MediaStreamTrackState {
        let state = self.sys_track.ready_state();
        match state {
            web_sys::MediaStreamTrackState::Live => MediaStreamTrackState::Live,
            web_sys::MediaStreamTrackState::Ended => {
                MediaStreamTrackState::Ended
            }
            _ => {
<<<<<<< HEAD
                unreachable!("Unknown `MediaStreamTrackState`: {state:?}")
=======
                unreachable!("unknown `MediaStreamTrackState`: {state:?}")
>>>>>>> 51470212
            }
        }
    }

    /// Returns a [`deviceId`][1] of the underlying [MediaStreamTrack][2].
    ///
    /// # Panics
    ///
    /// If the underlying [MediaStreamTrack][2] doesn't have [`deviceId`][1].
    ///
    /// [1]: https://tinyurl.com/w3-streams#dom-mediatracksettings-deviceid
    /// [2]: https://w3.org/TR/mediacapture-streams#mediastreamtrack
    #[must_use]
    pub fn device_id(&self) -> Option<String> {
        self.sys_track.get_settings().get_device_id()
    }

    /// Return a [`facingMode`][1] of the underlying [MediaStreamTrack][2].
    ///
    /// [1]: https://tinyurl.com/w3-streams#dom-mediatracksettings-facingmode
    /// [2]: https://w3.org/TR/mediacapture-streams#mediastreamtrack
    #[must_use]
    pub fn facing_mode(&self) -> Option<FacingMode> {
        let facing_mode = self.sys_track.get_settings().get_facing_mode();
        facing_mode.and_then(|fm| match fm.as_ref() {
            "user" => Some(FacingMode::User),
            "environment" => Some(FacingMode::Environment),
            "left" => Some(FacingMode::Left),
            "right" => Some(FacingMode::Right),
            _ => {
                log::error!("Unknown FacingMode: {fm}");
                None
            }
        })
    }

    /// Returns a [`height`][1] of the underlying [MediaStreamTrack][2].
    ///
    /// [1]: https://tinyurl.com/w3-streams#dom-mediatracksettings-height
    /// [2]: https://w3.org/TR/mediacapture-streams#mediastreamtrack
    #[must_use]
    pub fn height(&self) -> Option<u32> {
        self.sys_track
            .get_settings()
            .get_height()
            .and_then(|w| w.try_into().ok())
    }

    /// Return a [`width`][1] of the underlying [MediaStreamTrack][2].
    ///
    /// [1]: https://w3.org/TR/mediacapture-streams#dom-mediatracksettings-width
    /// [2]: https://w3.org/TR/mediacapture-streams#mediastreamtrack
    #[must_use]
    pub fn width(&self) -> Option<u32> {
        self.sys_track
            .get_settings()
            .get_width()
            .and_then(|w| w.try_into().ok())
    }

    /// Changes an [`enabled`][1] attribute in the underlying
    /// [MediaStreamTrack][2].
    ///
    /// [1]: https://w3.org/TR/mediacapture-streams#dom-mediastreamtrack-enabled
    /// [2]: https://w3.org/TR/mediacapture-streams#mediastreamtrack
    pub fn set_enabled(&self, enabled: bool) {
        self.sys_track.set_enabled(enabled);
    }

    /// Changes a [`readyState`][1] attribute in the underlying
    /// [MediaStreamTrack][2] to [`ended`][3].
    ///
    /// [1]: https://tinyurl.com/w3-streams#dom-mediastreamtrack-readystate
    /// [2]: https://w3.org/TR/mediacapture-streams#mediastreamtrack
    /// [3]: https://tinyurl.com/w3-streams#idl-def-MediaStreamTrackState.ended
    pub fn stop(&self) -> impl Future<Output = ()> + 'static {
        self.sys_track.stop();
        // For platform code uniformity.
        future::ready(())
    }

    /// Returns an [`enabled`][1] attribute of the underlying
    /// [MediaStreamTrack][2].
    ///
    /// [1]: https://w3.org/TR/mediacapture-streams#dom-mediastreamtrack-enabled
    /// [2]: https://w3.org/TR/mediacapture-streams#mediastreamtrack
    #[must_use]
    pub fn enabled(&self) -> bool {
        self.sys_track.enabled()
    }

    /// Detects whether a video track captured from display searching
    /// [specific fields][1] in its settings.
    ///
    /// Only works in Chrome browser at the moment.
    ///
    /// [1]: https://w3.org/TR/screen-capture/#extensions-to-mediatracksettings
    #[must_use]
    pub fn guess_is_from_display(&self) -> bool {
        self.source_kind == Some(MediaSourceKind::Display)
    }

    /// Forks this [`MediaStreamTrack`].
    ///
    /// Creates a new [`MediaStreamTrack`] from this [`MediaStreamTrack`] using
    /// a [`clone()`][1] method. It won't clone current [`MediaStreamTrack`]'s
    /// callbacks.
    ///
    /// [1]: https://w3.org/TR/mediacapture-streams#dom-mediastreamtrack-clone
    pub fn fork(&self) -> impl Future<Output = Self> + 'static {
        future::ready(Self {
            sys_track: Rc::new(web_sys::MediaStreamTrack::clone(
                &self.sys_track,
            )),
            kind: self.kind,
            source_kind: self.source_kind,
            on_ended: RefCell::new(None),
        })
    }

    /// Sets handler for the [`ended`][1] event on underlying
    /// [`web_sys::MediaStreamTrack`].
    ///
    /// # Panics
    ///
    /// If binding to the [`ended`][1] event fails. Not supposed to ever happen.
    ///
    /// [1]: https://tinyurl.com/w3-streams#event-mediastreamtrack-ended
    pub fn on_ended<F>(&self, f: Option<F>)
    where
        F: 'static + FnOnce(),
    {
        let mut on_ended = self.on_ended.borrow_mut();
        drop(match f {
            None => on_ended.take(),
            Some(f) => {
                on_ended.replace(
                    // PANIC: Unwrapping is OK here, because this function
                    //        shouldn't error ever.
                    #[allow(clippy::unwrap_used)] // intentional
                    EventListener::new_once(
                        Rc::clone(&self.sys_track),
                        "ended",
                        move |_| {
                            f();
                        },
                    )
                    .unwrap(),
                )
            }
        });
    }

    /// Indicates whether an `OnAudioLevelChangedCallback` is supported for this
    /// [`MediaStreamTrack`].
    #[must_use]
    pub const fn is_on_audio_level_available(&self) -> bool {
        false
    }

    /// Sets the provided `OnAudioLevelChangedCallback` for this
    /// [`MediaStreamTrack`].
    ///
    /// It's called for live [`MediaStreamTrack`]s when their audio level
    /// changes.
    pub fn on_audio_level_changed<F>(&self, _callback: F)
    where
        F: 'static + FnMut(i32),
    {
    }
}<|MERGE_RESOLUTION|>--- conflicted
+++ resolved
@@ -102,11 +102,7 @@
                 MediaStreamTrackState::Ended
             }
             _ => {
-<<<<<<< HEAD
-                unreachable!("Unknown `MediaStreamTrackState`: {state:?}")
-=======
                 unreachable!("unknown `MediaStreamTrackState`: {state:?}")
->>>>>>> 51470212
             }
         }
     }
