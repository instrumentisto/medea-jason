//! Wrapper around [MediaStreamTrack][1].
//!
//! [1]: https://w3.org/TR/mediacapture-streams#mediastreamtrack

use std::{cell::RefCell, future::Future, rc::Rc};

use derive_more::AsRef;
use futures::future;

use crate::{
    media::{
        track::MediaStreamTrackState, FacingMode, MediaKind, MediaSourceKind,
    },
    platform::wasm::{get_property_by_name, utils::EventListener},
};

/// Wrapper around [MediaStreamTrack][1] received from a
/// [getUserMedia()][2]/[getDisplayMedia()][3] request.
///
/// [1]: https://w3.org/TR/mediacapture-streams#mediastreamtrack
/// [2]: https://w3.org/TR/mediacapture-streams#dom-mediadevices-getusermedia
/// [3]: https://w3.org/TR/screen-capture/#dom-mediadevices-getdisplaymedia
#[derive(AsRef, Debug)]
pub struct MediaStreamTrack {
    /// Underlying [MediaStreamTrack][1].
    ///
    /// [1]: https://w3.org/TR/mediacapture-streams#mediastreamtrack
    #[as_ref(forward)]
    sys_track: Rc<web_sys::MediaStreamTrack>,

    /// Kind of the underlying [MediaStreamTrack][1].
    ///
    /// [1]: https://w3.org/TR/mediacapture-streams#mediastreamtrack
    kind: MediaKind,

    /// Media source kind of this [MediaStreamTrack][1].
    ///
    /// [1]: https://w3.org/TR/mediacapture-streams#mediastreamtrack
    source_kind: Option<MediaSourceKind>,

    /// Listener for an [ended][1] event.
    ///
    /// [1]: https://tinyurl.com/w3-streams#event-mediastreamtrack-ended
    on_ended: RefCell<
        Option<EventListener<web_sys::MediaStreamTrack, web_sys::Event>>,
    >,
}

impl MediaStreamTrack {
    /// Creates a new [`MediaStreamTrack`].
    #[must_use]
    pub fn new<T>(sys_track: T, source_kind: Option<MediaSourceKind>) -> Self
    where
        web_sys::MediaStreamTrack: From<T>,
    {
        let sys_track = web_sys::MediaStreamTrack::from(sys_track);
        let kind = match sys_track.kind().as_ref() {
            "audio" => MediaKind::Audio,
            "video" => MediaKind::Video,
            _ => unreachable!(),
        };
        Self {
            sys_track: Rc::new(sys_track),
            source_kind,
            kind,
            on_ended: RefCell::new(None),
        }
    }

    /// Returns [`id`] of the underlying [MediaStreamTrack][2].
    ///
    /// [`id`]: https://w3.org/TR/mediacapture-streams#dom-mediastreamtrack-id
    /// [2]: https://w3.org/TR/mediacapture-streams#mediastreamtrack
    #[must_use]
    pub fn id(&self) -> String {
        self.sys_track.id()
    }

    /// Returns this [`MediaStreamTrack`]'s kind (audio/video).
    #[must_use]
    pub const fn kind(&self) -> MediaKind {
        self.kind
    }

    /// Returns [MediaStreamTrackState][1] of the underlying
    /// [MediaStreamTrack][2].
    ///
    /// # Panics
    ///
    /// If [`readyState`][3] property of underlying [MediaStreamTrack][2] is
    /// neither `live` nor `ended`.
    ///
    /// [1]: https://w3.org/TR/mediacapture-streams#dom-mediastreamtrackstate
    /// [2]: https://w3.org/TR/mediacapture-streams#mediastreamtrack
    /// [3]: https://tinyurl.com/w3-streams#dom-mediastreamtrack-readystate
    #[allow(clippy::unused_async)] // for platform code uniformity
    pub async fn ready_state(&self) -> MediaStreamTrackState {
        let state = self.sys_track.ready_state();
        match state {
            web_sys::MediaStreamTrackState::Live => MediaStreamTrackState::Live,
            web_sys::MediaStreamTrackState::Ended => {
                MediaStreamTrackState::Ended
            }
            web_sys::MediaStreamTrackState::__Nonexhaustive => {
                unreachable!("Unknown `MediaStreamTrackState`: {state:?}")
            }
        }
    }

    /// Returns a [`deviceId`][1] of the underlying [MediaStreamTrack][2].
    ///
    /// # Panics
    ///
    /// If the underlying [MediaStreamTrack][2] doesn't have [`deviceId`][1].
    ///
    /// [1]: https://tinyurl.com/w3-streams#dom-mediatracksettings-deviceid
    /// [2]: https://w3.org/TR/mediacapture-streams#mediastreamtrack
    #[must_use]
    pub fn device_id(&self) -> Option<String> {
        #[allow(clippy::unwrap_used)]
        get_property_by_name(&self.sys_track.get_settings(), "deviceId", |v| {
            v.as_string()
        })
    }

    /// Return a [`facingMode`][1] of the underlying [MediaStreamTrack][2].
    ///
    /// [1]: https://tinyurl.com/w3-streams#dom-mediatracksettings-facingmode
    /// [2]: https://w3.org/TR/mediacapture-streams#mediastreamtrack
    #[must_use]
    pub fn facing_mode(&self) -> Option<FacingMode> {
        let facing_mode = get_property_by_name(
            &self.sys_track.get_settings(),
            "facingMode",
            |v| v.as_string(),
        );
        facing_mode.and_then(|fm| match fm.as_ref() {
            "user" => Some(FacingMode::User),
            "environment" => Some(FacingMode::Environment),
            "left" => Some(FacingMode::Left),
            "right" => Some(FacingMode::Right),
            _ => {
                log::error!("Unknown FacingMode: {fm}");
                None
            }
        })
    }

    /// Returns a [`height`][1] of the underlying [MediaStreamTrack][2].
    ///
    /// [1]: https://tinyurl.com/w3-streams#dom-mediatracksettings-height
    /// [2]: https://w3.org/TR/mediacapture-streams#mediastreamtrack
    #[must_use]
    pub fn height(&self) -> Option<u32> {
        #[allow(
            clippy::as_conversions,
            clippy::cast_possible_truncation,
            clippy::cast_sign_loss
        )]
        get_property_by_name(&self.sys_track.get_settings(), "height", |h| {
            h.as_f64().map(|v| v as u32)
        })
    }

    /// Return a [`width`][1] of the underlying [MediaStreamTrack][2].
    ///
    /// [1]: https://w3.org/TR/mediacapture-streams#dom-mediatracksettings-width
    /// [2]: https://w3.org/TR/mediacapture-streams#mediastreamtrack
    #[must_use]
    pub fn width(&self) -> Option<u32> {
        #[allow(
            clippy::as_conversions,
            clippy::cast_possible_truncation,
            clippy::cast_sign_loss
        )]
        get_property_by_name(&self.sys_track.get_settings(), "width", |w| {
            w.as_f64().map(|v| v as u32)
        })
    }

    /// Changes an [`enabled`][1] attribute in the underlying
    /// [MediaStreamTrack][2].
    ///
    /// [1]: https://w3.org/TR/mediacapture-streams#dom-mediastreamtrack-enabled
    /// [2]: https://w3.org/TR/mediacapture-streams#mediastreamtrack
    pub fn set_enabled(&self, enabled: bool) {
        self.sys_track.set_enabled(enabled);
    }

    /// Changes a [`readyState`][1] attribute in the underlying
    /// [MediaStreamTrack][2] to [`ended`][3].
    ///
    /// [1]: https://tinyurl.com/w3-streams#dom-mediastreamtrack-readystate
    /// [2]: https://w3.org/TR/mediacapture-streams#mediastreamtrack
    /// [3]: https://tinyurl.com/w3-streams#idl-def-MediaStreamTrackState.ended
    pub fn stop(&self) -> impl Future<Output = ()> + 'static {
        self.sys_track.stop();
<<<<<<< HEAD
        // for platform code uniformity
=======
        // For platform code uniformity.
>>>>>>> 507fd850
        future::ready(())
    }

    /// Returns an [`enabled`][1] attribute of the underlying
    /// [MediaStreamTrack][2].
    ///
    /// [1]: https://w3.org/TR/mediacapture-streams#dom-mediastreamtrack-enabled
    /// [2]: https://w3.org/TR/mediacapture-streams#mediastreamtrack
    #[must_use]
    pub fn enabled(&self) -> bool {
        self.sys_track.enabled()
    }

    /// Detects whether a video track captured from display searching
    /// [specific fields][1] in its settings.
    ///
    /// Only works in Chrome browser at the moment.
    ///
    /// [1]: https://w3.org/TR/screen-capture/#extensions-to-mediatracksettings
    #[must_use]
    pub fn guess_is_from_display(&self) -> bool {
        self.source_kind == Some(MediaSourceKind::Display)
    }

    /// Forks this [`MediaStreamTrack`].
    ///
    /// Creates a new [`MediaStreamTrack`] from this [`MediaStreamTrack`] using
    /// a [`clone()`][1] method. It won't clone current [`MediaStreamTrack`]'s
    /// callbacks.
    ///
    /// [1]: https://w3.org/TR/mediacapture-streams#dom-mediastreamtrack-clone
    pub fn fork(&self) -> impl Future<Output = Self> + 'static {
        future::ready(Self {
            sys_track: Rc::new(web_sys::MediaStreamTrack::clone(
                &self.sys_track,
            )),
            kind: self.kind,
            source_kind: self.source_kind,
            on_ended: RefCell::new(None),
        })
    }

    /// Sets handler for the [`ended`][1] event on underlying
    /// [`web_sys::MediaStreamTrack`].
    ///
    /// # Panics
    ///
    /// If binding to the [`ended`][1] event fails. Not supposed to ever happen.
    ///
    /// [1]: https://tinyurl.com/w3-streams#event-mediastreamtrack-ended
    pub fn on_ended<F>(&self, f: Option<F>)
    where
        F: 'static + FnOnce(),
    {
        let mut on_ended = self.on_ended.borrow_mut();
        drop(match f {
            None => on_ended.take(),
            Some(f) => {
                on_ended.replace(
                    // PANIC: Unwrapping is OK here, because this function
                    //        shouldn't error ever.
                    #[allow(clippy::unwrap_used)]
                    EventListener::new_once(
                        Rc::clone(&self.sys_track),
                        "ended",
                        move |_| {
                            f();
                        },
                    )
                    .unwrap(),
                )
            }
        });
    }
}<|MERGE_RESOLUTION|>--- conflicted
+++ resolved
@@ -195,11 +195,7 @@
     /// [3]: https://tinyurl.com/w3-streams#idl-def-MediaStreamTrackState.ended
     pub fn stop(&self) -> impl Future<Output = ()> + 'static {
         self.sys_track.stop();
-<<<<<<< HEAD
-        // for platform code uniformity
-=======
         // For platform code uniformity.
->>>>>>> 507fd850
         future::ready(())
     }
 
