--- conflicted
+++ resolved
@@ -679,11 +679,7 @@
     }
 }
 
-<<<<<<< HEAD
-/// Parses a [`PeerConnectionState`] out of the given
-=======
 /// Parses a [`PeerConnectionState`] out of the provided
->>>>>>> 51470212
 /// [`RtcPeerConnectionState`].
 fn parse_peer_connection_state(
     state: RtcPeerConnectionState,
@@ -698,11 +694,7 @@
         S::Failed => PeerConnectionState::Failed,
         S::Closed => PeerConnectionState::Closed,
         _ => {
-<<<<<<< HEAD
-            unreachable!("Unknown peer connection state {state:?}");
-=======
             unreachable!("unknown `RtcPeerConnectionState::{state:?}`");
->>>>>>> 51470212
         }
     }
 }
@@ -722,11 +714,7 @@
         S::Disconnected => IceConnectionState::Disconnected,
         S::Closed => IceConnectionState::Closed,
         _ => {
-<<<<<<< HEAD
-            unreachable!("Unknown ICE connection state {state:?}");
-=======
             unreachable!("unknown `IceConnectionState::{state:?}`");
->>>>>>> 51470212
         }
     }
 }