--- conflicted
+++ resolved
@@ -106,11 +106,7 @@
     ///
     /// Errors with [`RtcPeerConnectionError::PeerCreationError`] if
     /// [`SysRtcPeerConnection`] creation fails.
-<<<<<<< HEAD
-    #[allow(clippy::unused_async)]
-=======
     #[allow(clippy::unused_async)] // for platform code uniformity
->>>>>>> b1b6f178
     pub async fn new<I>(ice_servers: I, is_force_relayed: bool) -> Result<Self>
     where
         I: IntoIterator<Item = IceServer>,
