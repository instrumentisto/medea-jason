//! Wrapper around [RTCPeerConnection][1].
//!
//! [1]: https://w3.org/TR/webrtc/#dom-rtcpeerconnection

use std::{
    cell::{Cell, RefCell},
<<<<<<< HEAD
=======
    convert::TryFrom as _,
    future::Future,
>>>>>>> f9a41bf7
    rc::Rc,
};

use medea_client_api_proto::{
    IceConnectionState, IceServer, PeerConnectionState,
};
use tracerr::Traced;
use wasm_bindgen_futures::JsFuture;
use web_sys::{
    Event, RtcBundlePolicy, RtcConfiguration, RtcIceCandidateInit,
    RtcIceConnectionState, RtcIceTransportPolicy, RtcOfferOptions,
    RtcPeerConnection as SysRtcPeerConnection, RtcPeerConnectionIceEvent,
    RtcRtpTransceiver, RtcRtpTransceiverInit, RtcSdpType,
    RtcSessionDescription, RtcSessionDescriptionInit, RtcTrackEvent,
};

use crate::{
    media::MediaKind,
    platform::{
        self,
        wasm::{get_property_by_name, utils::EventListener},
        IceCandidate, MediaStreamTrack, RtcPeerConnectionError, RtcStats,
        SdpType, Transceiver, TransceiverDirection,
    },
};

use super::ice_server::RtcIceServers;

<<<<<<< HEAD
impl From<&TrackConstraints> for MediaKind {
    fn from(media_type: &TrackConstraints) -> Self {
        match media_type {
            TrackConstraints::Audio(_) => Self::Audio,
            TrackConstraints::Video(_) => Self::Video,
        }
    }
}

/// Shortcut for a [`Result`] holding a [`Traced`] [`RtcPeerConnectionError`].
///
/// [`Result`]: std::result::Result
=======
>>>>>>> f9a41bf7
type Result<T> = std::result::Result<T, Traced<RtcPeerConnectionError>>;

/// Representation of [RTCPeerConnection][1].
///
/// [1]: https://w3.org/TR/webrtc/#dom-rtcpeerconnection
#[derive(Debug)]
pub struct RtcPeerConnection {
    /// Underlying [RTCPeerConnection][1].
    ///
    /// [1]: https://w3.org/TR/webrtc/#rtcpeerconnection-interface
    peer: Rc<SysRtcPeerConnection>,

    /// Flag which indicates that ICE restart will be performed on next
    /// [`RtcPeerConnection::create_offer`] call.
    ice_restart: Cell<bool>,

    /// [`onicecandidate`][2] callback of [RTCPeerConnection][1] to handle
    /// [`icecandidate`][3] event. It fires when [RTCPeerConnection][1]
    /// discovers a new [RTCIceCandidate][4].
    ///
    /// [1]: https://w3.org/TR/webrtc/#rtcpeerconnection-interface
    /// [2]: https://w3.org/TR/webrtc/#dom-rtcpeerconnection-onicecandidate
    /// [3]: https://w3.org/TR/webrtc/#event-icecandidate
    /// [4]: https://w3.org/TR/webrtc/#dom-rtcicecandidate
    on_ice_candidate: RefCell<
        Option<EventListener<SysRtcPeerConnection, RtcPeerConnectionIceEvent>>,
    >,

    /// [`iceconnectionstatechange`][2] callback of [RTCPeerConnection][1],
    /// fires whenever [ICE connection state][3] changes.
    ///
    /// [1]: https://w3.org/TR/webrtc/#rtcpeerconnection-interface
    /// [2]: https://w3.org/TR/webrtc/#event-iceconnectionstatechange
    /// [3]: https://w3.org/TR/webrtc/#dfn-ice-connection-state
    on_ice_connection_state_changed:
        RefCell<Option<EventListener<SysRtcPeerConnection, Event>>>,

    /// [`connectionstatechange`][2] callback of [RTCPeerConnection][1],
    /// fires whenever the aggregate state of the connection changes.
    /// The aggregate state is a combination of the states of all individual
    /// network transports being used by the connection.
    ///
    /// Implemented in Chrome and Safari.
    /// Tracking issue for Firefox:
    /// <https://bugzilla.mozilla.org/show_bug.cgi?id=1265827>
    ///
    /// [1]: https://w3.org/TR/webrtc/#rtcpeerconnection-interface
    /// [2]: https://w3.org/TR/webrtc/#event-connectionstatechange
    on_connection_state_changed:
        RefCell<Option<EventListener<SysRtcPeerConnection, Event>>>,

    /// [`ontrack`][2] callback of [RTCPeerConnection][1] to handle
    /// [`track`][3] event. It fires when [RTCPeerConnection][1] receives
    /// new [MediaStreamTrack][4] from remote peer.
    ///
    /// [1]: https://w3.org/TR/webrtc/#rtcpeerconnection-interface
    /// [2]: https://w3.org/TR/webrtc/#dom-rtcpeerconnection-ontrack
    /// [3]: https://w3.org/TR/webrtc/#event-track
    /// [4]: https://developer.mozilla.org/en-US/docs/Web/API/MediaStreamTrack
    on_track:
        RefCell<Option<EventListener<SysRtcPeerConnection, RtcTrackEvent>>>,
}

impl RtcPeerConnection {
    /// Instantiates new [`RtcPeerConnection`].
    ///
    /// # Errors
    ///
    /// Errors with [`RtcPeerConnectionError::PeerCreationError`] if
    /// [`SysRtcPeerConnection`] creation fails.
    pub async fn new<I>(ice_servers: I, is_force_relayed: bool) -> Result<Self>
    where
        I: IntoIterator<Item = IceServer>,
    {
        let mut peer_conf = RtcConfiguration::new();
        let policy = if is_force_relayed {
            RtcIceTransportPolicy::Relay
        } else {
            RtcIceTransportPolicy::All
        };
        let _ = peer_conf.bundle_policy(RtcBundlePolicy::MaxBundle);
        let _ = peer_conf.ice_transport_policy(policy);
        let _ = peer_conf.ice_servers(&RtcIceServers::from(ice_servers));
        let peer = SysRtcPeerConnection::new_with_configuration(&peer_conf)
            .map_err(Into::into)
            .map_err(RtcPeerConnectionError::PeerCreationError)
            .map_err(tracerr::wrap!())?;

        Ok(Self {
            peer: Rc::new(peer),
            ice_restart: Cell::new(false),
            on_ice_candidate: RefCell::new(None),
            on_ice_connection_state_changed: RefCell::new(None),
            on_connection_state_changed: RefCell::new(None),
            on_track: RefCell::new(None),
        })
    }

    /// Returns [`RtcStats`] of this [`RtcPeerConnection`].
    ///
    /// # Errors
    ///
    /// Errors with [`RtcPeerConnectionError::RtcStatsError`] if getting or
    /// parsing of [`RtcStats`] fails.
    ///
    /// Errors with [`RtcPeerConnectionError::GetStatsException`] when
    /// [PeerConnection.getStats][1] promise throws exception.
    ///
    /// [1]: https://tinyurl.com/w6hmt5f
    pub async fn get_stats(&self) -> Result<RtcStats> {
        let js_stats =
            JsFuture::from(self.peer.get_stats()).await.map_err(|e| {
                tracerr::new!(RtcPeerConnectionError::GetStatsException(
                    platform::Error::from(e)
                ))
            })?;

        RtcStats::try_from(&js_stats).map_err(tracerr::map_from_and_wrap!())
    }

    /// Sets handler for a [`RtcTrackEvent`] (see [RTCTrackEvent][1] and
    /// [`ontrack` callback][2]).
    ///
    /// # Panics
    ///
    /// If binding to the [`track`][3] event fails. Not supposed to ever happen.
    ///
    /// [1]: https://w3.org/TR/webrtc/#rtctrackevent
    /// [2]: https://w3.org/TR/webrtc/#dom-rtcpeerconnection-ontrack
    /// [3]: https://w3.org/TR/webrtc/#event-track
    pub fn on_track<F>(&self, f: Option<F>)
    where
        F: 'static + FnMut(MediaStreamTrack, Transceiver),
    {
        let mut on_track = self.on_track.borrow_mut();
        drop(match f {
            None => on_track.take(),
            Some(mut f) => {
                on_track.replace(
                    // Unwrapping is OK here, because this function shouldn't
                    // error ever.
                    EventListener::new_mut(
                        Rc::clone(&self.peer),
                        "track",
                        move |msg: RtcTrackEvent| {
                            f(
                                MediaStreamTrack::from(msg.track()),
                                Transceiver::from(msg.transceiver()),
                            );
                        },
                    )
                    .unwrap(),
                )
            }
        });
    }

    /// Sets handler for a [`RtcPeerConnectionIceEvent`] (see
    /// [RTCPeerConnectionIceEvent][1] and [`onicecandidate` callback][2]).
    ///
    /// # Panics
    ///
    /// If binding to the [`icecandidate`][3] event fails. Not supposed to ever
    /// happen.
    ///
    /// [1]: https://w3.org/TR/webrtc/#dom-rtcpeerconnectioniceevent
    /// [2]: https://w3.org/TR/webrtc/#dom-rtcpeerconnection-onicecandidate
    /// [3]: https://w3.org/TR/webrtc/#event-icecandidate
    pub fn on_ice_candidate<F>(&self, f: Option<F>)
    where
        F: 'static + FnMut(IceCandidate),
    {
        let mut on_ice_candidate = self.on_ice_candidate.borrow_mut();
        drop(match f {
            None => on_ice_candidate.take(),
            Some(mut f) => {
                on_ice_candidate.replace(
                    // Unwrapping is OK here, because this function shouldn't
                    // error ever.
                    EventListener::new_mut(
                        Rc::clone(&self.peer),
                        "icecandidate",
                        move |msg: RtcPeerConnectionIceEvent| {
                            // None candidate means that all ICE transports have
                            // finished gathering candidates.
                            // Doesn't need to be delivered onward to the remote
                            // peer.
                            if let Some(c) = msg.candidate() {
                                f(IceCandidate {
                                    candidate: c.candidate(),
                                    sdp_m_line_index: c.sdp_m_line_index(),
                                    sdp_mid: c.sdp_mid(),
                                });
                            }
                        },
                    )
                    .unwrap(),
                )
            }
        });
    }

    /// Returns [`RtcIceConnectionState`] of this [`RtcPeerConnection`].
    #[must_use]
    pub fn ice_connection_state(&self) -> IceConnectionState {
        parse_ice_connection_state(self.peer.ice_connection_state())
    }

    /// Returns [`PeerConnectionState`] of this [`RtcPeerConnection`].
    ///
    /// Returns [`None`] if failed to parse a [`PeerConnectionState`].
    #[must_use]
    pub fn connection_state(&self) -> Option<PeerConnectionState> {
        get_peer_connection_state(&self.peer)?.ok()
    }

    /// Sets handler for an [`iceconnectionstatechange`][1] event.
    ///
    /// # Panics
    ///
    /// If binding to the [`iceconnectionstatechange`][1] event fails. Not
    /// supposed to ever happen.
    ///
    /// [1]: https://w3.org/TR/webrtc/#event-iceconnectionstatechange
    pub fn on_ice_connection_state_change<F>(&self, f: Option<F>)
    where
        F: 'static + FnMut(IceConnectionState),
    {
        let mut on_ice_connection_state_changed =
            self.on_ice_connection_state_changed.borrow_mut();
        drop(match f {
            None => on_ice_connection_state_changed.take(),
            Some(mut f) => {
                let peer = Rc::clone(&self.peer);
                on_ice_connection_state_changed.replace(
                    // Unwrapping is OK here, because this function shouldn't
                    // error ever.
                    EventListener::new_mut(
                        Rc::clone(&self.peer),
                        "iceconnectionstatechange",
                        move |_| {
                            f(parse_ice_connection_state(
                                peer.ice_connection_state(),
                            ));
                        },
                    )
                    .unwrap(),
                )
            }
        });
    }

    /// Sets handler for a [`connectionstatechange`][1] event.
    ///
    /// # Panics
    ///
    /// If binding to the [`connectionstatechange`][1] event fails. Not supposed
    /// to ever happen.
    ///
    /// [1]: https://w3.org/TR/webrtc/#event-connectionstatechange
    pub fn on_connection_state_change<F>(&self, f: Option<F>)
    where
        F: 'static + FnMut(PeerConnectionState),
    {
        let mut on_connection_state_changed =
            self.on_connection_state_changed.borrow_mut();
        drop(match f {
            None => on_connection_state_changed.take(),
            Some(mut f) => {
                let peer = Rc::clone(&self.peer);
                on_connection_state_changed.replace(
                    // Unwrapping is OK here, because this function shouldn't
                    // error ever.
                    EventListener::new_mut(
                        Rc::clone(&self.peer),
                        "connectionstatechange",
                        move |_| {
                            // Error here should never happen, because if the
                            // browser does not support the functionality of
                            // `RTCPeerConnection.connectionState`, then this
                            // callback won't fire.
                            match get_peer_connection_state(&peer) {
                                Some(Ok(state)) => {
                                    f(state);
                                }
                                Some(Err(state)) => {
                                    log::error!(
                                        "Unknown RTCPeerConnection connection \
                                         state: {}.",
                                        state,
                                    );
                                }
                                None => {
                                    log::error!(
                                        "Could not receive RTCPeerConnection \
                                         connection state",
                                    );
                                }
                            }
                        },
                    )
                    .unwrap(),
                )
            }
        });
    }

    /// Adds remote [RTCPeerConnection][1]'s [ICE candidate][2] to this
    /// [`RtcPeerConnection`].
    ///
    /// # Errors
    ///
    /// With [`RtcPeerConnectionError::AddIceCandidateFailed`] if
    /// [RtcPeerConnection.addIceCandidate()][3] fails.
    ///
    /// [1]: https://w3.org/TR/webrtc/#rtcpeerconnection-interface
    /// [2]: https://tools.ietf.org/html/rfc5245#section-2
    /// [3]: https://w3.org/TR/webrtc/#dom-peerconnection-addicecandidate
    pub async fn add_ice_candidate(
        &self,
        candidate: &str,
        sdp_m_line_index: Option<u16>,
        sdp_mid: &Option<String>,
    ) -> Result<()> {
        let mut cand_init = RtcIceCandidateInit::new(candidate);
        let _ = cand_init
            .sdp_m_line_index(sdp_m_line_index)
            .sdp_mid(sdp_mid.as_ref().map(String::as_ref));
        JsFuture::from(
            self.peer.add_ice_candidate_with_opt_rtc_ice_candidate_init(
                Some(cand_init).as_ref(),
            ),
        )
        .await
        .map(drop)
        .map_err(Into::into)
        .map_err(RtcPeerConnectionError::AddIceCandidateFailed)
        .map_err(tracerr::wrap!())?;
        Ok(())
    }

    /// Marks [`RtcPeerConnection`] to trigger ICE restart.
    ///
    /// After this function returns, the offer returned by the next call to
    /// [`RtcPeerConnection::create_offer`] is automatically configured
    /// to trigger ICE restart.
    pub fn restart_ice(&self) {
        self.ice_restart.set(true);
    }

    /// Sets local description to the provided one [`RtcSdpType`].
    ///
    /// # Errors
    ///
    /// With [`RtcPeerConnectionError::SetLocalDescriptionFailed`] if
    /// [RtcPeerConnection.setLocalDescription()][1] fails.
    ///
    /// [1]: https://w3.org/TR/webrtc/#dom-peerconnection-setlocaldescription
    async fn set_local_description(
        &self,
        sdp_type: RtcSdpType,
        offer: &str,
    ) -> Result<()> {
        let peer: Rc<SysRtcPeerConnection> = Rc::clone(&self.peer);

        let mut desc = RtcSessionDescriptionInit::new(sdp_type);
        let _ = desc.sdp(offer);

        JsFuture::from(peer.set_local_description(&desc))
            .await
            .map(drop)
            .map_err(Into::into)
            .map_err(RtcPeerConnectionError::SetLocalDescriptionFailed)
            .map_err(tracerr::wrap!())?;

        Ok(())
    }

    /// Sets provided [SDP offer][`SdpType::Offer`] as local description.
    ///
    /// # Errors
    ///
    /// With [`RtcPeerConnectionError::SetLocalDescriptionFailed`] if
    /// [RtcPeerConnection.setLocalDescription()][1] fails.
    ///
    /// [1]: https://w3.org/TR/webrtc/#dom-peerconnection-setlocaldescription
    pub async fn set_offer(&self, offer: &str) -> Result<()> {
        self.set_local_description(RtcSdpType::Offer, offer)
            .await
            .map_err(tracerr::map_from_and_wrap!())
    }

    /// Sets provided [SDP answer][`SdpType::Answer`] as local description.
    ///
    /// # Errors
    ///
    /// With [`RtcPeerConnectionError::SetLocalDescriptionFailed`] if
    /// [RtcPeerConnection.setLocalDescription()][1] fails.
    ///
    /// [1]: https://w3.org/TR/webrtc/#dom-peerconnection-setlocaldescription
    pub async fn set_answer(&self, answer: &str) -> Result<()> {
        self.set_local_description(RtcSdpType::Answer, answer)
            .await
            .map_err(tracerr::map_from_and_wrap!())
    }

    /// Obtains [SDP answer][`SdpType::Answer`] from the underlying
    /// [RTCPeerConnection][`SysRtcPeerConnection`].
    ///
    /// Should be called whenever remote description has been changed.
    ///
    /// # Errors
    ///
    /// With [`RtcPeerConnectionError::CreateAnswerFailed`] if
    /// [RtcPeerConnection.createAnswer()][1] fails.
    ///
    /// [1]: https://w3.org/TR/webrtc/#dom-rtcpeerconnection-createanswer
    pub async fn create_answer(&self) -> Result<String> {
        let answer = JsFuture::from(self.peer.create_answer())
            .await
            .map_err(Into::into)
            .map_err(RtcPeerConnectionError::CreateAnswerFailed)
            .map_err(tracerr::wrap!())?;
        let answer = RtcSessionDescription::from(answer).sdp();

        Ok(answer)
    }

    /// Rollbacks the underlying [RTCPeerConnection][`SysRtcPeerConnection`] to
    /// the previous stable state.
    ///
    /// # Errors
    ///
    /// With [`RtcPeerConnectionError::SetLocalDescriptionFailed`] if
    /// [RtcPeerConnection.setLocalDescription()][1] fails.
    ///
    /// [1]: https://w3.org/TR/webrtc/#dom-peerconnection-setlocaldescription
    pub async fn rollback(&self) -> Result<()> {
        let peer: Rc<SysRtcPeerConnection> = Rc::clone(&self.peer);

        JsFuture::from(peer.set_local_description(
            &RtcSessionDescriptionInit::new(RtcSdpType::Rollback),
        ))
        .await
        .map(drop)
        .map_err(Into::into)
        .map_err(RtcPeerConnectionError::SetLocalDescriptionFailed)
        .map_err(tracerr::wrap!())?;

        Ok(())
    }

    /// Obtains [SDP offer][`SdpType::Offer`] from the underlying
    /// [RTCPeerConnection][`SysRtcPeerConnection`].
    ///
    /// Should be called after local tracks changes, which require
    /// (re)negotiation.
    ///
    /// # Errors
    ///
    /// With [`RtcPeerConnectionError::CreateOfferFailed`] if
    /// [RtcPeerConnection.createOffer()][1] fails.
    ///
    /// [1]: https://w3.org/TR/webrtc/#dom-rtcpeerconnection-createoffer
    pub async fn create_offer(&self) -> Result<String> {
        let peer: Rc<SysRtcPeerConnection> = Rc::clone(&self.peer);

        let mut offer_options = RtcOfferOptions::new();
        if self.ice_restart.take() {
            let _ = offer_options.ice_restart(true);
        }
        let create_offer = JsFuture::from(
            peer.create_offer_with_rtc_offer_options(&offer_options),
        )
        .await
        .map_err(Into::into)
        .map_err(RtcPeerConnectionError::CreateOfferFailed)
        .map_err(tracerr::wrap!())?;
        let offer = RtcSessionDescription::from(create_offer).sdp();

        Ok(offer)
    }

    /// Instructs the underlying [RTCPeerConnection][`SysRtcPeerConnection`]
    /// to apply the supplied [SDP][`SdpType`] as the remote
    /// [offer][`SdpType::Offer`] or [answer][`SdpType::Answer`].
    ///
    /// Changes the local media state.
    ///
    /// # Errors
    ///
    /// With [`RtcPeerConnectionError::SetRemoteDescriptionFailed`] if
    /// [RTCPeerConnection.setRemoteDescription()][1] fails.
    ///
    /// [1]: https://w3.org/TR/webrtc/#dom-peerconnection-setremotedescription
    pub async fn set_remote_description(&self, sdp: SdpType) -> Result<()> {
        let description = match sdp {
            SdpType::Offer(offer) => {
                let mut desc =
                    RtcSessionDescriptionInit::new(RtcSdpType::Offer);
                let _ = desc.sdp(&offer);
                desc
            }
            SdpType::Answer(answer) => {
                let mut desc =
                    RtcSessionDescriptionInit::new(RtcSdpType::Answer);
                let _ = desc.sdp(&answer);
                desc
            }
        };

        JsFuture::from(self.peer.set_remote_description(&description))
            .await
            .map(drop)
            .map_err(Into::into)
            .map_err(RtcPeerConnectionError::SetRemoteDescriptionFailed)
            .map_err(tracerr::wrap!())?;

        Ok(())
    }

    /// Creates new [`RtcRtpTransceiver`] (see [RTCRtpTransceiver][1])
    /// and adds it to the [set of this RTCPeerConnection's transceivers][2].
    ///
    /// [1]: https://w3.org/TR/webrtc/#dom-rtcrtptransceiver
    /// [2]: https://w3.org/TR/webrtc/#transceivers-set
    pub fn add_transceiver(
        &self,
        kind: MediaKind,
        direction: TransceiverDirection,
<<<<<<< HEAD
    ) -> Transceiver {
        let mut init = RtcRtpTransceiverInit::new();
        let _ = init.direction(direction.into());
        let transceiver = self
            .peer
            .add_transceiver_with_str_and_init(kind.as_str(), &init);
        Transceiver::from(transceiver)
=======
    ) -> impl Future<Output = Transceiver> + 'static {
        let peer = Rc::clone(&self.peer);
        async move {
            let mut init = RtcRtpTransceiverInit::new();
            init.direction(direction.into());
            let transceiver =
                peer.add_transceiver_with_str_and_init(kind.as_str(), &init);
            Transceiver::from(transceiver)
        }
>>>>>>> f9a41bf7
    }

    /// Returns [`RtcRtpTransceiver`] (see [RTCRtpTransceiver][1]) from a
    /// [set of this RTCPeerConnection's transceivers][2] by provided `mid`.
    ///
    /// # Panics
    ///
    /// If fails to [iterate over transceivers on JS side](js_sys::try_iter).
    /// Not supposed to ever happen.
    ///
    /// [1]: https://w3.org/TR/webrtc/#dom-rtcrtptransceiver
    /// [2]: https://w3.org/TR/webrtc/#transceivers-set
<<<<<<< HEAD
    #[allow(clippy::unwrap_in_result)]
    pub fn get_transceiver_by_mid(&self, mid: &str) -> Option<Transceiver> {
        let mut transceiver = None;

        let transceivers = js_sys::try_iter(&self.peer.get_transceivers())
            .unwrap()
            .unwrap();
        for tr in transceivers {
            let tr = RtcRtpTransceiver::from(tr.unwrap());
            if let Some(tr_mid) = tr.mid() {
                if mid.eq(&tr_mid) {
                    transceiver = Some(tr);
                    break;
=======
    pub fn get_transceiver_by_mid(
        &self,
        mid: String,
    ) -> impl Future<Output = Option<Transceiver>> + 'static {
        let peer = Rc::clone(&self.peer);
        async move {
            let mut transceiver = None;

            let transceivers =
                js_sys::try_iter(&peer.get_transceivers()).unwrap().unwrap();
            for tr in transceivers {
                let tr = RtcRtpTransceiver::from(tr.unwrap());
                if let Some(tr_mid) = tr.mid() {
                    if mid.eq(&tr_mid) {
                        transceiver = Some(tr);
                        break;
                    }
>>>>>>> f9a41bf7
                }
            }

            transceiver.map(Transceiver::from)
        }
    }
}

impl Drop for RtcPeerConnection {
    /// Drops [`on_track`][`RtcPeerConnection::on_track`] and
    /// [`on_ice_candidate`][`RtcPeerConnection::on_ice_candidate`] callbacks,
    /// and [closes][1] the underlying
    /// [RTCPeerConnection][`SysRtcPeerConnection`].
    ///
    /// [1]: https://w3.org/TR/webrtc/#dom-rtcpeerconnection-close
    fn drop(&mut self) {
        drop(self.on_track.borrow_mut().take());
        drop(self.on_ice_candidate.borrow_mut().take());
        drop(self.on_ice_connection_state_changed.borrow_mut().take());
        drop(self.on_connection_state_changed.borrow_mut().take());
        self.peer.close();
    }
}

/// Returns [RTCPeerConnection.connectionState][1] property of provided
/// [`SysRtcPeerConnection`] using reflection.
///
/// [1]: https://w3.org/TR/webrtc/#dom-peerconnection-connection-state
fn get_peer_connection_state(
    peer: &SysRtcPeerConnection,
) -> Option<std::result::Result<PeerConnectionState, String>> {
    let state =
        get_property_by_name(peer, "connectionState", |v| v.as_string())?;
    Some(Ok(match state.as_str() {
        "new" => PeerConnectionState::New,
        "connecting" => PeerConnectionState::Connecting,
        "connected" => PeerConnectionState::Connected,
        "disconnected" => PeerConnectionState::Disconnected,
        "failed" => PeerConnectionState::Failed,
        "closed" => PeerConnectionState::Closed,
        _ => {
            return Some(Err(state));
        }
    }))
}

/// Parses a [`IceConnectionState`] out of the given [`RtcIceConnectionState`].
fn parse_ice_connection_state(
    state: RtcIceConnectionState,
) -> IceConnectionState {
    use RtcIceConnectionState as S;

    match state {
        S::New => IceConnectionState::New,
        S::Checking => IceConnectionState::Checking,
        S::Connected => IceConnectionState::Connected,
        S::Completed => IceConnectionState::Completed,
        S::Failed => IceConnectionState::Failed,
        S::Disconnected => IceConnectionState::Disconnected,
        S::Closed => IceConnectionState::Closed,
        S::__Nonexhaustive => {
            unreachable!("Unknown ICE connection state {:?}", state);
        }
    }
}<|MERGE_RESOLUTION|>--- conflicted
+++ resolved
@@ -4,11 +4,7 @@
 
 use std::{
     cell::{Cell, RefCell},
-<<<<<<< HEAD
-=======
-    convert::TryFrom as _,
     future::Future,
->>>>>>> f9a41bf7
     rc::Rc,
 };
 
@@ -37,21 +33,9 @@
 
 use super::ice_server::RtcIceServers;
 
-<<<<<<< HEAD
-impl From<&TrackConstraints> for MediaKind {
-    fn from(media_type: &TrackConstraints) -> Self {
-        match media_type {
-            TrackConstraints::Audio(_) => Self::Audio,
-            TrackConstraints::Video(_) => Self::Video,
-        }
-    }
-}
-
 /// Shortcut for a [`Result`] holding a [`Traced`] [`RtcPeerConnectionError`].
 ///
 /// [`Result`]: std::result::Result
-=======
->>>>>>> f9a41bf7
 type Result<T> = std::result::Result<T, Traced<RtcPeerConnectionError>>;
 
 /// Representation of [RTCPeerConnection][1].
@@ -582,15 +566,6 @@
         &self,
         kind: MediaKind,
         direction: TransceiverDirection,
-<<<<<<< HEAD
-    ) -> Transceiver {
-        let mut init = RtcRtpTransceiverInit::new();
-        let _ = init.direction(direction.into());
-        let transceiver = self
-            .peer
-            .add_transceiver_with_str_and_init(kind.as_str(), &init);
-        Transceiver::from(transceiver)
-=======
     ) -> impl Future<Output = Transceiver> + 'static {
         let peer = Rc::clone(&self.peer);
         async move {
@@ -600,7 +575,6 @@
                 peer.add_transceiver_with_str_and_init(kind.as_str(), &init);
             Transceiver::from(transceiver)
         }
->>>>>>> f9a41bf7
     }
 
     /// Returns [`RtcRtpTransceiver`] (see [RTCRtpTransceiver][1]) from a
@@ -613,21 +587,6 @@
     ///
     /// [1]: https://w3.org/TR/webrtc/#dom-rtcrtptransceiver
     /// [2]: https://w3.org/TR/webrtc/#transceivers-set
-<<<<<<< HEAD
-    #[allow(clippy::unwrap_in_result)]
-    pub fn get_transceiver_by_mid(&self, mid: &str) -> Option<Transceiver> {
-        let mut transceiver = None;
-
-        let transceivers = js_sys::try_iter(&self.peer.get_transceivers())
-            .unwrap()
-            .unwrap();
-        for tr in transceivers {
-            let tr = RtcRtpTransceiver::from(tr.unwrap());
-            if let Some(tr_mid) = tr.mid() {
-                if mid.eq(&tr_mid) {
-                    transceiver = Some(tr);
-                    break;
-=======
     pub fn get_transceiver_by_mid(
         &self,
         mid: String,
@@ -645,7 +604,6 @@
                         transceiver = Some(tr);
                         break;
                     }
->>>>>>> f9a41bf7
                 }
             }
 
