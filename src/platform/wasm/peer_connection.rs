//! Wrapper around [RTCPeerConnection][1].
//!
//! [1]: https://w3.org/TR/webrtc#dom-rtcpeerconnection

#![expect(clippy::unwrap_used, reason = "JS interop error is unexpected")]

use std::{
    cell::{Cell, RefCell},
    rc::Rc,
};

use medea_client_api_proto::{
    IceConnectionState, IceServer, PeerConnectionState,
};
use tracerr::Traced;
use wasm_bindgen_futures::JsFuture;
use web_sys::{
    Event, RtcBundlePolicy, RtcConfiguration, RtcIceCandidateInit,
    RtcIceConnectionState, RtcIceTransportPolicy, RtcOfferOptions,
    RtcPeerConnection as SysRtcPeerConnection, RtcPeerConnectionIceErrorEvent,
    RtcPeerConnectionIceEvent, RtcPeerConnectionState, RtcRtpTransceiver,
    RtcSdpType, RtcSessionDescription, RtcSessionDescriptionInit,
    RtcStatsReport, RtcTrackEvent,
};

use super::ice_server::RtcIceServers;
use crate::{
    media::MediaKind,
    platform::{
        self, IceCandidate, IceCandidateError, MediaStreamTrack,
        RtcPeerConnectionError, RtcStats, SdpType, Transceiver,
        wasm::{transceiver::TransceiverInit, utils::EventListener},
    },
};

/// Shortcut for a [`Result`] holding a [`Traced`] [`RtcPeerConnectionError`].
type RtcPeerConnectionResult<T> = Result<T, Traced<RtcPeerConnectionError>>;

/// Representation of [RTCPeerConnection][1].
///
/// [1]: https://w3.org/TR/webrtc#dom-rtcpeerconnection
#[derive(Debug)]
pub struct RtcPeerConnection {
    /// Underlying [RTCPeerConnection][1].
    ///
    /// [1]: https://w3.org/TR/webrtc#rtcpeerconnection-interface
    peer: Rc<SysRtcPeerConnection>,

    /// Flag which indicates that ICE restart will be performed on next
    /// [`RtcPeerConnection::create_offer`] call.
    ice_restart: Cell<bool>,

    /// [`onicecandidate`][2] callback of [RTCPeerConnection][1] to handle
    /// [`icecandidate`][3] event. It fires when [RTCPeerConnection][1]
    /// discovers a new [RTCIceCandidate][4].
    ///
    /// [1]: https://w3.org/TR/webrtc#rtcpeerconnection-interface
    /// [2]: https://w3.org/TR/webrtc#dom-rtcpeerconnection-onicecandidate
    /// [3]: https://w3.org/TR/webrtc#event-icecandidate
    /// [4]: https://w3.org/TR/webrtc#dom-rtcicecandidate
    on_ice_candidate: RefCell<
        Option<EventListener<SysRtcPeerConnection, RtcPeerConnectionIceEvent>>,
    >,

    /// [`onicecandidateerror`][2] callback of an [RTCPeerConnection][1] to
    /// handle the [`icecandidateerror`][3] event.
    ///
    /// It fires when an [RTCPeerConnectionIceErrorEvent][4] occurs on an
    /// [RTCPeerConnection][1].
    ///
    /// [1]: https://w3.org/TR/webrtc#rtcpeerconnection-interface
    /// [2]: https://w3.org/TR/webrtc#dom-rtcpeerconnection-onicecandidateerror
    /// [3]: https://w3.org/TR/webrtc#event-icecandidateerror
    /// [4]: https://w3.org/TR/webrtc#dom-rtcpeerconnectioniceerrorevent
    on_ice_candidate_error: RefCell<
        Option<
            EventListener<SysRtcPeerConnection, RtcPeerConnectionIceErrorEvent>,
        >,
    >,

    /// [`iceconnectionstatechange`][2] callback of [RTCPeerConnection][1],
    /// fires whenever [ICE connection state][3] changes.
    ///
    /// [1]: https://w3.org/TR/webrtc#rtcpeerconnection-interface
    /// [2]: https://w3.org/TR/webrtc#event-iceconnectionstatechange
    /// [3]: https://w3.org/TR/webrtc#dfn-ice-connection-state
    on_ice_connection_state_changed:
        RefCell<Option<EventListener<SysRtcPeerConnection, Event>>>,

    /// [`connectionstatechange`][2] callback of [RTCPeerConnection][1],
    /// fires whenever the aggregate state of the connection changes.
    /// The aggregate state is a combination of the states of all individual
    /// network transports being used by the connection.
    ///
    /// Implemented in Chrome and Safari.
    /// Tracking issue for Firefox:
    /// <https://bugzilla.mozilla.org/show_bug.cgi?id=1265827>
    ///
    /// [1]: https://w3.org/TR/webrtc#rtcpeerconnection-interface
    /// [2]: https://w3.org/TR/webrtc#event-connectionstatechange
    on_connection_state_changed:
        RefCell<Option<EventListener<SysRtcPeerConnection, Event>>>,

    /// [`ontrack`][2] callback of [RTCPeerConnection][1] to handle
    /// [`track`][3] event. It fires when [RTCPeerConnection][1] receives
    /// new [MediaStreamTrack][4] from remote peer.
    ///
    /// [1]: https://w3.org/TR/webrtc#rtcpeerconnection-interface
    /// [2]: https://w3.org/TR/webrtc#dom-rtcpeerconnection-ontrack
    /// [3]: https://w3.org/TR/webrtc#event-track
    /// [4]: https://developer.mozilla.org/en-US/docs/Web/API/MediaStreamTrack
    on_track:
        RefCell<Option<EventListener<SysRtcPeerConnection, RtcTrackEvent>>>,
}

impl RtcPeerConnection {
    /// Instantiates new [`RtcPeerConnection`].
    ///
    /// # Errors
    ///
    /// Errors with [`RtcPeerConnectionError::PeerCreationError`] if
    /// [`SysRtcPeerConnection`] creation fails.
    #[expect(clippy::unused_async, reason = "`cfg` code uniformity")]
    pub async fn new<I>(
        ice_servers: I,
        is_force_relayed: bool,
    ) -> RtcPeerConnectionResult<Self>
    where
        I: IntoIterator<Item = IceServer>,
    {
        let peer_conf = RtcConfiguration::new();
        let policy = if is_force_relayed {
            RtcIceTransportPolicy::Relay
        } else {
            RtcIceTransportPolicy::All
        };
        peer_conf.set_bundle_policy(RtcBundlePolicy::MaxBundle);
        peer_conf.set_ice_transport_policy(policy);
        peer_conf.set_ice_servers(&RtcIceServers::from(ice_servers));
        let peer = SysRtcPeerConnection::new_with_configuration(&peer_conf)
            .map_err(Into::into)
            .map_err(RtcPeerConnectionError::PeerCreationError)
            .map_err(tracerr::wrap!())?;

        Ok(Self {
            peer: Rc::new(peer),
            ice_restart: Cell::new(false),
            on_ice_candidate: RefCell::new(None),
            on_ice_candidate_error: RefCell::new(None),
            on_ice_connection_state_changed: RefCell::new(None),
            on_connection_state_changed: RefCell::new(None),
            on_track: RefCell::new(None),
        })
    }

    /// Returns [`RtcStats`] of this [`RtcPeerConnection`].
    ///
    /// # Errors
    ///
    /// Errors with [`RtcPeerConnectionError::RtcStatsError`] if getting or
    /// parsing of [`RtcStats`] fails.
    ///
    /// Errors with [`RtcPeerConnectionError::GetStatsException`] when
    /// [PeerConnection.getStats][1] promise throws exception.
    ///
    /// [1]: https://tinyurl.com/w6hmt5f
    pub async fn get_stats(&self) -> RtcPeerConnectionResult<RtcStats> {
        let report = JsFuture::from(self.peer.get_stats())
            .await
            .map(RtcStatsReport::from)
            .map_err(|e| {
                tracerr::new!(RtcPeerConnectionError::GetStatsException(
                    platform::Error::from(e)
                ))
            })?;

        RtcStats::try_from(report).map_err(tracerr::map_from_and_wrap!())
    }

    /// Sets handler for a [`RtcTrackEvent`] (see [RTCTrackEvent][1] and
    /// [`ontrack` callback][2]).
    ///
    /// # Panics
    ///
    /// If binding to the [`track`][3] event fails. Not supposed to ever happen.
    ///
    /// [1]: https://w3.org/TR/webrtc#rtctrackevent
    /// [2]: https://w3.org/TR/webrtc#dom-rtcpeerconnection-ontrack
    /// [3]: https://w3.org/TR/webrtc#event-track
    pub fn on_track<F>(&self, f: Option<F>)
    where
        F: 'static + FnMut(MediaStreamTrack, Transceiver),
    {
        let mut on_track = self.on_track.borrow_mut();
        drop(match f {
            None => on_track.take(),
            Some(mut f) => {
                on_track.replace(
                    // Unwrapping is OK here, because this function shouldn't
                    // error ever.
                    EventListener::new_mut(
                        Rc::clone(&self.peer),
                        "track",
                        move |msg: RtcTrackEvent| {
                            f(
                                MediaStreamTrack::new(msg.track(), None),
                                Transceiver::from(msg.transceiver()),
                            );
                        },
                    )
                    .unwrap(),
                )
            }
        });
    }

    /// Sets handler for an [`RtcPeerConnectionIceErrorEvent`] (see the
    /// [RTCPeerConnectionIceErrorEvent][1] and the
    /// [`onicecandidateerror` callback][2]).
    ///
    /// # Panics
    ///
    /// If binding to the [`icecandidateerror`][3] event fails. Not supposed to
    /// ever happen.
    ///
    /// [1]: https://w3.org/TR/webrtc#dom-rtcpeerconnectioniceerrorevent
    /// [2]: https://w3.org/TR/webrtc#dom-rtcpeerconnection-onicecandidateerror
    /// [3]: https://w3.org/TR/webrtc#event-icecandidateerror
    pub fn on_ice_candidate_error<F>(&self, f: Option<F>)
    where
        F: 'static + FnMut(IceCandidateError),
    {
        let mut on_ice_candidate_error =
            self.on_ice_candidate_error.borrow_mut();
        drop(match f {
            None => on_ice_candidate_error.take(),
            Some(mut f) => {
                on_ice_candidate_error.replace(
                    // Unwrapping is OK here, because this function shouldn't
                    // error ever.
                    EventListener::new_mut(
                        Rc::clone(&self.peer),
                        "icecandidateerror",
                        move |msg: RtcPeerConnectionIceErrorEvent| {
                            f(IceCandidateError {
                                address: msg.address(),
                                port: msg.port().map(u32::from),
                                url: msg.url(),
                                error_code: i32::from(msg.error_code()),
                                error_text: msg.error_text(),
                            });
                        },
                    )
                    .unwrap(),
                )
            }
        });
    }

    /// Sets handler for a [`RtcPeerConnectionIceEvent`] (see
    /// [RTCPeerConnectionIceEvent][1] and [`onicecandidate` callback][2]).
    ///
    /// # Panics
    ///
    /// If binding to the [`icecandidate`][3] event fails. Not supposed to ever
    /// happen.
    ///
    /// [1]: https://w3.org/TR/webrtc#dom-rtcpeerconnectioniceevent
    /// [2]: https://w3.org/TR/webrtc#dom-rtcpeerconnection-onicecandidate
    /// [3]: https://w3.org/TR/webrtc#event-icecandidate
    pub fn on_ice_candidate<F>(&self, f: Option<F>)
    where
        F: 'static + FnMut(IceCandidate),
    {
        let mut on_ice_candidate = self.on_ice_candidate.borrow_mut();
        drop(match f {
            None => on_ice_candidate.take(),
            Some(mut f) => {
                on_ice_candidate.replace(
                    // Unwrapping is OK here, because this function shouldn't
                    // error ever.
                    EventListener::new_mut(
                        Rc::clone(&self.peer),
                        "icecandidate",
                        move |msg: RtcPeerConnectionIceEvent| {
                            // None candidate means that all ICE transports have
                            // finished gathering candidates.
                            // Doesn't need to be delivered onward to the remote
                            // peer.
                            if let Some(c) = msg.candidate() {
                                f(IceCandidate {
                                    candidate: c.candidate(),
                                    sdp_m_line_index: c.sdp_m_line_index(),
                                    sdp_mid: c.sdp_mid(),
                                });
                            }
                        },
                    )
                    .unwrap(),
                )
            }
        });
    }

    /// Returns [`RtcIceConnectionState`] of this [`RtcPeerConnection`].
    #[must_use]
    pub fn ice_connection_state(&self) -> IceConnectionState {
        parse_ice_connection_state(self.peer.ice_connection_state())
    }

    /// Returns [`PeerConnectionState`] of this [`RtcPeerConnection`].
    #[must_use]
    pub fn connection_state(&self) -> PeerConnectionState {
        parse_peer_connection_state(self.peer.connection_state())
    }

    /// Sets handler for an [`iceconnectionstatechange`][1] event.
    ///
    /// # Panics
    ///
    /// If binding to the [`iceconnectionstatechange`][1] event fails. Not
    /// supposed to ever happen.
    ///
    /// [1]: https://w3.org/TR/webrtc#event-iceconnectionstatechange
    pub fn on_ice_connection_state_change<F>(&self, f: Option<F>)
    where
        F: 'static + FnMut(IceConnectionState),
    {
        let mut on_ice_connection_state_changed =
            self.on_ice_connection_state_changed.borrow_mut();
        drop(match f {
            None => on_ice_connection_state_changed.take(),
            Some(mut f) => {
                let peer = Rc::clone(&self.peer);
                on_ice_connection_state_changed.replace(
                    // Unwrapping is OK here, because this function shouldn't
                    // error ever.
                    EventListener::new_mut(
                        Rc::clone(&self.peer),
                        "iceconnectionstatechange",
                        move |_| {
                            f(parse_ice_connection_state(
                                peer.ice_connection_state(),
                            ));
                        },
                    )
                    .unwrap(),
                )
            }
        });
    }

    /// Sets handler for a [`connectionstatechange`][1] event.
    ///
    /// # Panics
    ///
    /// If binding to the [`connectionstatechange`][1] event fails. Not supposed
    /// to ever happen.
    ///
    /// [1]: https://w3.org/TR/webrtc#event-connectionstatechange
    pub fn on_connection_state_change<F>(&self, f: Option<F>)
    where
        F: 'static + FnMut(PeerConnectionState),
    {
        let mut on_connection_state_changed =
            self.on_connection_state_changed.borrow_mut();
        drop(match f {
            None => on_connection_state_changed.take(),
            Some(mut f) => {
                let peer = Rc::clone(&self.peer);
                on_connection_state_changed.replace(
                    // Unwrapping is OK here, because this function shouldn't
                    // error ever.
                    EventListener::new_mut(
                        Rc::clone(&self.peer),
                        "connectionstatechange",
                        move |_| {
                            // Error here should never happen, because if the
                            // browser does not support the functionality of
                            // `RTCPeerConnection.connectionState`, then this
                            // callback won't fire.
                            f(parse_peer_connection_state(
                                peer.as_ref().connection_state(),
                            ));
                        },
                    )
                    .unwrap(),
                )
            }
        });
    }

    /// Adds remote [RTCPeerConnection][1]'s [ICE candidate][2] to this
    /// [`RtcPeerConnection`].
    ///
    /// # Errors
    ///
    /// With [`RtcPeerConnectionError::AddIceCandidateFailed`] if
    /// [RtcPeerConnection.addIceCandidate()][3] fails.
    ///
    /// [1]: https://w3.org/TR/webrtc#rtcpeerconnection-interface
    /// [2]: https://tools.ietf.org/html/rfc5245#section-2
    /// [3]: https://w3.org/TR/webrtc#dom-peerconnection-addicecandidate
    pub async fn add_ice_candidate(
        &self,
        candidate: &str,
        sdp_m_line_index: Option<u16>,
        sdp_mid: &Option<String>,
    ) -> RtcPeerConnectionResult<()> {
        let cand_init = RtcIceCandidateInit::new(candidate);
        cand_init.set_sdp_m_line_index(sdp_m_line_index);
        cand_init.set_sdp_mid(sdp_mid.as_ref().map(String::as_ref));
        JsFuture::from(
            self.peer.add_ice_candidate_with_opt_rtc_ice_candidate_init(
                Some(cand_init).as_ref(),
            ),
        )
        .await
        .map(drop)
        .map_err(Into::into)
        .map_err(RtcPeerConnectionError::AddIceCandidateFailed)
        .map_err(tracerr::wrap!())?;
        Ok(())
    }

    /// Marks [`RtcPeerConnection`] to trigger ICE restart.
    ///
    /// After this function returns, the offer returned by the next call to
    /// [`RtcPeerConnection::create_offer`] is automatically configured
    /// to trigger ICE restart.
    pub fn restart_ice(&self) {
        self.ice_restart.set(true);
    }

    /// Sets local description to the provided one [`RtcSdpType`].
    ///
    /// # Errors
    ///
    /// With [`RtcPeerConnectionError::SetLocalDescriptionFailed`] if
    /// [RtcPeerConnection.setLocalDescription()][1] fails.
    ///
    /// [1]: https://w3.org/TR/webrtc#dom-peerconnection-setlocaldescription
    async fn set_local_description(
        &self,
        sdp_type: RtcSdpType,
        offer: &str,
    ) -> RtcPeerConnectionResult<()> {
        let desc = RtcSessionDescriptionInit::new(sdp_type);
        desc.set_sdp(offer);

        JsFuture::from(self.peer.set_local_description(&desc))
            .await
            .map(drop)
            .map_err(Into::into)
            .map_err(RtcPeerConnectionError::SetLocalDescriptionFailed)
            .map_err(tracerr::wrap!())?;

        Ok(())
    }

    /// Sets provided [SDP offer][`SdpType::Offer`] as local description.
    ///
    /// # Errors
    ///
    /// With [`RtcPeerConnectionError::SetLocalDescriptionFailed`] if
    /// [RtcPeerConnection.setLocalDescription()][1] fails.
    ///
    /// [1]: https://w3.org/TR/webrtc#dom-peerconnection-setlocaldescription
    pub async fn set_offer(&self, offer: &str) -> RtcPeerConnectionResult<()> {
        self.set_local_description(RtcSdpType::Offer, offer)
            .await
            .map_err(tracerr::map_from_and_wrap!())
    }

    /// Sets provided [SDP answer][`SdpType::Answer`] as local description.
    ///
    /// # Errors
    ///
    /// With [`RtcPeerConnectionError::SetLocalDescriptionFailed`] if
    /// [RtcPeerConnection.setLocalDescription()][1] fails.
    ///
    /// [1]: https://w3.org/TR/webrtc#dom-peerconnection-setlocaldescription
    pub async fn set_answer(
        &self,
        answer: &str,
    ) -> RtcPeerConnectionResult<()> {
        self.set_local_description(RtcSdpType::Answer, answer)
            .await
            .map_err(tracerr::map_from_and_wrap!())
    }

    /// Obtains [SDP answer][`SdpType::Answer`] from the underlying
    /// [RTCPeerConnection][`SysRtcPeerConnection`].
    ///
    /// Should be called whenever remote description has been changed.
    ///
    /// # Errors
    ///
    /// With [`RtcPeerConnectionError::CreateAnswerFailed`] if
    /// [RtcPeerConnection.createAnswer()][1] fails.
    ///
    /// [1]: https://w3.org/TR/webrtc#dom-rtcpeerconnection-createanswer
    pub async fn create_answer(&self) -> RtcPeerConnectionResult<String> {
        let answer = JsFuture::from(self.peer.create_answer())
            .await
            .map_err(Into::into)
            .map_err(RtcPeerConnectionError::CreateAnswerFailed)
            .map_err(tracerr::wrap!())?;
        let answer = RtcSessionDescription::from(answer).sdp();

        Ok(answer)
    }

    /// Rollbacks the underlying [RTCPeerConnection][`SysRtcPeerConnection`] to
    /// the previous stable state.
    ///
    /// # Errors
    ///
    /// With [`RtcPeerConnectionError::SetLocalDescriptionFailed`] if
    /// [RtcPeerConnection.setLocalDescription()][1] fails.
    ///
    /// [1]: https://w3.org/TR/webrtc#dom-peerconnection-setlocaldescription
    pub async fn rollback(&self) -> RtcPeerConnectionResult<()> {
        JsFuture::from(self.peer.set_local_description(
            &RtcSessionDescriptionInit::new(RtcSdpType::Rollback),
        ))
        .await
        .map(drop)
        .map_err(Into::into)
        .map_err(RtcPeerConnectionError::SetLocalDescriptionFailed)
        .map_err(tracerr::wrap!())?;

        Ok(())
    }

    /// Obtains [SDP offer][`SdpType::Offer`] from the underlying
    /// [RTCPeerConnection][`SysRtcPeerConnection`].
    ///
    /// Should be called after local tracks changes, which require
    /// (re)negotiation.
    ///
    /// # Errors
    ///
    /// With [`RtcPeerConnectionError::CreateOfferFailed`] if
    /// [RtcPeerConnection.createOffer()][1] fails.
    ///
    /// [1]: https://w3.org/TR/webrtc#dom-rtcpeerconnection-createoffer
    pub async fn create_offer(&self) -> RtcPeerConnectionResult<String> {
        let offer_options = RtcOfferOptions::new();
        if self.ice_restart.take() {
            offer_options.set_ice_restart(true);
        }
        let create_offer = JsFuture::from(
            self.peer
                .create_offer_with_rtc_offer_options(&offer_options),
        )
        .await
        .map_err(Into::into)
        .map_err(RtcPeerConnectionError::CreateOfferFailed)
        .map_err(tracerr::wrap!())?;
        let offer = RtcSessionDescription::from(create_offer).sdp();

        Ok(offer)
    }

    /// Instructs the underlying [RTCPeerConnection][`SysRtcPeerConnection`]
    /// to apply the supplied [SDP][`SdpType`] as the remote
    /// [offer][`SdpType::Offer`] or [answer][`SdpType::Answer`].
    ///
    /// Changes the local media state.
    ///
    /// # Errors
    ///
    /// With [`RtcPeerConnectionError::SetRemoteDescriptionFailed`] if
    /// [RTCPeerConnection.setRemoteDescription()][1] fails.
    ///
    /// [1]: https://w3.org/TR/webrtc#dom-peerconnection-setremotedescription
    pub async fn set_remote_description(
        &self,
        sdp: SdpType,
    ) -> RtcPeerConnectionResult<()> {
        let description = match sdp {
            SdpType::Offer(offer) => {
                let desc = RtcSessionDescriptionInit::new(RtcSdpType::Offer);
                desc.set_sdp(&offer);
                desc
            }
            SdpType::Answer(answer) => {
                let desc = RtcSessionDescriptionInit::new(RtcSdpType::Answer);
                desc.set_sdp(&answer);
                desc
            }
        };

        JsFuture::from(self.peer.set_remote_description(&description))
            .await
            .map(drop)
            .map_err(Into::into)
            .map_err(RtcPeerConnectionError::SetRemoteDescriptionFailed)
            .map_err(tracerr::wrap!())?;

        Ok(())
    }

    /// Creates new [`RtcRtpTransceiver`] (see [RTCRtpTransceiver][1])
    /// and adds it to the [set of this RTCPeerConnection's transceivers][2].
    ///
    /// [1]: https://w3.org/TR/webrtc#dom-rtcrtptransceiver
    /// [2]: https://w3.org/TR/webrtc#transceivers-set
    #[expect(clippy::unused_async, reason = "`cfg` code uniformity")]
    pub async fn add_transceiver(
        &self,
        kind: MediaKind,
        init: TransceiverInit,
    ) -> Transceiver {
        let transceiver = self
            .peer
            .add_transceiver_with_str_and_init(kind.as_str(), init.handle());
        Transceiver::from(transceiver)
    }

    /// Returns [`RtcRtpTransceiver`] (see [RTCRtpTransceiver][1]) from a
    /// [set of this RTCPeerConnection's transceivers][2] by provided `mid`.
    ///
    /// [1]: https://w3.org/TR/webrtc#dom-rtcrtptransceiver
    /// [2]: https://w3.org/TR/webrtc#transceivers-set
    #[expect(clippy::needless_pass_by_value, reason = "`cfg` code uniformity")]
    pub fn get_transceiver_by_mid(
        &self,
        mid: String,
<<<<<<< HEAD
    ) -> impl Future<Output = Option<Transceiver>> + 'static {
        let mut transceiver = None;

        for tr in self.peer.get_transceivers() {
            let tr = RtcRtpTransceiver::from(tr);
            if let Some(tr_mid) = tr.mid() {
                if mid.eq(&tr_mid) {
                    transceiver = Some(tr);
                    break;
=======
    ) -> impl Future<Output = Option<Transceiver>> + 'static + use<> {
        let peer = Rc::clone(&self.peer);
        async move {
            let mut transceiver = None;

            let transceivers =
                js_sys::try_iter(&peer.get_transceivers()).unwrap().unwrap();
            for tr in transceivers {
                let tr = RtcRtpTransceiver::from(tr.unwrap());
                if let Some(tr_mid) = tr.mid() {
                    if mid.eq(&tr_mid) {
                        transceiver = Some(tr);
                        break;
                    }
>>>>>>> a4634193
                }
            }
        }

        async move { transceiver.map(Transceiver::from) }
    }
}

impl Drop for RtcPeerConnection {
    /// Drops [`on_track`][`RtcPeerConnection::on_track`] and
    /// [`on_ice_candidate`][`RtcPeerConnection::on_ice_candidate`] callbacks,
    /// and [closes][1] the underlying
    /// [RTCPeerConnection][`SysRtcPeerConnection`].
    ///
    /// [1]: https://w3.org/TR/webrtc#dom-rtcpeerconnection-close
    fn drop(&mut self) {
        drop(self.on_track.borrow_mut().take());
        drop(self.on_ice_candidate.borrow_mut().take());
        drop(self.on_ice_candidate_error.borrow_mut().take());
        drop(self.on_ice_connection_state_changed.borrow_mut().take());
        drop(self.on_connection_state_changed.borrow_mut().take());
        self.peer.close();
    }
}

/// Parses a [`PeerConnectionState`] out of the provided
/// [`RtcPeerConnectionState`].
fn parse_peer_connection_state(
    state: RtcPeerConnectionState,
) -> PeerConnectionState {
    use RtcPeerConnectionState as S;

    match state {
        S::New => PeerConnectionState::New,
        S::Connecting => PeerConnectionState::Connecting,
        S::Connected => PeerConnectionState::Connected,
        S::Disconnected => PeerConnectionState::Disconnected,
        S::Failed => PeerConnectionState::Failed,
        S::Closed => PeerConnectionState::Closed,
        _ => {
            unreachable!("unknown `RtcPeerConnectionState::{state:?}`");
        }
    }
}

/// Parses a [`IceConnectionState`] out of the given [`RtcIceConnectionState`].
fn parse_ice_connection_state(
    state: RtcIceConnectionState,
) -> IceConnectionState {
    use RtcIceConnectionState as S;

    match state {
        S::New => IceConnectionState::New,
        S::Checking => IceConnectionState::Checking,
        S::Connected => IceConnectionState::Connected,
        S::Completed => IceConnectionState::Completed,
        S::Failed => IceConnectionState::Failed,
        S::Disconnected => IceConnectionState::Disconnected,
        S::Closed => IceConnectionState::Closed,
        _ => {
            unreachable!("unknown `IceConnectionState::{state:?}`");
        }
    }
}<|MERGE_RESOLUTION|>--- conflicted
+++ resolved
@@ -628,8 +628,7 @@
     pub fn get_transceiver_by_mid(
         &self,
         mid: String,
-<<<<<<< HEAD
-    ) -> impl Future<Output = Option<Transceiver>> + 'static {
+    ) -> impl Future<Output = Option<Transceiver>> + 'static + use<> {
         let mut transceiver = None;
 
         for tr in self.peer.get_transceivers() {
@@ -638,22 +637,6 @@
                 if mid.eq(&tr_mid) {
                     transceiver = Some(tr);
                     break;
-=======
-    ) -> impl Future<Output = Option<Transceiver>> + 'static + use<> {
-        let peer = Rc::clone(&self.peer);
-        async move {
-            let mut transceiver = None;
-
-            let transceivers =
-                js_sys::try_iter(&peer.get_transceivers()).unwrap().unwrap();
-            for tr in transceivers {
-                let tr = RtcRtpTransceiver::from(tr.unwrap());
-                if let Some(tr_mid) = tr.mid() {
-                    if mid.eq(&tr_mid) {
-                        transceiver = Some(tr);
-                        break;
-                    }
->>>>>>> a4634193
                 }
             }
         }
