//! [`RtcRtpTransceiver`] wrapper.

use std::rc::Rc;

use derive_more::with_trait::From;
use js_sys::Reflect;
use wasm_bindgen::JsValue;
use wasm_bindgen_futures::JsFuture;
use web_sys::{RtcRtpParameters, RtcRtpTransceiver, RtcRtpTransceiverInit};

use crate::{
    media::track::local,
    platform,
    platform::{
        Error, TransceiverDirection,
        send_encoding_parameters::SendEncodingParameters,
<<<<<<< HEAD
        send_parameters::SendParameters,
        wasm::codec_capability::CodecCapability, TransceiverDirection,
=======
        wasm::codec_capability::CodecCapability,
>>>>>>> a4634193
    },
};

/// Wrapper around an [`RtcRtpTransceiverInit`].
#[derive(Debug)]
pub struct TransceiverInit(RtcRtpTransceiverInit);

impl TransceiverInit {
    /// Creates a new [`TransceiverInit`].
    #[must_use]
    pub fn new(direction: TransceiverDirection) -> Self {
        let init = RtcRtpTransceiverInit::new();
        init.set_direction(direction.into());
        Self(init)
    }

    /// Returns underlying [`RtcRtpTransceiverInit`].
    #[must_use]
    pub const fn handle(&self) -> &RtcRtpTransceiverInit {
        &self.0
    }

    /// Adds the provided [`SendEncodingParameters`] to this
    /// [`TransceiverInit`].
    pub fn set_send_encodings(&self, encodings: Vec<SendEncodingParameters>) {
        let send_encoding = ::js_sys::Array::new();
        for enc in encodings {
            _ = send_encoding.push(enc.handle());
        }
        self.0.set_send_encodings(&send_encoding);
    }
}

/// Wrapper around [`RtcRtpTransceiver`] which provides handy methods for
/// direction changes.
#[derive(Clone, Debug, From)]
pub struct Transceiver(RtcRtpTransceiver);

impl Transceiver {
    /// Returns current [`TransceiverDirection`] of this [`Transceiver`].
    fn direction(&self) -> TransceiverDirection {
        TransceiverDirection::from(self.0.direction())
    }

    /// Changes the receive direction of this [`Transceiver`].
    pub fn set_recv(
        &self,
        active: bool,
    ) -> impl Future<Output = ()> + 'static + use<> {
        let transceiver = self.0.clone();
        async move {
            let current_direction =
                TransceiverDirection::from(transceiver.direction());
            let new_direction = if active {
                current_direction | TransceiverDirection::RECV
            } else {
                current_direction - TransceiverDirection::RECV
            };
            transceiver.set_direction(new_direction.into());
        }
    }

    /// Changes the send direction of this [`Transceiver`].
    pub fn set_send(
        &self,
        active: bool,
    ) -> impl Future<Output = ()> + 'static + use<> {
        let transceiver = self.0.clone();
        async move {
            let current_direction =
                TransceiverDirection::from(transceiver.direction());
            let new_direction = if active {
                current_direction | TransceiverDirection::SEND
            } else {
                current_direction - TransceiverDirection::SEND
            };
            transceiver.set_direction(new_direction.into());
        }
    }

    /// Indicates whether the provided [`TransceiverDirection`] is enabled for
    /// this [`Transceiver`].
    #[expect(clippy::unused_async, reason = "`cfg` code uniformity")]
    pub async fn has_direction(&self, direction: TransceiverDirection) -> bool {
        self.direction().contains(direction)
    }

    /// Replaces [`TransceiverDirection::SEND`] [`local::Track`] of this
    /// [`Transceiver`].
    ///
    /// # Errors
    ///
    /// Errors with JS error if the underlying [`replaceTrack`][1] call fails.
    ///
    /// [1]: https://w3.org/TR/webrtc#dom-rtcrtpsender-replacetrack
    pub async fn set_send_track(
        &self,
        new_track: Option<&Rc<local::Track>>,
    ) -> Result<(), platform::Error> {
        drop(
            JsFuture::from(self.0.sender().replace_track(
                new_track.map(|track| (**track).as_ref().as_ref()),
            ))
            .await?,
        );
        Ok(())
    }

    /// Returns [`mid`] of this [`Transceiver`].
    ///
    /// [`mid`]: https://w3.org/TR/webrtc#dom-rtptransceiver-mid
    #[must_use]
    pub fn mid(&self) -> Option<String> {
        self.0.mid()
    }

    /// Indicates whether the underlying [`RtcRtpTransceiver`] is stopped.
    #[must_use]
    pub fn is_stopped(&self) -> bool {
        self.0.stopped()
    }

    /// Returns [`SendParameters`] of the underlying [RTCRtpSender].
    ///
    /// [RTCRtpSender]: https://w3.org/TR/webrtc#rtcrtpsender-interface
    #[expect(clippy::unused_async, reason = "`cfg` code uniformity")]
    pub async fn get_send_parameters(&self) -> SendParameters {
        SendParameters::from(self.0.sender().get_parameters())
    }

    /// Sets [`SendParameters`] into the underlying [RTCRtpSender].
    ///
    /// # Errors
    ///
    /// With [`platform::Error`] if the underlying [setParameters()][1] call
    /// fails.
    ///
    /// [RTCRtpSender]: https://w3.org/TR/webrtc#rtcrtpsender-interface
    /// [1]: https://w3.org/TR/webrtc#dom-rtcrtpsender-setparameters
    pub async fn set_send_parameters(
        &self,
        params: SendParameters,
    ) -> Result<(), platform::Error> {
        drop(
            JsFuture::from(self.0.sender().set_parameters_with_parameters(
                &RtcRtpParameters::from(params),
            ))
            .await?,
        );

        Ok(())
    }

    /// Sets the preferred [`CodecCapability`]s for this [`Transceiver`].
    pub fn set_codec_preferences(&self, codecs: Vec<CodecCapability>) {
        let is_api_available =
            Reflect::get(&self.0, &JsValue::from_str("setCodecPreferences"))
                .map_or(None, |val| (!val.is_undefined()).then_some(val))
                .is_some();

        // Unsupported on Firefox < 128.
        if is_api_available {
            let arr = ::js_sys::Array::new();
            for codec in codecs {
                _ = arr.push(codec.handle());
            }
            self.0.set_codec_preferences(&arr);
        }
    }
}

#[cfg(feature = "mockable")]
// TODO: Try remove on next Rust version upgrade.
#[expect(clippy::allow_attributes, reason = "`#[expect]` is not considered")]
#[allow(clippy::multiple_inherent_impl, reason = "feature gated")]
impl Transceiver {
    /// Returns list of [`SendEncodingParameters`] of this [`Transceiver`]'s
    /// [RTCRtpSender].
    ///
    /// [RTCRtpSender]: https://w3.org/TR/webrtc#rtcrtpsender-interface
    pub async fn get_send_encodings(&self) -> Box<[SendEncodingParameters]> {
        self.get_send_parameters().await.encodings()
    }
}

#[cfg(test)]
mod tests {
    use web_sys::RtcRtpTransceiverDirection;

    use super::TransceiverDirection;

    #[test]
    fn enable_works_correctly() {
        use TransceiverDirection as D;

        for (init, enable_dir, result) in [
            (D::INACTIVE, D::SEND, D::SEND),
            (D::INACTIVE, D::RECV, D::RECV),
            (D::SEND, D::RECV, D::RECV | D::SEND),
            (D::RECV, D::SEND, D::RECV | D::SEND),
        ] {
            assert_eq!(init | enable_dir, result);
        }
    }

    #[test]
    fn disable_works_correctly() {
        use TransceiverDirection as D;

        for (init, disable_dir, result) in [
            (D::SEND, D::SEND, D::INACTIVE),
            (D::RECV, D::RECV, D::INACTIVE),
            (D::RECV | D::SEND, D::SEND, D::RECV),
            (D::RECV | D::SEND, D::RECV, D::SEND),
        ] {
            assert_eq!(init - disable_dir, result);
        }
    }

    #[test]
    fn from_trnscvr_direction_to_sys() {
        use RtcRtpTransceiverDirection as S;
        use TransceiverDirection as D;

        for (trnscvr_dir, sys_dir) in [
            (D::SEND, S::Sendonly),
            (D::RECV, S::Recvonly),
            (D::RECV | D::SEND, S::Sendrecv),
            (D::INACTIVE, S::Inactive),
        ] {
            assert_eq!(S::from(trnscvr_dir), sys_dir);
        }
    }

    #[test]
    fn from_sys_direction_to_trnscvr() {
        use RtcRtpTransceiverDirection as S;
        use TransceiverDirection as D;

        for (sys_dir, trnscvr_dir) in [
            (S::Sendonly, D::SEND),
            (S::Recvonly, D::RECV),
            (S::Sendrecv, D::RECV | D::SEND),
            (S::Inactive, D::INACTIVE),
        ] {
            assert_eq!(D::from(sys_dir), trnscvr_dir);
        }
    }
}<|MERGE_RESOLUTION|>--- conflicted
+++ resolved
@@ -6,20 +6,19 @@
 use js_sys::Reflect;
 use wasm_bindgen::JsValue;
 use wasm_bindgen_futures::JsFuture;
-use web_sys::{RtcRtpParameters, RtcRtpTransceiver, RtcRtpTransceiverInit};
+use web_sys::{
+    RtcRtpParameters, RtcRtpEncodingParameters, RtcRtpTransceiver, RtcRtpTransceiverInit,
+};
 
 use crate::{
     media::track::local,
-    platform,
     platform::{
+        self,
         Error, TransceiverDirection,
         send_encoding_parameters::SendEncodingParameters,
-<<<<<<< HEAD
+        wasm::codec_capability::CodecCapability,
         send_parameters::SendParameters,
         wasm::codec_capability::CodecCapability, TransceiverDirection,
-=======
-        wasm::codec_capability::CodecCapability,
->>>>>>> a4634193
     },
 };
 
