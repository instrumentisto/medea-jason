--- conflicted
+++ resolved
@@ -148,7 +148,6 @@
         encodings: Vec<EncodingParameters>,
     ) -> Result<(), Error> {
         let params = self.0.sender().get_parameters();
-<<<<<<< HEAD
         let Some(encs) = params.get_encodings() else {
             return Ok(());
         };
@@ -159,20 +158,6 @@
             let Some(encoding) =
                 encodings.iter().find(|e| Some(&e.rid) == rid.as_ref())
             else {
-=======
-        #[expect(clippy::unwrap_used, reason = "always present")]
-        let encs = get_property_by_name(&params, "encodings", |v| {
-            v.is_array().then_some(Array::from(&v))
-        })
-        .unwrap();
-
-        for mut enc in encs.iter().map(RtcRtpEncodingParameters::from) {
-            #[expect(clippy::unwrap_used, reason = "always present")]
-            let rid =
-                get_property_by_name(&enc, "rid", |v| v.as_string()).unwrap();
-
-            let Some(encoding) = encodings.iter().find(|e| e.rid == rid) else {
->>>>>>> 52f8fe69
                 continue;
             };
 
