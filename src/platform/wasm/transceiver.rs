--- conflicted
+++ resolved
@@ -28,10 +28,6 @@
     }
 
     /// Disables provided [`TransceiverDirection`] of this [`Transceiver`].
-<<<<<<< HEAD
-    #[inline]
-=======
->>>>>>> f9a41bf7
     pub fn sub_direction(
         &self,
         disabled_direction: TransceiverDirection,
@@ -47,10 +43,6 @@
     }
 
     /// Enables provided [`TransceiverDirection`] of this [`Transceiver`].
-<<<<<<< HEAD
-    #[inline]
-=======
->>>>>>> f9a41bf7
     pub fn add_direction(
         &self,
         enabled_direction: TransceiverDirection,
@@ -67,10 +59,6 @@
 
     /// Indicates whether the provided [`TransceiverDirection`] is enabled for
     /// this [`Transceiver`].
-<<<<<<< HEAD
-    #[inline]
-=======
->>>>>>> f9a41bf7
     pub async fn has_direction(&self, direction: TransceiverDirection) -> bool {
         self.current_direction().contains(direction)
     }
