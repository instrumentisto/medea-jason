--- conflicted
+++ resolved
@@ -289,11 +289,7 @@
     /// # Errors
     ///
     /// See [`HandleDetachedError`] for details.
-<<<<<<< HEAD
     #[cfg_attr(not(target_family = "wasm"), allow(unused_qualifications))]
-=======
-    #[cfg_attr(target_os = "windows", allow(unused_qualifications))]
->>>>>>> fe0bf681
     pub fn on_close(
         &self,
         f: platform::Function<api::RoomCloseReason>,
@@ -339,11 +335,7 @@
     /// # Errors
     ///
     /// See [`HandleDetachedError`] for details.
-<<<<<<< HEAD
     #[cfg_attr(not(target_family = "wasm"), allow(unused_qualifications))]
-=======
-    #[cfg_attr(target_os = "windows", allow(unused_qualifications))]
->>>>>>> fe0bf681
     pub fn on_connection_loss(
         &self,
         f: platform::Function<api::ReconnectHandle>,
@@ -975,19 +967,11 @@
     on_failed_local_media: Rc<platform::Callback<api::Error>>,
 
     /// Callback invoked when a [`RpcSession`] loses connection.
-<<<<<<< HEAD
     #[cfg_attr(not(target_family = "wasm"), allow(unused_qualifications))]
     on_connection_loss: platform::Callback<api::ReconnectHandle>,
 
     /// Callback invoked when this [`Room`] is closed.
     #[cfg_attr(not(target_family = "wasm"), allow(unused_qualifications))]
-=======
-    #[cfg_attr(target_os = "windows", allow(unused_qualifications))]
-    on_connection_loss: platform::Callback<api::ReconnectHandle>,
-
-    /// Callback invoked when this [`Room`] is closed.
-    #[cfg_attr(target_os = "windows", allow(unused_qualifications))]
->>>>>>> fe0bf681
     on_close: Rc<platform::Callback<api::RoomCloseReason>>,
 
     /// Reason of [`Room`] closing.
