//! Medea [`Room`].

use std::{
    cell::RefCell,
    collections::{HashMap, HashSet},
    fmt,
    future::Future,
    rc::{Rc, Weak},
};

use async_recursion::async_recursion;
use async_trait::async_trait;
use derive_more::{Display, From};
use futures::{
    channel::mpsc, future, future::LocalBoxFuture, FutureExt as _,
    StreamExt as _, TryFutureExt as _,
};
use medea_client_api_proto::{
    self as proto, Command, ConnectionQualityScore, Event as RpcEvent,
    EventHandler, IceCandidate, IceConnectionState, IceServer, MemberId,
    NegotiationRole, PeerConnectionState, PeerId, PeerMetrics, PeerUpdate,
    Track, TrackId,
};
use proto::ConnectionMode;
use tracerr::Traced;

use crate::{
    api,
    connection::Connections,
    media::{
        track::{local, remote},
        InitLocalTracksError, LocalTracksConstraints, MediaKind, MediaManager,
        MediaSourceKind, MediaStreamSettings, RecvConstraints,
    },
    peer::{
        self, media::ProhibitedStateError, media_exchange_state, mute_state,
        InsertLocalTracksError, LocalMediaError, LocalStreamUpdateCriteria,
        MediaState, PeerConnection, PeerEvent, PeerEventHandler,
        TrackDirection, TracksRequestError, UpdateLocalStreamError,
    },
    platform,
    rpc::{
        ClientDisconnect, CloseReason, ConnectionInfo,
        ConnectionInfoParseError, ReconnectHandle, RpcSession, SessionError,
    },
    utils::{AsProtoState, Caused},
};

/// Alias of [`Result`]s related to [`MediaState`] update functions.
type ChangeMediaStateResult = Result<(), Traced<ChangeMediaStateError>>;

/// Reason of why [`Room`] has been closed.
///
/// This struct is passed into [`RoomHandle::on_close`] callback.
#[derive(Debug)]
pub struct RoomCloseReason {
    /// Indicator if [`Room`] is closed by server.
    ///
    /// `true` if [`CloseReason::ByServer`].
    pub(crate) is_closed_by_server: bool,

    /// Reason of closing.
    pub(crate) reason: String,

    /// Indicator if closing is considered as error.
    ///
    /// This field may be `true` only on closing by client.
    pub(crate) is_err: bool,
}

impl RoomCloseReason {
    /// Creates a new [`RoomCloseReason`] with the provided [`CloseReason`].
    ///
    /// `is_err` may be `true` only on closing by client.
    ///
    /// `is_closed_by_server` is `true` on [`CloseReason::ByServer`].
    #[must_use]
    pub fn new(reason: CloseReason) -> Self {
        match reason {
            CloseReason::ByServer(rsn) => Self {
                reason: rsn.to_string(),
                is_closed_by_server: true,
                is_err: false,
            },
            CloseReason::ByClient {
                reason: rsn,
                is_err,
            } => Self {
                reason: rsn.to_string(),
                is_closed_by_server: false,
                is_err,
            },
        }
    }

    /// Returns a close reason of the [`Room`].
    #[must_use]
    pub fn reason(&self) -> String {
        self.reason.clone()
    }

    /// Indicates whether the [`Room`] was closed by server.
    #[must_use]
    pub const fn is_closed_by_server(&self) -> bool {
        self.is_closed_by_server
    }

    /// Indicates whether the [`Room`]'s close reason is considered as an error.
    #[must_use]
    pub const fn is_err(&self) -> bool {
        self.is_err
    }
}

/// Errors occurring in [`RoomHandle::join()`] method.
#[derive(Caused, Clone, Debug, Display, From)]
#[cause(error = platform::Error)]
pub enum RoomJoinError {
    /// [`RoomHandle`]'s [`Weak`] pointer is detached.
    #[display(fmt = "RoomHandle is in detached state")]
    Detached,

    /// Returned if the mandatory callback wasn't set.
    #[display(fmt = "`{}` callback isn't set.", _0)]
    #[from(ignore)]
    CallbackNotSet(&'static str),

    /// [`ConnectionInfo`] parsing failed.
    #[display(fmt = "Failed to parse ConnectionInfo: {}", _0)]
    ConnectionInfoParse(ConnectionInfoParseError),

    /// [`RpcSession`] returned [`SessionError`].
    #[display(fmt = "WebSocketSession error occurred: {}", _0)]
    SessionError(#[cause] SessionError),
}

/// Error of [`RoomHandle`]'s [`Weak`] pointer being detached.
#[derive(Caused, Clone, Copy, Debug, Display, Eq, From, PartialEq)]
#[cause(error = platform::Error)]
pub struct HandleDetachedError;

/// Errors occurring when changing media state of [`Sender`]s and [`Receiver`]s.
///
/// [`Sender`]: peer::media::Sender
/// [`Receiver`]: peer::media::Receiver
#[derive(Caused, Clone, Debug, Display, From)]
#[cause(error = platform::Error)]
pub enum ChangeMediaStateError {
    /// [`RoomHandle`]'s [`Weak`] pointer is detached.
    #[display(fmt = "RoomHandle is in detached state")]
    Detached,

    /// Validating [`TracksRequest`] doesn't pass.
    ///
    /// [`TracksRequest`]: peer::TracksRequest
    InvalidLocalTracks(TracksRequestError),

    /// [`MediaManager`] failed to acquire [`local::Track`]s.
    CouldNotGetLocalMedia(#[cause] InitLocalTracksError),

    /// [`local::Track`]s cannot be inserted into [`Sender`]s of some
    /// [`PeerConnection`] in this [`Room`].
    ///
    /// [`Sender`]: peer::media::Sender
    InsertLocalTracksError(#[cause] InsertLocalTracksError),

    /// Requested state transition is not allowed by [`Sender`]'s settings.
    ///
    /// [`Sender`]: peer::media::Sender
    ProhibitedState(ProhibitedStateError),

    /// [`MediaState`] of a [`Sender`] transits to an opposite of the requested
    /// one.
    ///
    /// [`Sender`]: peer::media::Sender
    #[display(
        fmt = "MediaState of Sender transits to opposite ({}) of the \
               requested MediaExchangeState",
        _0
    )]
    TransitionIntoOppositeState(MediaState),
}

impl From<GetLocalTracksError> for ChangeMediaStateError {
    fn from(err: GetLocalTracksError) -> Self {
        match err {
            GetLocalTracksError::InvalidLocalTracks(e) => Self::from(e),
            GetLocalTracksError::CouldNotGetLocalMedia(e) => Self::from(e),
        }
    }
}

impl From<UpdateLocalStreamError> for ChangeMediaStateError {
    fn from(err: UpdateLocalStreamError) -> Self {
        use UpdateLocalStreamError as UpdateErr;
        match err {
            UpdateErr::InvalidLocalTracks(e) => Self::from(e),
            UpdateErr::CouldNotGetLocalMedia(e) => Self::from(e),
            UpdateErr::InsertLocalTracksError(e) => Self::from(e),
        }
    }
}

/// Errors occurring when a [`Room`] tries to acquire [`local::Track`]s via
/// [`MediaManager`].
#[derive(Caused, Clone, Debug, Display, From)]
#[cause(error = platform::Error)]
pub enum GetLocalTracksError {
    /// Validating [`TracksRequest`] doesn't pass.
    ///
    /// [`TracksRequest`]: peer::TracksRequest
    InvalidLocalTracks(TracksRequestError),

    /// [`MediaManager`] failed to acquire [`local::Track`]s.
    CouldNotGetLocalMedia(#[cause] InitLocalTracksError),
}

/// Upgrades the provided weak reference, or returns [`Traced`]
/// [`HandleDetachedError`] otherwise.
macro_rules! upgrade_inner {
    ($v:expr) => {
        $v.upgrade()
            .ok_or_else(|| tracerr::new!(HandleDetachedError))
    };
}

/// External handle to a [`Room`].
#[derive(Clone, Debug)]
pub struct RoomHandle(Weak<InnerRoom>);

impl RoomHandle {
    /// Connects to a media server and joins the [`Room`] with the provided
    /// authorization `token`.
    ///
    /// Authorization token has a fixed format:
    /// `{{ Host URL }}/{{ Room ID }}/{{ Member ID }}?token={{ Auth Token }}`
    /// (e.g. `wss://medea.com/MyConf1/Alice?token=777`).
    ///
    /// Establishes connection with a media server (if it doesn't exist
    /// already ).
    ///
    /// # Errors
    ///
    /// See [`RoomJoinError`] for details.
    pub async fn join(&self, url: String) -> Result<(), Traced<RoomJoinError>> {
        let inner = self
            .0
            .upgrade()
            .ok_or_else(|| tracerr::new!(RoomJoinError::Detached))?;

        let connection_info: ConnectionInfo =
            url.parse().map_err(tracerr::map_from_and_wrap!())?;

        if !inner.on_failed_local_media.is_set() {
            return Err(tracerr::new!(RoomJoinError::CallbackNotSet(
                "Room.on_failed_local_media()"
            )));
        }

        if !inner.on_connection_loss.is_set() {
            return Err(tracerr::new!(RoomJoinError::CallbackNotSet(
                "Room.on_connection_loss()"
            )));
        }

        Rc::clone(&inner.rpc)
            .connect(connection_info)
            .await
            .map_err(tracerr::map_from_and_wrap!( => RoomJoinError))?;

        Ok(())
    }

    /// Sets callback, invoked when a new [`Connection`] with some remote `Peer`
    /// is established.
    ///
    /// # Errors
    ///
    /// See [`HandleDetachedError`] for details.
    ///
    /// [`Connection`]: crate::connection::Connection
    pub fn on_new_connection(
        &self,
        f: platform::Function<api::ConnectionHandle>,
    ) -> Result<(), Traced<HandleDetachedError>> {
        upgrade_inner!(self.0)
            .map(|inner| inner.connections.on_new_connection(f))
    }

    /// Sets `on_close` callback, invoked on this [`Room`] close, providing a
    /// [`RoomCloseReason`].
    ///
    /// # Errors
    ///
    /// See [`HandleDetachedError`] for details.
    #[cfg_attr(not(target_family = "wasm"), allow(unused_qualifications))]
    pub fn on_close(
        &self,
        f: platform::Function<api::RoomCloseReason>,
    ) -> Result<(), Traced<HandleDetachedError>> {
        upgrade_inner!(self.0).map(|inner| inner.on_close.set_func(f))
    }

    /// Sets callback, invoked when a new [`local::Track`] is added to this
    /// [`Room`].
    ///
    /// This might happen in such cases:
    /// 1. Media server initiates a media request.
    /// 2. `enable_audio`/`enable_video` is called.
    /// 3. [`MediaStreamSettings`] updated via `set_local_media_settings`.
    ///
    /// # Errors
    ///
    /// See [`HandleDetachedError`] for details.
    pub fn on_local_track(
        &self,
        f: platform::Function<api::LocalMediaTrack>,
    ) -> Result<(), Traced<HandleDetachedError>> {
        upgrade_inner!(self.0).map(|inner| inner.on_local_track.set_func(f))
    }

    /// Sets `on_failed_local_media` callback, invoked on a local media
    /// acquisition failures.
    ///
    /// # Errors
    ///
    /// See [`HandleDetachedError`] for details.
    pub fn on_failed_local_media(
        &self,
        f: platform::Function<api::Error>,
    ) -> Result<(), Traced<HandleDetachedError>> {
        upgrade_inner!(self.0)
            .map(|inner| inner.on_failed_local_media.set_func(f))
    }

    /// Sets `on_connection_loss` callback, invoked when a connection with
    /// server is lost.
    ///
    /// # Errors
    ///
    /// See [`HandleDetachedError`] for details.
    #[cfg_attr(not(target_family = "wasm"), allow(unused_qualifications))]
    pub fn on_connection_loss(
        &self,
        f: platform::Function<api::ReconnectHandle>,
    ) -> Result<(), Traced<HandleDetachedError>> {
        upgrade_inner!(self.0).map(|inner| inner.on_connection_loss.set_func(f))
    }

    /// Updates this [`Room`]s [`MediaStreamSettings`]. This affects all
    /// [`PeerConnection`]s in this [`Room`]. If [`MediaStreamSettings`] is
    /// configured for some [`Room`], then this [`Room`] can only send media
    /// tracks that correspond to this settings. [`MediaStreamSettings`]
    /// update will change media tracks in all sending peers, so that might
    /// cause new [getUserMedia()][1] request.
    ///
    /// Media obtaining/injection errors are additionally fired to
    /// `on_failed_local_media` callback.
    ///
    /// If `stop_first` set to `true` then affected [`local::Track`]s will be
    /// dropped before new [`MediaStreamSettings`] is applied. This is usually
    /// required when changing video source device due to hardware limitations,
    /// e.g. having an active track sourced from device `A` may hinder
    /// [getUserMedia()][1] requests to device `B`.
    ///
    /// `rollback_on_fail` option configures [`MediaStreamSettings`] update
    /// request to automatically rollback to previous settings if new settings
    /// cannot be applied.
    ///
    /// If recovering from fail state isn't possible then affected media types
    /// will be disabled.
    ///
    /// # Errors
    ///
    /// With [`ConstraintsUpdateError::Errored`] if and error has occurred while
    /// applying the provided [`MediaStreamSettings`].
    ///
    /// With [`ConstraintsUpdateError::Recovered`] if [`MediaStreamSettings`]
    /// are rolled-back because an error had occurred.
    ///
    /// With [`ConstraintsUpdateError::RecoverFailed`] if
    /// [`MediaStreamSettings`] rollback failed.
    ///
    /// [1]: https://tinyurl.com/w3-streams#dom-mediadevices-getusermedia
    pub async fn set_local_media_settings(
        &self,
        settings: MediaStreamSettings,
        stop_first: bool,
        rollback_on_fail: bool,
    ) -> Result<(), ConstraintsUpdateError> {
        let inner = (self.0).upgrade().ok_or_else(|| {
            ConstraintsUpdateError::errored(tracerr::new!(
                ChangeMediaStateError::Detached
            ))
        })?;

        inner
            .set_local_media_settings(settings, stop_first, rollback_on_fail)
            .await
    }

    /// Changes [`MediaState`] of the provided [`MediaKind`], [`TrackDirection`]
    /// and [`MediaSourceKind`] to the provided [`MediaState`].
    ///
    /// Helper function for all the exported mute/unmute/enable/disable
    /// audio/video send/receive methods.
    fn change_media_state<S>(
        &self,
        new_state: S,
        kind: MediaKind,
        direction: TrackDirection,
        source_kind: Option<MediaSourceKind>,
    ) -> LocalBoxFuture<'static, ChangeMediaStateResult>
    where
        S: Into<MediaState> + 'static,
    {
        let inner = (self.0)
            .upgrade()
            .ok_or_else(|| tracerr::new!(ChangeMediaStateError::Detached));
        let inner = match inner {
            Ok(inner) => inner,
            Err(e) => return Box::pin(future::err(e)),
        };

        let new_state = new_state.into();
        let source_kind = source_kind.map(Into::into);

        inner.set_constraints_media_state(
            new_state,
            kind,
            direction,
            source_kind,
        );

        Box::pin(async move {
            let direction_send = matches!(direction, TrackDirection::Send);
            let enabling = matches!(
                new_state,
                MediaState::MediaExchange(
                    media_exchange_state::Stable::Enabled
                )
            );

            // Perform `getUserMedia()`/`getDisplayMedia()` right away, so we
            // can fail fast without touching senders states and starting all
            // required messaging.
            // Hold tracks through all process, to ensure that they will be
            // reused without additional requests.
            let tracks_handles;
            if direction_send && enabling {
                tracks_handles = inner
                    .get_local_tracks(kind, source_kind)
                    .await
                    .map_err(|e| {
                        inner.set_constraints_media_state(
                            new_state.opposite(),
                            kind,
                            direction,
                            source_kind,
                        );
<<<<<<< HEAD
                        #[allow(clippy::redundant_closure_call)]
                        // TODO: Fix in `tracerr`.
=======
                        // false positive: output expression is not input one
                        #[allow(clippy::redundant_closure_call)]
>>>>>>> 293de6ad
                        tracerr::map_from_and_wrap!()(e)
                    })?;
                if !inner.send_constraints.is_track_enabled(kind, source_kind) {
                    return Err(tracerr::new!(
                        ChangeMediaStateError::TransitionIntoOppositeState(
                            media_exchange_state::Stable::Disabled.into()
                        )
                    ));
                }
            } else {
                tracks_handles = Vec::new();
            };

            while !inner.is_all_peers_in_media_state(
                kind,
                direction,
                source_kind,
                new_state,
            ) {
                if let Err(e) = inner
                    .toggle_media_state(new_state, kind, direction, source_kind)
                    .await
                    .map_err(tracerr::map_from_and_wrap!())
                {
                    if direction_send && enabling {
                        inner.set_constraints_media_state(
                            new_state.opposite(),
                            kind,
                            direction,
                            source_kind,
                        );
                        inner
                            .toggle_media_state(
                                new_state.opposite(),
                                kind,
                                direction,
                                source_kind,
                            )
                            .await
                            .map_err(tracerr::map_from_and_wrap!())?;
                    }
                    return Err(e);
                }
            }

            drop(tracks_handles);
            Ok(())
        })
    }

    /// Mutes outbound audio in this [`Room`].
    ///
    /// # Errors
    ///
    /// With [`ChangeMediaStateError::Detached`] if an inner [`Weak`] pointer
    /// upgrade fails.
    ///
    /// With [`ChangeMediaStateError::TransitionIntoOppositeState`] if
    /// [`RoomHandle::unmute_audio()`] was called while muting or a media server
    /// didn't approve this state transition.
    pub fn mute_audio(
        &self,
    ) -> impl Future<Output = ChangeMediaStateResult> + 'static {
        self.change_media_state(
            mute_state::Stable::Muted,
            MediaKind::Audio,
            TrackDirection::Send,
            None,
        )
        .map_err(tracerr::map_from_and_wrap!())
    }

    /// Unmutes outbound audio in this [`Room`].
    ///
    /// # Errors
    ///
    /// With [`ChangeMediaStateError::Detached`] if an inner [`Weak`] pointer
    /// upgrade fails.
    ///
    /// With [`ChangeMediaStateError::TransitionIntoOppositeState`] if
    /// [`RoomHandle::mute_audio()`] was called while muting or a media server
    /// didn't approve this state transition.
    pub fn unmute_audio(
        &self,
    ) -> impl Future<Output = ChangeMediaStateResult> + 'static {
        self.change_media_state(
            mute_state::Stable::Unmuted,
            MediaKind::Audio,
            TrackDirection::Send,
            None,
        )
        .map_err(tracerr::map_from_and_wrap!())
    }

    /// Mutes outbound video in this [`Room`].
    ///
    /// # Errors
    ///
    /// With [`ChangeMediaStateError::Detached`] if an inner [`Weak`] pointer
    /// upgrade fails.
    ///
    /// With [`ChangeMediaStateError::TransitionIntoOppositeState`] if
    /// [`RoomHandle::unmute_video()`] was called while muting or a media server
    /// didn't approve this state transition.
    pub fn mute_video(
        &self,
        source_kind: Option<MediaSourceKind>,
    ) -> impl Future<Output = ChangeMediaStateResult> + 'static {
        self.change_media_state(
            mute_state::Stable::Muted,
            MediaKind::Video,
            TrackDirection::Send,
            source_kind,
        )
        .map_err(tracerr::map_from_and_wrap!())
    }

    /// Unmutes outbound video in this [`Room`].
    ///
    /// # Errors
    ///
    /// With [`ChangeMediaStateError::Detached`] if an inner [`Weak`] pointer
    /// upgrade fails.
    ///
    /// With [`ChangeMediaStateError::TransitionIntoOppositeState`] if
    /// [`RoomHandle::mute_video()`] was called while muting or a media server
    /// didn't approve this state transition.
    pub fn unmute_video(
        &self,
        source_kind: Option<MediaSourceKind>,
    ) -> impl Future<Output = ChangeMediaStateResult> + 'static {
        self.change_media_state(
            mute_state::Stable::Unmuted,
            MediaKind::Video,
            TrackDirection::Send,
            source_kind,
        )
        .map_err(tracerr::map_from_and_wrap!())
    }

    /// Disables outbound audio in this [`Room`].
    ///
    /// # Errors
    ///
    /// With [`ChangeMediaStateError::Detached`] if an inner [`Weak`] pointer
    /// upgrade fails.
    ///
    /// With [`ChangeMediaStateError::ProhibitedState`] if audio track's sender
    /// is configured as `required`.
    ///
    /// With [`ChangeMediaStateError::TransitionIntoOppositeState`] if
    /// [`RoomHandle::enable_audio()`] was called while disabling or a media
    /// server didn't approve this state transition.
    pub fn disable_audio(
        &self,
    ) -> impl Future<Output = ChangeMediaStateResult> + 'static {
        self.change_media_state(
            media_exchange_state::Stable::Disabled,
            MediaKind::Audio,
            TrackDirection::Send,
            None,
        )
        .map_err(tracerr::map_from_and_wrap!())
    }

    /// Enables outbound audio in this [`Room`].
    ///
    /// # Errors
    ///
    /// With [`ChangeMediaStateError::Detached`] if an inner [`Weak`] pointer
    /// upgrade fails.
    ///
    /// With [`ChangeMediaStateError::TransitionIntoOppositeState`] if
    /// [`RoomHandle::disable_audio()`] was called while enabling or a media
    /// server didn't approve this state transition.
    ///
    /// With [`ChangeMediaStateError::CouldNotGetLocalMedia`] if media
    /// acquisition request failed.
    pub fn enable_audio(
        &self,
    ) -> impl Future<Output = ChangeMediaStateResult> + 'static {
        self.change_media_state(
            media_exchange_state::Stable::Enabled,
            MediaKind::Audio,
            TrackDirection::Send,
            None,
        )
        .map_err(tracerr::map_from_and_wrap!())
    }

    /// Disables outbound video.
    ///
    /// Affects only video with specific [`MediaSourceKind`] if specified.
    ///
    /// # Errors
    ///
    /// With [`ChangeMediaStateError::Detached`] if an inner [`Weak`] pointer
    /// upgrade fails.
    ///
    /// With [`ChangeMediaStateError::ProhibitedState`] video track's sender is
    /// configured as `required`.
    ///
    /// With [`ChangeMediaStateError::TransitionIntoOppositeState`] if
    /// [`RoomHandle::enable_video()`] was called while disabling or a media
    /// server didn't approve this state transition.
    pub fn disable_video(
        &self,
        source_kind: Option<MediaSourceKind>,
    ) -> impl Future<Output = ChangeMediaStateResult> + 'static {
        self.change_media_state(
            media_exchange_state::Stable::Disabled,
            MediaKind::Video,
            TrackDirection::Send,
            source_kind,
        )
        .map_err(tracerr::map_from_and_wrap!())
    }

    /// Enables outbound video.
    ///
    /// Affects only video with specific [`MediaSourceKind`] if specified.
    ///
    /// # Errors
    ///
    /// With [`ChangeMediaStateError::Detached`] if an inner [`Weak`] pointer
    /// upgrade fails.
    ///
    /// With [`ChangeMediaStateError::TransitionIntoOppositeState`] if
    /// [`RoomHandle::disable_video()`] was called while enabling or a media
    /// server didn't approve this state transition.
    ///
    /// With [`ChangeMediaStateError::CouldNotGetLocalMedia`] if media
    /// acquisition request failed.
    pub fn enable_video(
        &self,
        source_kind: Option<MediaSourceKind>,
    ) -> impl Future<Output = ChangeMediaStateResult> + 'static {
        self.change_media_state(
            media_exchange_state::Stable::Enabled,
            MediaKind::Video,
            TrackDirection::Send,
            source_kind,
        )
        .map_err(tracerr::map_from_and_wrap!())
    }

    /// Disables inbound audio in this [`Room`].
    ///
    /// # Errors
    ///
    /// With [`ChangeMediaStateError::Detached`] if an inner [`Weak`] pointer
    /// upgrade fails.
    ///
    /// With [`ChangeMediaStateError::TransitionIntoOppositeState`] if
    /// [`RoomHandle::enable_remote_audio()`] was called while disabling or a
    /// media server didn't approve this state transition.
    pub fn disable_remote_audio(
        &self,
    ) -> impl Future<Output = ChangeMediaStateResult> + 'static {
        self.change_media_state(
            media_exchange_state::Stable::Disabled,
            MediaKind::Audio,
            TrackDirection::Recv,
            None,
        )
        .map_err(tracerr::map_from_and_wrap!())
    }

    /// Disables inbound video in this [`Room`].
    ///
    /// Affects only video with the specific [`MediaSourceKind`], if specified.
    ///
    /// # Errors
    ///
    /// With [`ChangeMediaStateError::Detached`] if an inner [`Weak`] pointer
    /// upgrade fails.
    ///
    /// With [`ChangeMediaStateError::TransitionIntoOppositeState`] if
    /// [`RoomHandle::enable_remote_video()`] was called while disabling or a
    /// media server didn't approve this state transition.
    pub fn disable_remote_video(
        &self,
        source_kind: Option<MediaSourceKind>,
    ) -> impl Future<Output = ChangeMediaStateResult> + 'static {
        self.change_media_state(
            media_exchange_state::Stable::Disabled,
            MediaKind::Video,
            TrackDirection::Recv,
            source_kind,
        )
        .map_err(tracerr::map_from_and_wrap!())
    }

    /// Enables inbound audio in this [`Room`].
    ///
    /// # Errors
    ///
    /// With [`ChangeMediaStateError::Detached`] if an inner [`Weak`] pointer
    /// upgrade fails.
    ///
    /// With [`ChangeMediaStateError::TransitionIntoOppositeState`] if
    /// [`RoomHandle::disable_remote_audio()`] was called while enabling or a
    /// media server didn't approve this state transition.
    pub fn enable_remote_audio(
        &self,
    ) -> impl Future<Output = ChangeMediaStateResult> + 'static {
        self.change_media_state(
            media_exchange_state::Stable::Enabled,
            MediaKind::Audio,
            TrackDirection::Recv,
            None,
        )
        .map_err(tracerr::map_from_and_wrap!())
    }

    /// Enables inbound video in this [`Room`].
    ///
    /// Affects only video with the specific [`MediaSourceKind`], if specified.
    ///
    /// # Errors
    ///
    /// With [`ChangeMediaStateError::Detached`] if an inner [`Weak`] pointer
    /// upgrade fails.
    ///
    /// With [`ChangeMediaStateError::TransitionIntoOppositeState`] if
    /// [`RoomHandle::disable_remote_video()`] was called while enabling or a
    /// media server didn't approve this state transition.
    pub fn enable_remote_video(
        &self,
        source_kind: Option<MediaSourceKind>,
    ) -> impl Future<Output = ChangeMediaStateResult> + 'static {
        self.change_media_state(
            media_exchange_state::Stable::Enabled,
            MediaKind::Video,
            TrackDirection::Recv,
            source_kind,
        )
        .map_err(tracerr::map_from_and_wrap!())
    }
}

/// [`Weak`] reference upgradeable to the [`Room`].
#[derive(Clone, Debug)]
pub struct WeakRoom(Weak<InnerRoom>);

impl WeakRoom {
    /// Upgrades this [`WeakRoom`] to the [`Room`].
    ///
    /// Returns [`None`] if weak reference cannot be upgraded.
    pub fn upgrade(&self) -> Option<Room> {
        self.0.upgrade().map(Room)
    }
}

/// [`Room`] where all the media happens (manages concrete [`PeerConnection`]s,
/// handles media server events, etc).
#[derive(Debug)]
pub struct Room(Rc<InnerRoom>);

impl Room {
    /// Creates new [`Room`] and associates it with the provided [`RpcSession`].
    pub fn new(
        rpc: Rc<dyn RpcSession>,
        media_manager: Rc<MediaManager>,
    ) -> Self {
        /// Possible events happening in a [`Room`].
        enum RoomEvent {
            /// [`RpcEvent`] happened in a [`Room`].
            RpcEvent(RpcEvent),

            /// [`PeerEvent`] happened in a [`Room`].
            PeerEvent(PeerEvent),

            /// [`rpc::Client`] lost connection to the Media Server.
            ///
            /// [`rpc::Client`]: crate::rpc::Client
            RpcClientLostConnection,

            /// [`rpc::Client`] lost restored connection to the Media Server.
            ///
            /// [`rpc::Client`]: crate::rpc::Client
            RpcClientReconnected,
        }

        let (tx, peer_events_rx) = mpsc::unbounded();

        let mut rpc_events_stream =
            Rc::clone(&rpc).subscribe().map(RoomEvent::RpcEvent).fuse();
        let mut peer_events_stream =
            peer_events_rx.map(RoomEvent::PeerEvent).fuse();
        let mut rpc_connection_lost = rpc
            .on_connection_loss()
            .map(|_| RoomEvent::RpcClientLostConnection)
            .fuse();
        let mut rpc_client_reconnected = rpc
            .on_reconnected()
            .map(|_| RoomEvent::RpcClientReconnected)
            .fuse();

        let room = Rc::new(InnerRoom::new(rpc, media_manager, tx));
        let weak_room = Rc::downgrade(&room);

        platform::spawn(async move {
            loop {
                let event: RoomEvent = futures::select! {
                    event = rpc_events_stream.select_next_some() => event,
                    event = peer_events_stream.select_next_some() => event,
                    event = rpc_connection_lost.select_next_some() => event,
                    event = rpc_client_reconnected.select_next_some() => event,
                    complete => break,
                };

                if let Some(this_room) = weak_room.upgrade() {
                    match event {
                        RoomEvent::RpcEvent(event) => {
                            if let Err(e) = event
                                .dispatch_with(&*this_room)
                                .await
                                .map_err(tracerr::wrap!(=> UnknownPeerIdError))
                            {
                                log::error!("{e}");
                            };
                        }
                        RoomEvent::PeerEvent(event) => {
                            if let Err(e) =
                                event.dispatch_with(&*this_room).await.map_err(
                                    tracerr::wrap!(=> UnknownRemoteMemberError),
                                )
                            {
                                log::error!("{e}");
                            };
                        }
                        RoomEvent::RpcClientLostConnection => {
                            this_room.handle_rpc_connection_lost();
                        }
                        RoomEvent::RpcClientReconnected => {
                            this_room.handle_rpc_connection_recovered();
                        }
                    }
                } else {
                    log::error!("Inner Room dropped unexpectedly");
                    break;
                }
            }
        });

        Self(room)
    }

    /// Sets `close_reason` and consumes this [`Room`].
    ///
    /// [`Room`] [`Drop`] triggers `on_close` callback with provided
    /// [`CloseReason`].
    pub fn close(self, reason: CloseReason) {
        self.0.set_close_reason(reason);
    }

    /// Sets [`Room`]'s [`CloseReason`] to the provided value.
    pub fn set_close_reason(&self, reason: CloseReason) {
        self.0.set_close_reason(reason);
    }

    /// Creates a new external handle to [`Room`]. You can create them as many
    /// as you need.
    #[must_use]
    pub fn new_handle(&self) -> RoomHandle {
        RoomHandle(Rc::downgrade(&self.0))
    }

    /// Indicates whether this [`Room`] reference is the same as the given
    /// [`Room`] reference. Compares pointers, not values.
    #[must_use]
    pub fn ptr_eq(&self, other: &Self) -> bool {
        Rc::ptr_eq(&self.0, &other.0)
    }

    /// Checks [`RoomHandle`] equality by comparing inner pointers.
    #[must_use]
    pub fn inner_ptr_eq(&self, handle: &RoomHandle) -> bool {
        handle
            .0
            .upgrade()
            .map_or(false, |handle_inner| Rc::ptr_eq(&self.0, &handle_inner))
    }

    /// Downgrades this [`Room`] to a weak reference.
    #[must_use]
    pub fn downgrade(&self) -> WeakRoom {
        WeakRoom(Rc::downgrade(&self.0))
    }
}

/// Actual data of a [`Room`].
///
/// Shared between an external [`RoomHandle`] and Rust side ([`Room`]).
struct InnerRoom {
    /// Client to talk with media server via Client API RPC.
    rpc: Rc<dyn RpcSession>,

    /// Constraints to local [`local::Track`]s that are being published by
    /// [`PeerConnection`]s in this [`Room`].
    send_constraints: LocalTracksConstraints,

    /// Constraints to the [`remote::Track`] received by [`PeerConnection`]s
    /// in this [`Room`]. Used to disable or enable media receiving.
    recv_constraints: Rc<RecvConstraints>,

    /// [`peer::Component`]s repository.
    peers: peer::repo::Component,

    /// [`MediaManager`] for pre-obtaining [`local::Track`]s.
    media_manager: Rc<MediaManager>,

    /// Collection of [`Connection`]s with a remote `Member`s.
    ///
    /// [`Connection`]: crate::connection::Connection
    connections: Rc<Connections>,

    /// Callback invoked when a new local [`local::LocalMediaTrack`] will be
    /// added to this [`Room`].
    on_local_track: platform::Callback<api::LocalMediaTrack>,

    /// Callback invoked when failed obtain [`local::Track`]s from
    /// [`MediaManager`] or failed inject stream into [`PeerConnection`].
    on_failed_local_media: Rc<platform::Callback<api::Error>>,

    /// Callback invoked when a [`RpcSession`] loses connection.
    #[cfg_attr(not(target_family = "wasm"), allow(unused_qualifications))]
    on_connection_loss: platform::Callback<api::ReconnectHandle>,

    /// Callback invoked when this [`Room`] is closed.
    #[cfg_attr(not(target_family = "wasm"), allow(unused_qualifications))]
    on_close: Rc<platform::Callback<api::RoomCloseReason>>,

    /// Reason of [`Room`] closing.
    ///
    /// This [`CloseReason`] will be provided into [`RoomHandle::on_close`]
    /// callback.
    ///
    /// Note that `None` will be considered as error and `is_err` will be
    /// `true` in [`CloseReason`] provided to callback.
    close_reason: RefCell<CloseReason>,
}

impl fmt::Debug for InnerRoom {
    fn fmt(&self, f: &mut fmt::Formatter<'_>) -> fmt::Result {
        f.debug_struct("InnerRoom")
            .field("send_constraints", &self.send_constraints)
            .field("recv_constraints", &self.recv_constraints)
            .field("peers", &self.peers)
            .field("media_manager", &self.media_manager)
            .field("connections", &self.connections)
            .field("on_local_track", &self.on_local_track)
            .field("on_failed_local_media", &self.on_failed_local_media)
            .field("on_connection_loss", &self.on_connection_loss)
            .field("on_close", &self.on_close)
            .field("close_reason", &self.close_reason)
            .finish_non_exhaustive()
    }
}

/// Errors occurring in [`RoomHandle::set_local_media_settings()`] method.
#[derive(Debug, Display)]
pub enum ConstraintsUpdateError {
    /// New [`MediaStreamSettings`] set failed and state was recovered
    /// accordingly to the provided recover policy
    /// (`rollback_on_fail`/`stop_first` arguments).
    #[display(fmt = "RecoveredException")]
    Recovered(Traced<ChangeMediaStateError>),

    /// New [`MediaStreamSettings`] set failed and state recovering also
    /// failed.
    #[display(fmt = "RecoverFailedException")]
    RecoverFailed {
        /// [`ChangeMediaStateError`] due to which recovery has happened.
        recover_reason: Traced<ChangeMediaStateError>,

        /// [`ChangeMediaStateError`]s due to which recovery has failed.
        recover_fail_reasons: Vec<Traced<ChangeMediaStateError>>,
    },

    /// Some other error occurred.
    #[display(fmt = "ErroredException")]
    Errored(Traced<ChangeMediaStateError>),
}

impl ConstraintsUpdateError {
    /// Returns a name of this [`ConstraintsUpdateError`].
    #[must_use]
    pub fn name(&self) -> String {
        self.to_string()
    }

    /// Returns a [`ChangeMediaStateError`] if this [`ConstraintsUpdateError`]
    /// represents a `RecoveredException` or a `RecoverFailedException`.
    #[must_use]
    pub fn recover_reason(&self) -> Option<Traced<ChangeMediaStateError>> {
        match &self {
            Self::RecoverFailed { recover_reason, .. }
            | Self::Recovered(recover_reason) => Some(recover_reason.clone()),
            Self::Errored(_) => None,
        }
    }

    /// Returns a list of [`ChangeMediaStateError`]s due to which a recovery
    /// has failed.
    #[must_use]
    pub fn recover_fail_reasons(&self) -> Vec<Traced<ChangeMediaStateError>> {
        if let Self::RecoverFailed {
            recover_fail_reasons,
            ..
        } = self
        {
            recover_fail_reasons.clone()
        } else {
            Vec::new()
        }
    }

    /// Returns a [`ChangeMediaStateError`] if this [`ConstraintsUpdateError`]
    /// represents an `ErroredException`.
    #[must_use]
    pub fn error(&self) -> Option<Traced<ChangeMediaStateError>> {
        if let Self::Errored(err) = self {
            Some(err.clone())
        } else {
            None
        }
    }

    /// Returns a new [`ConstraintsUpdateError::Recovered`].
    const fn recovered(recover_reason: Traced<ChangeMediaStateError>) -> Self {
        Self::Recovered(recover_reason)
    }

    /// Converts this [`ChangeMediaStateError`] to the
    /// [`ConstraintsUpdateError::RecoverFailed`].
    fn recovery_failed(self, reason: Traced<ChangeMediaStateError>) -> Self {
        match self {
            Self::Recovered(recover_reason) => Self::RecoverFailed {
                recover_reason: reason,
                recover_fail_reasons: vec![recover_reason],
            },
            Self::RecoverFailed {
                recover_reason,
                mut recover_fail_reasons,
            } => {
                recover_fail_reasons.push(recover_reason);

                Self::RecoverFailed {
                    recover_reason: reason,
                    recover_fail_reasons,
                }
            }
            Self::Errored(error) => Self::RecoverFailed {
                recover_reason: error,
                recover_fail_reasons: vec![reason],
            },
        }
    }

    /// Returns a [`ConstraintsUpdateError::Errored`] with the provided
    /// [`ChangeMediaStateError`].
    const fn errored(err: Traced<ChangeMediaStateError>) -> Self {
        Self::Errored(err)
    }
}

impl InnerRoom {
    /// Creates a new [`InnerRoom`].
    fn new(
        rpc: Rc<dyn RpcSession>,
        media_manager: Rc<MediaManager>,
        peer_event_sender: mpsc::UnboundedSender<PeerEvent>,
    ) -> Self {
        let send_constraints = LocalTracksConstraints::default();
        let recv_constraints = Rc::new(RecvConstraints::default());
        let connections =
            Rc::new(Connections::new(Rc::clone(&recv_constraints)));
        Self {
            peers: peer::repo::Component::new(
                Rc::new(peer::repo::Repository::new(
                    Rc::clone(&media_manager),
                    peer_event_sender,
                    send_constraints.clone(),
                    Rc::clone(&recv_constraints),
                    Rc::clone(&connections),
                )),
                Rc::new(peer::repo::State::default()),
            ),
            media_manager,
            rpc,
            send_constraints,
            recv_constraints,
            connections,
            on_connection_loss: platform::Callback::default(),
            on_failed_local_media: Rc::new(platform::Callback::default()),
            on_local_track: platform::Callback::default(),
            on_close: Rc::new(platform::Callback::default()),
            close_reason: RefCell::new(CloseReason::ByClient {
                reason: ClientDisconnect::RoomUnexpectedlyDropped,
                is_err: true,
            }),
        }
    }

    /// Toggles [`InnerRoom::recv_constraints`] or
    /// [`InnerRoom::send_constraints`] media exchange status based on the
    /// provided [`TrackDirection`], [`MediaKind`] and
    /// [`proto::MediaSourceKind`].
    fn set_constraints_media_state(
        &self,
        state: MediaState,
        kind: MediaKind,
        direction: TrackDirection,
        source_kind: Option<proto::MediaSourceKind>,
    ) {
        use media_exchange_state::Stable::Enabled;
        use MediaState::{MediaExchange, Mute};
        use TrackDirection::{Recv, Send};

        match (direction, state) {
            (Send, _) => {
                self.send_constraints
                    .set_media_state(state, kind, source_kind);
            }
            (Recv, MediaExchange(exchange)) => {
                self.recv_constraints.set_enabled(
                    exchange == Enabled,
                    kind,
                    source_kind,
                );
            }
            (Recv, Mute(_)) => {
                unreachable!("Receivers muting is not implemented");
            }
        }
    }

    /// Sets `close_reason` of this [`InnerRoom`].
    ///
    /// [`Drop`] implementation of [`InnerRoom`] is supposed to be triggered
    /// after this function call.
    fn set_close_reason(&self, reason: CloseReason) {
        _ = self.close_reason.replace(reason);
    }

    /// Toggles [`TransceiverSide`]s [`MediaState`] by the provided
    /// [`MediaKind`] in all [`PeerConnection`]s of this [`Room`].
    ///
    /// [`TransceiverSide`]: crate::peer::TransceiverSide
    async fn toggle_media_state(
        &self,
        state: MediaState,
        kind: MediaKind,
        direction: TrackDirection,
        source_kind: Option<proto::MediaSourceKind>,
    ) -> Result<(), Traced<ChangeMediaStateError>> {
        let tracks: HashMap<_, _> = self
            .peers
            .get_all()
            .into_iter()
            .map(|peer| {
                let new_media_exchange_states = peer
                    .get_transceivers_sides(kind, direction, source_kind)
                    .into_iter()
                    .filter(|transceiver| transceiver.is_transitable())
                    .map(|transceiver| (transceiver.track_id(), state))
                    .collect();
                (peer.id(), new_media_exchange_states)
            })
            .collect();

        self.update_media_states(tracks).await
    }

    /// Updates [`MediaState`]s of the [`TransceiverSide`] with the provided
    /// [`PeerId`] and [`TrackId`] to the provided [`MediaState`]s.
    ///
    /// [`TransceiverSide`]: crate::peer::TransceiverSide
    async fn update_media_states(
        &self,
        desired_states: HashMap<PeerId, HashMap<TrackId, MediaState>>,
    ) -> Result<(), Traced<ChangeMediaStateError>> {
        let stream_upd_sub: HashMap<PeerId, HashSet<TrackId>> = desired_states
            .iter()
            .map(|(peer_id, states)| {
                (
                    *peer_id,
                    states
                        .iter()
                        .filter_map(|(track_id, state)| {
                            matches!(
                                state,
                                MediaState::MediaExchange(
                                    media_exchange_state::Stable::Enabled
                                )
                            )
                            .then_some(*track_id)
                        })
                        .collect(),
                )
            })
            .collect();
        future::try_join_all(
            desired_states
                .into_iter()
                .filter_map(|(peer_id, states)| {
                    self.peers.get(peer_id).map(|peer| (peer, states))
                })
                .map(|(peer, states)| {
                    let transitions_futs: Vec<_> = states
                        .into_iter()
                        .filter_map(move |(track_id, desired_state)| {
                            peer.get_transceiver_side_by_id(track_id)
                                .map(|trnscvr| (trnscvr, desired_state))
                        })
                        .filter_map(|(trnscvr, desired_state)| {
                            trnscvr
                                .is_subscription_needed(desired_state)
                                .then_some((trnscvr, desired_state))
                        })
                        .map(|(trnscvr, desired_state)| {
                            trnscvr.media_state_transition_to(desired_state)?;

                            Ok(trnscvr.when_media_state_stable(desired_state))
                        })
                        .collect::<Result<_, Traced<ProhibitedStateError>>>()
                        .map_err(tracerr::wrap!())?;

                    Ok(future::try_join_all(transitions_futs))
                })
                .collect::<Result<Vec<_>, Traced<ProhibitedStateError>>>()
                .map_err(tracerr::map_from_and_wrap!())?,
        )
        .await
        .map(drop)
        .map_err(tracerr::from_and_wrap!())?;

        future::try_join_all(stream_upd_sub.into_iter().filter_map(
            |(id, tracks_ids)| {
                Some(
                    self.peers
                        .state()
                        .get(id)?
                        .local_stream_update_result(tracks_ids),
                )
            },
        ))
        .map(|r| r.map(drop))
        .await
        .map_err(tracerr::map_from_and_wrap!())
        .map(drop)
    }

    /// Returns [`local::Track`]s for the provided [`MediaKind`] and
    /// [`proto::MediaSourceKind`].
    ///
    /// If [`proto::MediaSourceKind`] is [`None`] then [`local::Track`]s for all
    /// needed [`proto::MediaSourceKind`]s will be returned.
    ///
    /// # Errors
    ///
    /// With [`GetLocalTracksError::CouldNotGetLocalMedia`] if failed to obtain
    /// [`local::Track`]s from the [`MediaManager`].
    ///
    /// With [`GetLocalTracksError::InvalidLocalTracks`] if failed to get
    /// [`MediaStreamSettings`].
    async fn get_local_tracks(
        &self,
        kind: MediaKind,
        source_kind: Option<proto::MediaSourceKind>,
    ) -> Result<Vec<Rc<local::Track>>, Traced<GetLocalTracksError>> {
        let requests: Vec<_> = self
            .peers
            .get_all()
            .into_iter()
            .filter_map(|p| p.get_media_settings(kind, source_kind).transpose())
            .collect::<Result<Vec<_>, _>>()
            .map_err(tracerr::map_from_and_wrap!())?;

        let mut result = Vec::new();
        for req in requests {
            let tracks = self
                .media_manager
                .get_tracks(req)
                .await
                .map_err(|e| {
                    self.on_failed_local_media.call1(e.clone());

                    e
                })
                .map_err(tracerr::map_from_and_wrap!())?;
            for (track, is_new) in tracks {
                if is_new {
                    self.on_local_track
                        .call1(local::LocalMediaTrack::new(Rc::clone(&track)));
                }
                result.push(track);
            }
        }

        Ok(result)
    }

    /// Returns `true` if all [`Sender`]s or [`Receiver`]s with a provided
    /// [`MediaKind`] and [`proto::MediaSourceKind`] of this [`Room`] are in the
    /// provided [`MediaState`].
    ///
    /// [`Sender`]: peer::media::Sender
    /// [`Receiver`]: peer::media::Receiver
    pub fn is_all_peers_in_media_state(
        &self,
        kind: MediaKind,
        direction: TrackDirection,
        source_kind: Option<proto::MediaSourceKind>,
        state: MediaState,
    ) -> bool {
        !self.peers.get_all().into_iter().any(|p| {
            !p.is_all_transceiver_sides_in_media_state(
                kind,
                direction,
                source_kind,
                state,
            )
        })
    }

    /// Updates [`MediaState`]s to the provided `states_update` and disables all
    /// [`Sender`]s which doesn't have [`local::Track`].
    ///
    /// [`Sender`]: peer::media::Sender
    async fn disable_senders_without_tracks(
        &self,
        peer: &Rc<PeerConnection>,
        kinds: LocalStreamUpdateCriteria,
        mut states_update: HashMap<PeerId, HashMap<TrackId, MediaState>>,
    ) -> Result<(), Traced<ChangeMediaStateError>> {
        use media_exchange_state::Stable::Disabled;

        self.send_constraints
            .set_media_exchange_state_by_kinds(Disabled, kinds);
        let senders_to_disable = peer.get_senders_without_tracks_ids(kinds);

        states_update.entry(peer.id()).or_default().extend(
            senders_to_disable
                .into_iter()
                .map(|id| (id, MediaState::from(Disabled))),
        );
        self.update_media_states(states_update)
            .await
            .map_err(tracerr::map_from_and_wrap!())?;

        Ok(())
    }

    /// Updates this [`Room`]s [`MediaStreamSettings`]. This affects all
    /// [`PeerConnection`]s in this [`Room`]. If [`MediaStreamSettings`] is
    /// configured for some [`Room`], then this [`Room`] can only send
    /// [`local::Track`]s that corresponds to this settings.
    /// [`MediaStreamSettings`] update will change [`local::Track`]s in all
    /// sending peers, so that might cause new [getUserMedia()][1] request.
    ///
    /// Media obtaining/injection errors are fired to `on_failed_local_media`
    /// callback.
    ///
    /// Will update [`media_exchange_state::Stable`]s of the [`Sender`]s that
    /// should be disabled.
    ///
    /// If `stop_first` set to `true` then affected [`local::Track`]s will be
    /// dropped before new [`MediaStreamSettings`] is applied. This is usually
    /// required when changing video source device due to hardware limitations,
    /// e.g. having an active track sourced from device `A` may hinder
    /// [getUserMedia()][1] requests to device `B`.
    ///
    /// `rollback_on_fail` option configures [`MediaStreamSettings`] update
    /// request to automatically rollback to previous settings if new settings
    /// cannot be applied.
    ///
    /// If recovering from fail state isn't possible and `stop_first` set to
    /// `true` then affected media types will be disabled.
    ///
    /// [`Sender`]: peer::media::Sender
    /// [1]: https://tinyurl.com/rnxcavf
    #[async_recursion(?Send)]
    async fn set_local_media_settings(
        &self,
        new_settings: MediaStreamSettings,
        stop_first: bool,
        rollback_on_fail: bool,
    ) -> Result<(), ConstraintsUpdateError> {
        use ConstraintsUpdateError as E;

        let current_settings = self.send_constraints.inner();
        self.send_constraints.constrain(new_settings);
        let criteria_kinds_diff = self
            .send_constraints
            .calculate_kinds_diff(&current_settings);
        let peers = self.peers.get_all();

        if stop_first {
            for peer in &peers {
                peer.drop_send_tracks(criteria_kinds_diff).await;
            }
        }

        let mut states_update: HashMap<_, HashMap<_, _>> = HashMap::new();
        for peer in peers {
            match peer
                .update_local_stream(LocalStreamUpdateCriteria::all())
                .await
            {
                Ok(states) => {
                    states_update.entry(peer.id()).or_default().extend(
                        states.into_iter().map(|(id, s)| (id, s.into())),
                    );
                }
                Err(e) => {
                    if !matches!(
                        e.as_ref(),
                        UpdateLocalStreamError::CouldNotGetLocalMedia(_)
                    ) {
<<<<<<< HEAD
                        #[allow(clippy::redundant_closure_call)]
                        // TODO: Fix in `tracerr`.
=======
                        // false positive: output expression is not input one
                        #[allow(clippy::redundant_closure_call)]
>>>>>>> 293de6ad
                        return Err(E::errored(tracerr::map_from_and_wrap!()(
                            e.clone(),
                        )));
                    }

                    let err = if rollback_on_fail {
                        self.set_local_media_settings(
                            current_settings,
                            stop_first,
                            false,
                        )
                        .await
                        .map_err(|err| {
<<<<<<< HEAD
                            #[allow(clippy::redundant_closure_call)]
                            // TODO: Fix in `tracerr`.
=======
                            // false positive: output expression is not input
                            //                 one
                            #[allow(clippy::redundant_closure_call)]
>>>>>>> 293de6ad
                            err.recovery_failed(tracerr::map_from_and_wrap!()(
                                e.clone(),
                            ))
                        })?;

                        // false positive: output expression is not input one
                        #[allow(clippy::redundant_closure_call)]
                        E::recovered(tracerr::map_from_and_wrap!()(e.clone()))
                    } else if stop_first {
                        self.disable_senders_without_tracks(
                            &peer,
                            criteria_kinds_diff,
                            states_update,
                        )
                        .await
                        .map_err(|err| {
                            E::RecoverFailed {
                                recover_reason: tracerr::map_from_and_new!(
                                    e.clone()
                                ),
                                recover_fail_reasons: vec![
                                    tracerr::map_from_and_new!(err),
                                ],
                            }
                        })?;

                        // false positive: output expression is not input one
                        #[allow(clippy::redundant_closure_call)]
                        E::errored(tracerr::map_from_and_wrap!()(e.clone()))
                    } else {
                        // false positive: output expression is not input one
                        #[allow(clippy::redundant_closure_call)]
                        E::errored(tracerr::map_from_and_wrap!()(e.clone()))
                    };

                    return Err(err);
                }
            }
        }

        self.update_media_states(states_update)
            .await
            .map_err(|e| E::errored(tracerr::map_from_and_new!(e)))
    }

    /// Stops state transition timers in all [`PeerConnection`]'s in this
    /// [`Room`].
    fn handle_rpc_connection_lost(&self) {
        self.peers.connection_lost();
        self.on_connection_loss
            .call1(ReconnectHandle::new(Rc::downgrade(&self.rpc)));
    }

    /// Sends [`Command::SynchronizeMe`] with a current Client state to the
    /// Media Server.
    ///
    /// Resets state transition timers in all [`PeerConnection`]'s in this
    /// [`Room`].
    fn handle_rpc_connection_recovered(&self) {
        self.peers.connection_recovered();
        self.rpc.send_command(Command::SynchronizeMe {
            state: self.peers.state().as_proto(),
        });
    }
}

/// Error of a [`RpcEvent`] containing a [`PeerId`] that a [`Room`] is not aware
/// of.
#[derive(Clone, Copy, Debug, Display)]
#[display(fmt = "Peer with id {} doesnt exist", _0)]
struct UnknownPeerIdError(PeerId);

/// RPC events handling.
#[async_trait(?Send)]
impl EventHandler for InnerRoom {
    type Output = Result<(), Traced<UnknownPeerIdError>>;

    /// Creates [`PeerConnection`] with a provided ID and all the
    /// [`Connection`]s basing on provided [`Track`]s.
    ///
    /// If provided `sdp_offer` is `Some`, then offer is applied to a created
    /// peer, and [`Command::MakeSdpAnswer`] is emitted back to the RPC server.
    ///
    /// [`Connection`]: crate::connection::Connection
    async fn on_peer_created(
        &self,
        peer_id: PeerId,
        negotiation_role: NegotiationRole,
        connection_mode: ConnectionMode,
        tracks: Vec<Track>,
        ice_servers: Vec<IceServer>,
        is_force_relayed: bool,
    ) -> Self::Output {
        let peer_state = peer::State::new(
            peer_id,
            ice_servers,
            is_force_relayed,
            Some(negotiation_role),
            connection_mode,
        );
        for track in &tracks {
            peer_state.insert_track(track, self.send_constraints.clone());
        }

        self.peers.state().insert(peer_id, peer_state);

        Ok(())
    }

    /// Applies specified SDP Answer to a specified [`PeerConnection`].
    async fn on_sdp_answer_made(
        &self,
        peer_id: PeerId,
        sdp_answer: String,
    ) -> Self::Output {
        let peer = self
            .peers
            .state()
            .get(peer_id)
            .ok_or_else(|| tracerr::new!(UnknownPeerIdError(peer_id)))?;
        peer.set_remote_sdp(sdp_answer);

        Ok(())
    }

    /// Applies provided SDP to the [`peer::State`] with a provided [`PeerId`].
    async fn on_local_description_applied(
        &self,
        peer_id: PeerId,
        local_sdp: String,
    ) -> Self::Output {
        let peer_state = self
            .peers
            .state()
            .get(peer_id)
            .ok_or_else(|| tracerr::new!(UnknownPeerIdError(peer_id)))?;
        peer_state.apply_local_sdp(local_sdp);

        Ok(())
    }

    /// Applies specified [`IceCandidate`] to a specified [`PeerConnection`].
    async fn on_ice_candidate_discovered(
        &self,
        peer_id: PeerId,
        candidate: IceCandidate,
    ) -> Self::Output {
        let peer = self
            .peers
            .state()
            .get(peer_id)
            .ok_or_else(|| tracerr::new!(UnknownPeerIdError(peer_id)))?;
        peer.add_ice_candidate(candidate);

        Ok(())
    }

    /// Disposes specified [`PeerConnection`]s.
    async fn on_peers_removed(&self, peer_ids: Vec<PeerId>) -> Self::Output {
        for id in peer_ids {
            self.peers.state().remove(id);
        }
        Ok(())
    }

    /// Creates new `Track`s, updates existing [`Sender`]s/[`Receiver`]s with
    /// [`PeerUpdate`]s.
    ///
    /// Will start (re)negotiation process if `Some` [`NegotiationRole`] is
    /// provided.
    ///
    /// [`Receiver`]: peer::media::Receiver
    /// [`Sender`]: peer::media::Sender
    async fn on_peer_updated(
        &self,
        peer_id: PeerId,
        updates: Vec<PeerUpdate>,
        negotiation_role: Option<NegotiationRole>,
    ) -> Self::Output {
        let peer_state = self
            .peers
            .state()
            .get(peer_id)
            .ok_or_else(|| tracerr::new!(UnknownPeerIdError(peer_id)))?;

        for update in updates {
            match update {
                PeerUpdate::Added(track) => peer_state
                    .insert_track(&track, self.send_constraints.clone()),
                PeerUpdate::Updated(patch) => {
                    peer_state.patch_track(patch).await;
                }
                PeerUpdate::IceRestart => {
                    peer_state.restart_ice();
                }
                PeerUpdate::Removed(id) => {
                    peer_state.remove_track(id);
                }
            }
        }
        if let Some(role) = negotiation_role {
            peer_state.set_negotiation_role(role).await;
        }

        Ok(())
    }

    /// Updates [`Connection`]'s [`ConnectionQualityScore`] by calling
    /// [`Connection::update_quality_score()`][1].
    ///
    /// [`Connection`]: crate::connection::Connection
    /// [1]: crate::connection::Connection::update_quality_score
    async fn on_connection_quality_updated(
        &self,
        partner_member_id: MemberId,
        quality_score: ConnectionQualityScore,
    ) -> Self::Output {
        if let Some(conn) = self.connections.get(&partner_member_id) {
            conn.update_quality_score(quality_score);
        }
        Ok(())
    }

    async fn on_room_joined(&self, _: MemberId) -> Self::Output {
        unreachable!("Room can't receive Event::RoomJoined")
    }

    async fn on_room_left(
        &self,
        _: medea_client_api_proto::CloseReason,
    ) -> Self::Output {
        unreachable!("Room can't receive Event::RoomLeft")
    }

    /// Updates [`peer::repo::State`] with the provided [`proto::state::Room`].
    async fn on_state_synchronized(
        &self,
        state: proto::state::Room,
    ) -> Self::Output {
        self.peers.apply(state);
        Ok(())
    }
}

/// Error of a [`PeerEvent::NewRemoteTrack`] containing an unknown remote
/// [`MemberId`].
#[derive(Clone, Debug, Display)]
#[display(fmt = "Remote stream from unknown member")]
struct UnknownRemoteMemberError(MemberId);

/// [`PeerEvent`]s handling.
#[async_trait(?Send)]
impl PeerEventHandler for InnerRoom {
    type Output = Result<(), Traced<UnknownRemoteMemberError>>;

    /// Handles [`PeerEvent::IceCandidateDiscovered`] event and sends received
    /// candidate to RPC server.
    async fn on_ice_candidate_discovered(
        &self,
        peer_id: PeerId,
        candidate: String,
        sdp_m_line_index: Option<u16>,
        sdp_mid: Option<String>,
    ) -> Self::Output {
        self.rpc.send_command(Command::SetIceCandidate {
            peer_id,
            candidate: IceCandidate {
                candidate,
                sdp_m_line_index,
                sdp_mid,
            },
        });
        Ok(())
    }

    /// Handles [`PeerEvent::NewRemoteTrack`] event and passes received
    /// [`remote::Track`] to the related [`Connection`].
    ///
    /// [`Connection`]: crate::connection::Connection
    /// [`Stream`]: futures::Stream
    async fn on_new_remote_track(
        &self,
        sender_id: MemberId,
        track: remote::Track,
    ) -> Self::Output {
        let conn = self.connections.get(&sender_id).ok_or_else(|| {
            tracerr::new!(UnknownRemoteMemberError(sender_id))
        })?;
        conn.add_remote_track(track);

        Ok(())
    }

    /// Invokes `on_local_track` [`Room`]'s callback.
    async fn on_new_local_track(
        &self,
        track: Rc<local::Track>,
    ) -> Self::Output {
        self.on_local_track
            .call1(local::LocalMediaTrack::new(track));
        Ok(())
    }

    /// Handles [`PeerEvent::IceConnectionStateChanged`] event and sends new
    /// state to RPC server.
    async fn on_ice_connection_state_changed(
        &self,
        peer_id: PeerId,
        ice_connection_state: IceConnectionState,
    ) -> Self::Output {
        self.rpc.send_command(Command::AddPeerConnectionMetrics {
            peer_id,
            metrics: PeerMetrics::IceConnectionState(ice_connection_state),
        });
        Ok(())
    }

    /// Handles [`PeerEvent::ConnectionStateChanged`] event and sends new
    /// state to the RPC server.
    async fn on_connection_state_changed(
        &self,
        peer_id: PeerId,
        peer_connection_state: PeerConnectionState,
    ) -> Self::Output {
        self.rpc.send_command(Command::AddPeerConnectionMetrics {
            peer_id,
            metrics: PeerMetrics::PeerConnectionState(peer_connection_state),
        });

        if peer_connection_state == PeerConnectionState::Connected {
            if let Some(peer) = self.peers.get(peer_id) {
                peer.scrape_and_send_peer_stats().await;
            }
        };
        Ok(())
    }

    /// Handles [`PeerEvent::StatsUpdate`] event and sends new stats to the RPC
    /// server.
    async fn on_stats_update(
        &self,
        peer_id: PeerId,
        stats: platform::RtcStats,
    ) -> Self::Output {
        self.rpc.send_command(Command::AddPeerConnectionMetrics {
            peer_id,
            metrics: PeerMetrics::RtcStats(stats.0),
        });
        Ok(())
    }

    /// Handles [`PeerEvent::FailedLocalMedia`] event by invoking
    /// `on_failed_local_media` [`Room`]'s callback.
    async fn on_failed_local_media(
        &self,
        error: Traced<LocalMediaError>,
    ) -> Self::Output {
        self.on_failed_local_media.call1(api::Error::from(error));
        Ok(())
    }

    /// Handles [`PeerEvent::NewSdpOffer`] event by sending
    /// [`Command::MakeSdpOffer`] to the Media Server.
    async fn on_new_sdp_offer(
        &self,
        peer_id: PeerId,
        sdp_offer: String,
        mids: HashMap<TrackId, String>,
        transceivers_statuses: HashMap<TrackId, bool>,
    ) -> Self::Output {
        self.rpc.send_command(Command::MakeSdpOffer {
            peer_id,
            sdp_offer,
            mids,
            transceivers_statuses,
        });
        Ok(())
    }

    /// Handles [`PeerEvent::NewSdpAnswer`] event by sending
    /// [`Command::MakeSdpAnswer`] to the Media Server.
    async fn on_new_sdp_answer(
        &self,
        peer_id: PeerId,
        sdp_answer: String,
        transceivers_statuses: HashMap<TrackId, bool>,
    ) -> Self::Output {
        self.rpc.send_command(Command::MakeSdpAnswer {
            peer_id,
            sdp_answer,
            transceivers_statuses,
        });
        Ok(())
    }

    /// Handles [`PeerEvent::MediaUpdateCommand`] event by sending the provided
    /// [`Command`] to Media Server.
    async fn on_media_update_command(
        &self,
        intention: Command,
    ) -> Self::Output {
        self.rpc.send_command(intention);
        Ok(())
    }
}

impl Drop for InnerRoom {
    /// Unsubscribes [`InnerRoom`] from all its subscriptions.
    fn drop(&mut self) {
        if let CloseReason::ByClient { reason, .. } =
            *self.close_reason.borrow()
        {
            self.rpc.close_with_reason(reason);
        };

        self.on_close
            .call1(RoomCloseReason::new(*self.close_reason.borrow()));
    }
}

#[cfg(feature = "mockable")]
#[allow(clippy::multiple_inherent_impl)]
impl Room {
    /// Returns [`PeerConnection`] stored in repository by its ID.
    ///
    /// Used to inspect [`Room`]'s inner state in integration tests.
    #[must_use]
    pub fn get_peer_by_id(
        &self,
        peer_id: PeerId,
    ) -> Option<Rc<PeerConnection>> {
        self.0.peers.get(peer_id)
    }

    /// Returns reference to the [`peer::repo::State`] of this [`Room`].
    #[must_use]
    pub fn peers_state(&self) -> Rc<peer::repo::State> {
        self.0.peers.state()
    }

    /// Lookups [`peer::State`] by the provided [`PeerId`].
    #[must_use]
    pub fn get_peer_state_by_id(
        &self,
        peer_id: PeerId,
    ) -> Option<Rc<peer::State>> {
        self.0.peers.state().get(peer_id)
    }
}<|MERGE_RESOLUTION|>--- conflicted
+++ resolved
@@ -458,13 +458,8 @@
                             direction,
                             source_kind,
                         );
-<<<<<<< HEAD
-                        #[allow(clippy::redundant_closure_call)]
-                        // TODO: Fix in `tracerr`.
-=======
                         // false positive: output expression is not input one
                         #[allow(clippy::redundant_closure_call)]
->>>>>>> 293de6ad
                         tracerr::map_from_and_wrap!()(e)
                     })?;
                 if !inner.send_constraints.is_track_enabled(kind, source_kind) {
@@ -1487,13 +1482,8 @@
                         e.as_ref(),
                         UpdateLocalStreamError::CouldNotGetLocalMedia(_)
                     ) {
-<<<<<<< HEAD
-                        #[allow(clippy::redundant_closure_call)]
-                        // TODO: Fix in `tracerr`.
-=======
                         // false positive: output expression is not input one
                         #[allow(clippy::redundant_closure_call)]
->>>>>>> 293de6ad
                         return Err(E::errored(tracerr::map_from_and_wrap!()(
                             e.clone(),
                         )));
@@ -1507,14 +1497,9 @@
                         )
                         .await
                         .map_err(|err| {
-<<<<<<< HEAD
-                            #[allow(clippy::redundant_closure_call)]
-                            // TODO: Fix in `tracerr`.
-=======
                             // false positive: output expression is not input
                             //                 one
                             #[allow(clippy::redundant_closure_call)]
->>>>>>> 293de6ad
                             err.recovery_failed(tracerr::map_from_and_wrap!()(
                                 e.clone(),
                             ))
