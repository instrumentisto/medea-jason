--- conflicted
+++ resolved
@@ -185,11 +185,7 @@
 
 /// Reason of why [`WebSocketRpcClient`]/[`platform::RpcTransport`] lost
 /// connection with a server.
-<<<<<<< HEAD
-#[derive(Clone, Copy, Debug, Display, PartialEq, Eq)]
-=======
-#[derive(Clone, Copy, Debug, Display, Eq, PartialEq)]
->>>>>>> a8b809bd
+#[derive(Clone, Copy, Debug, Display, Eq, PartialEq, Eq)]
 pub enum ConnectionLostReason {
     /// Connection has been closed with a close frame and the provided message.
     WithMessage(CloseMsg),
@@ -221,11 +217,7 @@
 }
 
 /// Connection with remote was closed.
-<<<<<<< HEAD
-#[derive(Clone, Copy, Debug, Display, PartialEq, Eq)]
-=======
-#[derive(Clone, Copy, Debug, Display, Eq, PartialEq)]
->>>>>>> a8b809bd
+#[derive(Clone, Copy, Debug, Display, Eq, PartialEq, Eq)]
 pub enum CloseMsg {
     /// Transport was gracefully closed by remote.
     ///
