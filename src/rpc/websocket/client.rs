//! [WebSocket] client.
//!
//! [WebSocket]: https://developer.mozilla.org/ru/docs/WebSockets

use std::{cell::RefCell, rc::Rc, time::Duration};

use derive_more::with_trait::{Debug, Display};
use futures::{
    channel::{mpsc, oneshot},
    future::LocalBoxFuture,
    stream::{LocalBoxStream, StreamExt as _},
};
use medea_client_api_proto::{
    Capabilities, ClientMsg, CloseReason as CloseByServerReason, Command,
    Credential, Event, MemberId, RoomId, RpcSettings, ServerMsg,
};
use medea_macro::dispatchable;
use medea_reactive::ObservableCell;
use serde::Serialize;
use tracerr::Traced;

use crate::{
    platform,
    rpc::{
        ApiUrl, CloseMsg, CloseReason, ClosedStateReason, ConnectionLostReason,
        Heartbeat, IdleTimeout, PingInterval, RpcClientError,
    },
};

/// Reasons of closing WebSocket RPC connection by a client side.
#[derive(Copy, Clone, Display, Debug, Eq, PartialEq, Serialize)]
pub enum ClientDisconnect {
    /// [`Room`] was dropped without any [`CloseReason`].
    ///
    /// [`Room`]: crate::room::Room
    RoomUnexpectedlyDropped,

    /// [`Room`] was normally closed bu client.
    ///
    /// [`Room`]: crate::room::Room
    RoomClosed,

    /// [`WebSocketRpcClient`] was unexpectedly dropped.
    RpcClientUnexpectedlyDropped,

    /// [`platform::RpcTransport`] was unexpectedly dropped.
    RpcTransportUnexpectedlyDropped,

    /// [`WebSocketRpcSession`] was unexpectedly dropped.
    ///
    /// [`WebSocketRpcSession`]: crate::rpc::WebSocketRpcSession
    SessionUnexpectedlyDropped,
}

impl ClientDisconnect {
    /// Indicates whether this [`ClientDisconnect`] is considered as error.
    #[must_use]
    pub const fn is_err(self) -> bool {
        match self {
            Self::RoomUnexpectedlyDropped
            | Self::RpcClientUnexpectedlyDropped
            | Self::RpcTransportUnexpectedlyDropped
            | Self::SessionUnexpectedlyDropped => true,
            Self::RoomClosed => false,
        }
    }
}

impl From<ClientDisconnect> for CloseReason {
    fn from(v: ClientDisconnect) -> Self {
        Self::ByClient { is_err: v.is_err(), reason: v }
    }
}

/// State of a [`WebSocketRpcClient`] and a [`platform::RpcTransport`].
#[derive(Clone, Debug, PartialEq)]
pub enum ClientState {
    /// [`WebSocketRpcClient`] is currently establishing a connection to RPC
    /// server.
    Connecting,

    /// Connection with RPC Server is active.
    Open,

    /// Connection with RPC server is currently closed.
    Closed(ClosedStateReason),
}

/// Inner state of [`WebSocketRpcClient`].
#[derive(Debug)]
struct Inner {
    /// Transport connection with remote media server.
    #[debug(skip)]
    sock: Option<Rc<dyn platform::RpcTransport>>,

    /// Connection loss detector via ping/pong mechanism.
    heartbeat: Option<Heartbeat>,

    /// Event's subscribers list.
    subs: Vec<mpsc::UnboundedSender<RpcEvent>>,

    /// Subscribers that will be notified with [`CloseReason`] when underlying
    /// transport is gracefully closed.
    on_close_subscribers: Vec<oneshot::Sender<CloseReason>>,

    /// Reason of [`WebSocketRpcClient`] closing.
    ///
    /// This reason will be provided to the underlying
    /// [`platform::RpcTransport`].
    close_reason: ClientDisconnect,

    /// Subscribers that will be notified when underlying transport connection
    /// is lost.
    on_connection_loss_subs: Vec<mpsc::UnboundedSender<ConnectionLostReason>>,

    /// Closure which will create new [`platform::RpcTransport`]s for this
    /// [`WebSocketRpcClient`] on each
    /// [`WebSocketRpcClient:: establish_connection`] call.
    #[debug("{rpc_transport_factory:p}")]
    rpc_transport_factory: RpcTransportFactory,

    /// URL that [`platform::RpcTransport`] will connect to.
    ///
    /// [`None`] if this [`WebSocketRpcClient`] has never been connected to
    /// a sever.
    url: Option<ApiUrl>,

    /// Current [`ClientState`] of this [`WebSocketRpcClient`].
    state: ObservableCell<ClientState>,
}

/// Factory closure producing a [`platform::RpcTransport`].
pub type RpcTransportFactory = Box<dyn Fn() -> Rc<dyn platform::RpcTransport>>;

impl Inner {
    /// Instantiates new [`Inner`] state of [`WebSocketRpcClient`].
    fn new(rpc_transport_factory: RpcTransportFactory) -> RefCell<Self> {
        RefCell::new(Self {
            sock: None,
            on_close_subscribers: Vec::new(),
            subs: Vec::new(),
            heartbeat: None,
            close_reason: ClientDisconnect::RpcClientUnexpectedlyDropped,
            on_connection_loss_subs: Vec::new(),
            rpc_transport_factory,
            url: None,
            state: ObservableCell::new(ClientState::Closed(
                ClosedStateReason::NeverConnected,
            )),
        })
    }
}

/// Events which can be thrown by [`WebSocketRpcClient`].
#[dispatchable(self: &Self)]
#[derive(Clone, Debug, Eq, PartialEq)]
pub enum RpcEvent {
    /// Notification of the subscribers that [`WebSocketRpcClient`] is joined
    /// [`Room`] on Media Server.
    ///
    /// [`Room`]: crate::room::Room
    JoinedRoom {
        /// ID of the joined [`Room`].
        ///
        /// [`Room`]: crate::room::Room
        room_id: RoomId,

        /// ID of the joined `Member`.
        member_id: MemberId,
    },

    /// Notification of the subscribers that [`WebSocketRpcClient`] left
    /// [`Room`] on Media Server.
    ///
    /// [`Room`]: crate::room::Room
    LeftRoom {
        /// ID of the [`Room`] being left.
        ///
        /// [`Room`]: crate::room::Room
        room_id: RoomId,

        /// Reason of why the [`Room`] has been left.
        ///
        /// [`Room`]: crate::room::Room
        close_reason: CloseReason,
    },

    /// [`WebSocketRpcClient`] received [`Event`] from Media Server.
    Event {
        /// ID of the [`Room`] for that this [`Event`] has been received for.
        ///
        /// [`Room`]: crate::room::Room
        room_id: RoomId,

        /// Received [`Event`].
        event: Event,
    },
}

/// Client API RPC client to talk with server via [WebSocket].
///
/// [WebSocket]: https://developer.mozilla.org/ru/docs/WebSockets
#[derive(Debug)]
pub struct WebSocketRpcClient(RefCell<Inner>);

impl WebSocketRpcClient {
    /// Creates new [`WebSocketRpcClient`] with provided [`RpcTransportFactory`]
    /// closure.
    #[must_use]
    pub fn new(rpc_transport_factory: RpcTransportFactory) -> Self {
        Self(Inner::new(rpc_transport_factory))
    }

    /// Authorizes [`WebSocketRpcClient`] on the Media Server.
    pub fn join_room(
        &self,
        room_id: RoomId,
        member_id: MemberId,
        credential: Credential,
        capabilities: Capabilities,
    ) {
<<<<<<< HEAD
        self.send_command(
            room_id,
            Command::JoinRoom {
                member_id,
                credential,
                capabilities,
            },
        );
=======
        self.send_command(room_id, Command::JoinRoom { member_id, credential });
>>>>>>> a4634193
    }

    /// Leaves `Room` with a provided [`RoomId`].
    pub fn leave_room(&self, room_id: RoomId, member_id: MemberId) {
        self.send_command(room_id, Command::LeaveRoom { member_id });
    }

    /// Stops [`Heartbeat`] and notifies all
    /// [`WebSocketRpcClient::on_connection_loss`] subs about connection
    /// loss.
    fn handle_connection_loss(&self, close_msg: ConnectionLostReason) {
        self.0.borrow().state.set(ClientState::Closed(
            ClosedStateReason::ConnectionLost(close_msg),
        ));
        drop(self.0.borrow_mut().heartbeat.take());
        self.0
            .borrow_mut()
            .on_connection_loss_subs
            .retain(|sub| sub.unbounded_send(close_msg).is_ok());
    }

    /// Handles [`CloseMsg`] from a remote server.
    ///
    /// This function will be called on every WebSocket close (normal and
    /// abnormal) regardless of the [`CloseReason`].
    fn handle_close_message(&self, close_msg: CloseMsg) {
        drop(self.0.borrow_mut().heartbeat.take());

        match close_msg {
            CloseMsg::Normal(_, reason) => match reason {
                CloseByServerReason::Reconnected => (),
                CloseByServerReason::Idle => {
                    self.handle_connection_loss(ConnectionLostReason::Idle);
                }
                CloseByServerReason::Finished
                | CloseByServerReason::Rejected
                | CloseByServerReason::InternalError
                | CloseByServerReason::Evicted => {
                    self.0.borrow().state.set(ClientState::Closed(
                        ClosedStateReason::ConnectionLost(
                            ConnectionLostReason::WithMessage(close_msg),
                        ),
                    ));
                    drop(self.0.borrow_mut().sock.take());
                    self.0
                        .borrow_mut()
                        .on_close_subscribers
                        .drain(..)
                        .for_each(|sub| {
                            _ = sub.send(CloseReason::ByServer(reason));
                        });
                }
            },
            CloseMsg::Abnormal(_) => {
                self.handle_connection_loss(ConnectionLostReason::WithMessage(
                    close_msg,
                ));
            }
        }
    }

    /// Handles [`ServerMsg`]s from a remote server.
    fn on_transport_message(&self, msg: ServerMsg) {
        let msg = match msg {
            ServerMsg::Event { room_id, event } => match event {
                Event::RoomJoined { member_id } => {
                    Some(RpcEvent::JoinedRoom { room_id, member_id })
                }
                Event::RoomLeft { close_reason } => Some(RpcEvent::LeftRoom {
                    room_id,
                    close_reason: CloseReason::ByServer(close_reason),
                }),
                Event::PeerCreated { .. }
                | Event::SdpAnswerMade { .. }
                | Event::LocalDescriptionApplied { .. }
                | Event::IceCandidateDiscovered { .. }
                | Event::PeersRemoved { .. }
                | Event::PeerUpdated { .. }
                | Event::ConnectionQualityUpdated { .. }
                | Event::StateSynchronized { .. } => {
                    Some(RpcEvent::Event { room_id, event })
                }
            },
            ServerMsg::RpcSettings(settings) => {
                self.0.borrow_mut().heartbeat.as_ref().map_or_else(
                    || {
                        log::error!(
                            "Failed to update socket settings because \
                             Heartbeat is None",
                        );
                    },
                    |heartbeat| {
                        heartbeat.update_settings(
                            IdleTimeout(Duration::from_millis(
                                settings.idle_timeout_ms.into(),
                            )),
                            PingInterval(Duration::from_millis(
                                settings.ping_interval_ms.into(),
                            )),
                        );
                    },
                );
                None
            }
            ServerMsg::Ping(_) => None,
        };
        if let Some(m) = msg {
            self.0
                .borrow_mut()
                .subs
                .retain(|sub| sub.unbounded_send(m.clone()).is_ok());
        }
    }

    /// Starts [`Heartbeat`] with provided [`RpcSettings`] for provided
    /// [`platform::RpcTransport`].
    fn start_heartbeat(
        self: Rc<Self>,
        transport: Rc<dyn platform::RpcTransport>,
        rpc_settings: RpcSettings,
    ) {
        let idle_timeout = IdleTimeout(Duration::from_millis(
            rpc_settings.idle_timeout_ms.into(),
        ));
        let ping_interval = PingInterval(Duration::from_millis(
            rpc_settings.ping_interval_ms.into(),
        ));

        let heartbeat =
            Heartbeat::start(transport, ping_interval, idle_timeout);

        let mut on_idle = heartbeat.on_idle();
        let weak_this = Rc::downgrade(&self);
        platform::spawn(async move {
            while on_idle.next().await.is_some() {
                if let Some(this) = weak_this.upgrade() {
                    this.handle_connection_loss(ConnectionLostReason::Idle);
                }
            }
        });
        self.0.borrow_mut().heartbeat = Some(heartbeat);
    }

    /// Tries to establish [`WebSocketRpcClient`] connection.
    async fn establish_connection(
        self: Rc<Self>,
        url: ApiUrl,
    ) -> Result<(), Traced<RpcClientError>> {
        self.0.borrow_mut().url = Some(url.clone());
        self.0.borrow().state.set(ClientState::Connecting);

        // Wait for transport opening.
        let transport = (self.0.borrow().rpc_transport_factory)();
        let mut on_message = transport.on_message();
        transport.connect(url).await.map_err(|e| {
            let transport_err = e.into_inner();
            self.0.borrow().state.set(ClientState::Closed(
                ClosedStateReason::CouldNotEstablish(transport_err.clone()),
            ));
            tracerr::new!(RpcClientError::from(
                ClosedStateReason::CouldNotEstablish(transport_err)
            ))
        })?;

        // Wait for `ServerMsg::RpcSettings`.
        if let Some(msg) = on_message.next().await {
            if let ServerMsg::RpcSettings(rpc_settings) = msg {
                Rc::clone(&self)
                    .start_heartbeat(Rc::clone(&transport), rpc_settings);
            } else {
                let close_reason =
                    ClosedStateReason::FirstServerMsgIsNotRpcSettings;
                self.0
                    .borrow()
                    .state
                    .set(ClientState::Closed(close_reason.clone()));
                return Err(tracerr::new!(RpcClientError::ConnectionFailed(
                    close_reason
                )));
            }
        } else {
            self.0.borrow().state.set(ClientState::Closed(
                ClosedStateReason::FirstServerMsgIsNotRpcSettings,
            ));
            return Err(tracerr::new!(RpcClientError::ConnectionFailed(
                ClosedStateReason::FirstServerMsgIsNotRpcSettings
            )));
        }

        // Subscribe to transport closing.
        {
            let mut transport_state_changes = transport.on_state_change();
            let weak_this = Rc::downgrade(&self);
            platform::spawn(async move {
                while let Some(state) = transport_state_changes.next().await {
                    if let Some(this) = weak_this.upgrade() {
                        if let platform::TransportState::Closed(msg) = state {
                            this.handle_close_message(msg);
                        }
                    }
                }
            });
        }

        // Subscribe to transport message receiving.
        {
            let weak_this = Rc::downgrade(&self);
            let mut on_socket_message = transport.on_message();
            platform::spawn(async move {
                while let Some(msg) = on_socket_message.next().await {
                    if let Some(this) = weak_this.upgrade() {
                        this.on_transport_message(msg);
                    }
                }
            });
        }

        drop(self.0.borrow_mut().sock.replace(transport));
        self.0.borrow().state.set(ClientState::Open);

        Ok(())
    }

    /// Subscribes to [`WebSocketRpcClient`]'s [`ClientState`] changes and when
    /// [`ClientState::Connecting`] will be changed to something else, then this
    /// [`Future`] will be resolved and based on new [`ClientState`] [`Result`]
    /// will be returned.
    async fn connecting_result(&self) -> Result<(), Traced<RpcClientError>> {
        let mut state_changes = self.0.borrow().state.subscribe();
        while let Some(state) = state_changes.next().await {
            match state {
                ClientState::Open => {
                    return Ok(());
                }
                ClientState::Closed(reason) => {
                    return Err(tracerr::new!(
                        RpcClientError::ConnectionFailed(reason)
                    ));
                }
                ClientState::Connecting => (),
            }
        }
        Err(tracerr::new!(RpcClientError::RpcClientGone))
    }

    /// Tries to upgrade [`ClientState`] of this [`WebSocketRpcClient`] to
    /// [`ClientState::Open`].
    ///
    /// This function is also used for reconnecting this [`WebSocketRpcClient`].
    ///
    /// If [`WebSocketRpcClient`] is closed than this function will try to
    /// establish new RPC connection.
    ///
    /// If [`WebSocketRpcClient`] already in [`ClientState::Connecting`] then
    /// this function will not perform one more connection try. It will
    /// subscribe to [`ClientState`] changes and wait for first connection
    /// result, and, based on this result, this function will be resolved.
    ///
    /// If [`WebSocketRpcClient`] already in [`ClientState::Open`] then this
    /// function will be instantly resolved.
    ///
    /// # Errors
    ///
    /// Errors if [`WebSocketRpcClient`] fails to establish connection with a
    /// server.
    pub async fn connect(
        self: Rc<Self>,
        url: ApiUrl,
    ) -> Result<(), Traced<RpcClientError>> {
        let current_url = self.0.borrow().url.clone();
        if current_url.as_ref() == Some(&url) {
            let state = self.0.borrow().state.borrow().clone();
            match state {
                ClientState::Open => Ok(()),
                ClientState::Connecting => self.connecting_result().await,
                ClientState::Closed(_) => self.establish_connection(url).await,
            }
        } else {
            self.establish_connection(url).await
        }
    }

    /// Subscribes on this [`WebSocketRpcClient`]'s [`RpcEvent`]s.
    pub fn subscribe(&self) -> LocalBoxStream<'static, RpcEvent> {
        let (tx, rx) = mpsc::unbounded();
        self.0.borrow_mut().subs.push(tx);

        Box::pin(rx)
    }

    /// Sends [`Command`] for the provided [`RoomId`] to server.
    pub fn send_command(&self, room_id: RoomId, command: Command) {
        let socket_borrow = &self.0.borrow().sock;

        if let Some(socket) = socket_borrow.as_ref() {
            if let Err(e) = socket
                .send(&ClientMsg::Command { room_id, command })
                .map_err(tracerr::map_from_and_wrap!(=> RpcClientError))
            {
                log::error!("{e}");
            }
        }
    }

    /// [`Future`] resolving on normal [`WebSocketRpcClient`] connection
    /// closing.
    ///
    /// This [`Future`] wouldn't be resolved on abnormal closes.
    /// An [`WebSocketRpcClient::on_connection_loss`] will be thrown instead.
    pub fn on_normal_close(
        &self,
    ) -> LocalBoxFuture<'static, Result<CloseReason, oneshot::Canceled>> {
        let (tx, rx) = oneshot::channel();
        self.0.borrow_mut().on_close_subscribers.push(tx);
        Box::pin(rx)
    }

    /// Subscribe to connection loss events.
    ///
    /// Connection loss is any unexpected [`platform::RpcTransport`] close. In
    /// case of connection loss, client side user should select reconnection
    /// strategy with [`ReconnectHandle`] (or simply close [`Room`]).
    ///
    /// [`ReconnectHandle`]: crate::rpc::ReconnectHandle
    /// [`Room`]: crate::room::Room
    /// [`Stream`]: futures::Stream
    pub fn on_connection_loss(
        &self,
    ) -> LocalBoxStream<'static, ConnectionLostReason> {
        let (tx, rx) = mpsc::unbounded();
        self.0.borrow_mut().on_connection_loss_subs.push(tx);
        Box::pin(rx)
    }

    /// Sets reason being passed to the underlying transport when this client is
    /// dropped.
    pub fn set_close_reason(&self, close_reason: ClientDisconnect) {
        self.0.borrow_mut().close_reason = close_reason;
    }
}

impl Drop for Inner {
    /// Drops the related connection and its [`Heartbeat`].
    fn drop(&mut self) {
        if let Some(socket) = self.sock.take() {
            socket.set_close_reason(self.close_reason);
        }
    }
}<|MERGE_RESOLUTION|>--- conflicted
+++ resolved
@@ -219,7 +219,6 @@
         credential: Credential,
         capabilities: Capabilities,
     ) {
-<<<<<<< HEAD
         self.send_command(
             room_id,
             Command::JoinRoom {
@@ -228,9 +227,6 @@
                 capabilities,
             },
         );
-=======
-        self.send_command(room_id, Command::JoinRoom { member_id, credential });
->>>>>>> a4634193
     }
 
     /// Leaves `Room` with a provided [`RoomId`].
