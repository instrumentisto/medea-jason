#![cfg(target_arch = "wasm32")]

mod transitable_state;

use std::{mem, rc::Rc};

use futures::channel::mpsc;
use medea_client_api_proto::{ConnectionMode, TrackId, TrackPatchEvent};
use medea_jason::{
    media::{LocalTracksConstraints, MediaManager, RecvConstraints},
    peer::{
        LocalStreamUpdateCriteria, MediaConnections, MediaStateControllable,
        SimpleTracksRequest, media_exchange_state,
    },
    platform::RtcPeerConnection,
    utils::Updatable as _,
};
use wasm_bindgen_test::*;

use crate::{
    get_media_stream_settings, get_test_unrequired_tracks, is_firefox,
    local_constraints,
};

wasm_bindgen_test_configure!(run_in_browser);

async fn get_test_media_connections(
    enabled_audio: bool,
    enabled_video: bool,
) -> (MediaConnections, TrackId, TrackId) {
    let (tx, rx) = mpsc::unbounded();
    mem::forget(rx);
    let media_connections = MediaConnections::new(
        Rc::new(RtcPeerConnection::new(Vec::new(), false).await.unwrap()),
        tx,
    );
    let (audio_track, video_track) = get_test_unrequired_tracks();
    let audio_track_id = audio_track.id;
    let video_track_id = video_track.id;
    media_connections
        .create_tracks(
            vec![audio_track, video_track],
            &get_media_stream_settings(enabled_audio, enabled_video).into(),
            &RecvConstraints::default(),
            ConnectionMode::Mesh,
        )
        .await
        .unwrap();
    let request = media_connections
        .get_tracks_request(LocalStreamUpdateCriteria::all())
        .unwrap();
    let caps = SimpleTracksRequest::try_from(request).unwrap();
    let manager = Rc::new(MediaManager::default());
    let tracks = manager.get_tracks(&caps).await.unwrap();

    media_connections
        .insert_local_tracks(
            &caps
                .parse_tracks(tracks.into_iter().map(|(t, _)| t).collect())
                .await
                .unwrap(),
        )
        .await
        .unwrap();

    media_connections
        .get_sender_state_by_id(audio_track_id)
        .unwrap()
        .media_state_transition_to(
            media_exchange_state::Stable::from(enabled_audio).into(),
        )
        .unwrap();
    media_connections
        .get_sender_state_by_id(video_track_id)
        .unwrap()
        .media_state_transition_to(
            media_exchange_state::Stable::from(enabled_video).into(),
        )
        .unwrap();

    (media_connections, audio_track_id, video_track_id)
}

#[wasm_bindgen_test]
async fn get_tracks_request1() {
    let (tx, rx) = mpsc::unbounded();
    mem::forget(rx);
    let media_connections = MediaConnections::new(
        Rc::new(RtcPeerConnection::new(Vec::new(), false).await.unwrap()),
        tx,
    );
    let (audio_track, video_track) = get_test_unrequired_tracks();
    media_connections
        .create_tracks(
            vec![audio_track, video_track],
            &local_constraints(true, true),
            &RecvConstraints::default(),
            ConnectionMode::Mesh,
        )
        .await
        .unwrap();
    let request =
        media_connections.get_tracks_request(LocalStreamUpdateCriteria::all());
    assert!(request.is_some());
}

#[wasm_bindgen_test]
async fn get_tracks_request2() {
    let (tx, rx) = mpsc::unbounded();
    mem::forget(rx);
    let media_connections = MediaConnections::new(
        Rc::new(RtcPeerConnection::new(Vec::new(), false).await.unwrap()),
        tx,
    );
    media_connections
        .create_tracks(
            Vec::new(),
            &LocalTracksConstraints::default(),
            &RecvConstraints::default(),
            ConnectionMode::Mesh,
        )
        .await
        .unwrap();
    let request =
        media_connections.get_tracks_request(LocalStreamUpdateCriteria::all());
    assert!(request.is_none());
}

#[wasm_bindgen_test]
async fn new_media_connections_with_disabled_audio_tracks() {
    let (media_connections, audio_track_id, video_track_id) =
        get_test_media_connections(false, true).await;

    let audio_track =
        media_connections.get_sender_state_by_id(audio_track_id).unwrap();
    let video_track =
        media_connections.get_sender_state_by_id(video_track_id).unwrap();

    assert!(!audio_track.enabled());
    assert!(video_track.enabled());
}

#[wasm_bindgen_test]
async fn new_media_connections_with_disabled_video_tracks() {
    let (media_connections, audio_track_id, video_track_id) =
        get_test_media_connections(true, false).await;

    let audio_track =
        media_connections.get_sender_state_by_id(audio_track_id).unwrap();
    let video_track =
        media_connections.get_sender_state_by_id(video_track_id).unwrap();

    assert!(audio_track.enabled());
    assert!(!video_track.enabled());
}

/// Tests for [`Sender::update`] function.
///
/// This tests checks that [`TrackPatch`] works as expected.
mod sender_patch {
    use medea_client_api_proto::{
        AudioSettings, ConnectionMode, EncodingParameters, MediaDirection,
        MediaSourceKind, MediaType, ScalabilityMode, VideoSettings,
    };
    use medea_jason::{
<<<<<<< HEAD
        peer::{sender, MediaExchangeState},
        utils::{AsProtoState, SynchronizableState, Updatable},
=======
        peer::{MediaExchangeState, sender},
        utils::{AsProtoState, SynchronizableState},
>>>>>>> a4634193
    };

    use super::*;

    async fn audio_sender() -> (sender::Component, TrackId, MediaConnections) {
        build_sender(MediaType::Audio(AudioSettings { required: false })).await
    }

    async fn video_sender(
        encoding_parameters: Vec<EncodingParameters>,
    ) -> (sender::Component, TrackId, MediaConnections) {
        build_sender(MediaType::Video(VideoSettings {
            required: false,
            source_kind: MediaSourceKind::Device,
            encoding_parameters,
        }))
        .await
    }

    async fn build_sender(
        kind: MediaType,
    ) -> (sender::Component, TrackId, MediaConnections) {
        let (tx, rx) = mpsc::unbounded();
        mem::forget(rx);
        let media_connections = MediaConnections::new(
            Rc::new(RtcPeerConnection::new(Vec::new(), false).await.unwrap()),
            tx,
        );
        let sender = media_connections
            .create_sender(
                TrackId(0),
                kind,
                MediaDirection::SendRecv,
                false,
                None,
                vec!["bob".into()],
                &LocalTracksConstraints::default(),
                ConnectionMode::Mesh,
            )
            .await
            .unwrap();

        (sender, TrackId(0), media_connections)
    }

    #[wasm_bindgen_test]
    async fn wrong_track_id() {
        let (sender, track_id, _media_connections) = audio_sender().await;
        sender.state().update(TrackPatchEvent {
            id: TrackId(track_id.0 + 100),
            receivers: None,
            media_direction: Some(MediaDirection::RecvOnly),
            muted: None,
            encoding_parameters: None,
        });
        sender.state().when_updated().await;

        assert!(!sender.general_disabled());
    }

    #[wasm_bindgen_test]
    async fn disable() {
        let (sender, track_id, _media_connections) = audio_sender().await;
        sender.state().update(TrackPatchEvent {
            id: track_id,
            receivers: None,
            media_direction: Some(MediaDirection::RecvOnly),
            muted: None,
            encoding_parameters: None,
        });
        sender.state().when_updated().await;

        assert!(sender.general_disabled());
    }

    #[wasm_bindgen_test]
    async fn enabled_enabled() {
        let (sender, track_id, _media_connections) = audio_sender().await;
        sender.state().update(TrackPatchEvent {
            id: track_id,
            receivers: None,
            media_direction: Some(MediaDirection::SendRecv),
            muted: None,
            encoding_parameters: None,
        });
        sender.state().when_updated().await;

        assert!(!sender.general_disabled());
    }

    #[wasm_bindgen_test]
    async fn disable_disabled() {
        let (sender, track_id, _media_connections) = audio_sender().await;
        sender.state().update(TrackPatchEvent {
            id: track_id,
            receivers: None,
            media_direction: Some(MediaDirection::RecvOnly),
            muted: None,
            encoding_parameters: None,
        });
        sender.state().when_updated().await;
        assert!(sender.general_disabled());

        sender.state().update(TrackPatchEvent {
            id: track_id,
            receivers: None,
            media_direction: Some(MediaDirection::RecvOnly),
            muted: None,
            encoding_parameters: None,
        });
        sender.state().when_updated().await;

        assert!(sender.general_disabled());
    }

    #[wasm_bindgen_test]
    async fn empty_patch() {
        let (sender, track_id, _media_connections) = audio_sender().await;
        sender.state().update(TrackPatchEvent {
            id: track_id,
            receivers: None,
            media_direction: None,
            muted: None,
            encoding_parameters: None,
        });
        sender.state().when_updated().await;

        assert!(!sender.general_disabled());
    }

    #[wasm_bindgen_test]
    async fn add_transceiver_send_encodings() {
        let (sender, _, _media_connections) = video_sender(vec![
            EncodingParameters {
                rid: "h".to_owned(),
                scalability_mode: None,
                active: true,
                max_bitrate: None,
                scale_resolution_down_by: None,
                codec: None,
            },
            EncodingParameters {
                rid: "l".to_owned(),
                scalability_mode: Some(ScalabilityMode::L3T3),
                active: true,
                max_bitrate: Some(100),
                scale_resolution_down_by: Some(2),
                codec: None,
            },
        ])
        .await;

        let encs = sender.get_send_encodings().await;
        assert_eq!(encs.len(), 2);

        assert_eq!(encs[0].rid(), Some("h".to_owned()));
        assert_eq!(encs[0].active(), true);
        assert_eq!(encs[0].scale_resolution_down_by(), 1.0);
        assert_eq!(encs[0].max_bitrate(), None);
        assert_eq!(encs[0].scalability_mode(), None);

        assert_eq!(encs[1].rid(), Some("l".to_owned()));
        assert_eq!(encs[1].active(), true);
        assert_eq!(encs[1].scale_resolution_down_by(), 2.0);
        assert_eq!(encs[1].max_bitrate(), Some(100));
        if !is_firefox() {
            // TODO: Scalability mode is not supported in Firefox as of v135:
            // https://bugzilla.mozilla.org/show_bug.cgi?id=1571470
            assert_eq!(encs[1].scalability_mode(), Some("L3T3".to_owned()));
        }
    }

    #[wasm_bindgen_test]
    async fn update_send_encodings() {
        let (sender, track_id, _media_connections) =
            video_sender(vec![EncodingParameters {
                rid: "0".to_owned(),
                scalability_mode: None,
                active: true,
                max_bitrate: None,
                scale_resolution_down_by: None,
                codec: None,
            }])
            .await;

        sender.state().when_updated().await;

        sender.state().update(TrackPatchEvent {
            id: track_id,
            receivers: None,
            media_direction: None,
            muted: None,
            encoding_parameters: Some(vec![EncodingParameters {
                rid: "asdasd".to_owned(), // does not matter
                active: false,
                codec: None,
                max_bitrate: Some(100),
                scale_resolution_down_by: Some(2),
                scalability_mode: Some(ScalabilityMode::L1T2),
            }]),
        });

        sender.state().when_updated().await;

        let encs = sender.get_send_encodings().await;
        assert_eq!(encs.len(), 1);

        // Only one encoding so rid is empty
        assert_eq!(encs[0].rid(), None);
        assert_eq!(encs[0].active(), false);
        assert_eq!(encs[0].scale_resolution_down_by(), 2.0);
        assert_eq!(encs[0].max_bitrate(), Some(100));
        if !is_firefox() {
            // TODO: Scalability mode is not supported in Firefox as of v135:
            // https://bugzilla.mozilla.org/show_bug.cgi?id=1571470
            assert_eq!(encs[0].scalability_mode(), Some("L1T2".to_owned()));
        }
    }

    /// Checks that [`Sender`]'s mute and media exchange states can be changed
    /// by [`SenderState`] update.
    #[wasm_bindgen_test]
    async fn update_by_state() {
        let (sender, _, _media_connections) = audio_sender().await;

        let mut proto_state = sender.state().as_proto();
        proto_state.media_direction = MediaDirection::RecvOnly;
        proto_state.muted = true;
        sender.state().apply(proto_state, &LocalTracksConstraints::default());
        sender.state().when_updated().await;

        assert!(sender.general_disabled());
        assert_eq!(
            sender.state().media_exchange_state(),
            MediaExchangeState::Stable(media_exchange_state::Stable::Disabled)
        );
        assert!(sender.muted());
    }
}

mod receiver_patch {
    use medea_client_api_proto::{
        AudioSettings, MediaDirection, MediaType, MemberId,
    };
    use medea_jason::{
        media::RecvConstraints,
        peer::{MediaExchangeState, PeerEvent, receiver},
        utils::{AsProtoState, SynchronizableState},
    };

    use super::*;

    const TRACK_ID: TrackId = TrackId(0);
    const MID: &str = "mid";
    const SENDER_ID: &str = "sender";

    async fn get_receiver()
    -> (receiver::Component, mpsc::UnboundedReceiver<PeerEvent>) {
        let (tx, rx) = mpsc::unbounded();
        let media_connections = MediaConnections::new(
            Rc::new(RtcPeerConnection::new(Vec::new(), false).await.unwrap()),
            tx,
        );
        let recv = media_connections
            .create_receiver(
                TRACK_ID,
                MediaType::Audio(AudioSettings { required: true }).into(),
                MediaDirection::SendRecv,
                false,
                Some(MID.to_string()),
                MemberId(SENDER_ID.to_string()),
                &RecvConstraints::default(),
                ConnectionMode::Mesh,
            )
            .await;

        (recv, rx)
    }

    #[wasm_bindgen_test]
    async fn wrong_track_id() {
        let (receiver, _tx) = get_receiver().await;
        receiver.state().update(&TrackPatchEvent {
            id: TrackId(TRACK_ID.0 + 100),
            receivers: None,
            media_direction: Some(MediaDirection::RecvOnly),
            muted: None,
            encoding_parameters: None,
        });
        receiver.state().when_updated().await;

        assert!(receiver.enabled_general());
    }

    #[wasm_bindgen_test]
    async fn disable() {
        let (receiver, _tx) = get_receiver().await;
        receiver.state().update(&TrackPatchEvent {
            id: TRACK_ID,
            receivers: None,
            media_direction: Some(MediaDirection::RecvOnly),
            muted: None,
            encoding_parameters: None,
        });
        receiver.state().when_updated().await;

        assert!(!receiver.enabled_general());
    }

    #[wasm_bindgen_test]
    async fn enabled_enabled() {
        let (receiver, _tx) = get_receiver().await;
        receiver.state().update(&TrackPatchEvent {
            id: TRACK_ID,
            receivers: None,
            media_direction: Some(MediaDirection::SendRecv),
            muted: None,
            encoding_parameters: None,
        });
        receiver.state().when_updated().await;

        assert!(receiver.enabled_general());
    }

    #[wasm_bindgen_test]
    async fn disable_disabled() {
        let (receiver, _tx) = get_receiver().await;
        receiver.state().update(&TrackPatchEvent {
            id: TRACK_ID,
            receivers: None,
            media_direction: Some(MediaDirection::RecvOnly),
            muted: None,
            encoding_parameters: None,
        });
        receiver.state().when_updated().await;
        assert!(!receiver.enabled_general());

        receiver.state().update(&TrackPatchEvent {
            id: TRACK_ID,
            receivers: None,
            media_direction: Some(MediaDirection::RecvOnly),
            muted: None,
            encoding_parameters: None,
        });
        receiver.state().when_updated().await;

        assert!(!receiver.enabled_general());
    }

    #[wasm_bindgen_test]
    async fn empty_patch() {
        let (receiver, _tx) = get_receiver().await;
        receiver.state().update(&TrackPatchEvent {
            id: TRACK_ID,
            receivers: None,
            media_direction: None,
            muted: None,
            encoding_parameters: None,
        });
        receiver.state().when_updated().await;

        assert!(receiver.enabled_general());
    }

    /// Checks that [`Receiver`]'s media exchange state can be changed by
    /// [`ReceiverState`] update.
    #[wasm_bindgen_test]
    async fn update_by_state() {
        let (receiver, _tx) = get_receiver().await;

        let mut proto_state = receiver.state().as_proto();
        proto_state.media_direction = MediaDirection::SendOnly;

        receiver.state().apply(proto_state, &LocalTracksConstraints::default());

        receiver.state().when_updated().await;
        assert!(!receiver.state().enabled_general());
        assert_eq!(
            receiver.state().media_exchange_state(),
            MediaExchangeState::Stable(media_exchange_state::Stable::Disabled)
        );
    }
}

mod codec_probing {
    use std::collections::HashMap;

    use super::*;
    use medea_client_api_proto::Codec;
    use medea_jason::{
        media::MediaKind,
        platform::{transceiver::probe_target_codecs, CodecCapability},
    };

    fn target_codecs_mime_types(codecs: &[CodecCapability]) -> Vec<String> {
        let mut mime_types: Vec<_> =
            codecs.iter().map(|c| c.mime_type()).collect();
        mime_types.sort();
        mime_types.dedup();
        mime_types
    }

    #[wasm_bindgen_test]
    async fn probes_only_one_codec() {
        let target_codecs = probe_target_codecs(&[Codec {
            mime_type: "video/VP8".to_owned(),
            clock_rate: 90000,
            channels: None,
            parameters: HashMap::new(),
        }])
        .await
        .expect("all clients are expected to support VP8");

        assert_eq!(
            target_codecs_mime_types(&target_codecs),
            vec!["video/VP8", "video/red", "video/rtx", "video/ulpfec"]
        );
    }

    #[wasm_bindgen_test]
    async fn bad_params() {
        let data = &[
            vec![Codec {
                mime_type: "video/VP8".to_owned(),
                clock_rate: 90000,
                channels: None,
                // non existent param
                parameters: HashMap::from([(
                    "unknown_param".to_owned(),
                    "value".to_owned(),
                )]),
            }],
            vec![Codec {
                mime_type: "video/VP9".to_owned(),
                clock_rate: 90000,
                channels: None,
                // good param + non existent param
                parameters: HashMap::from([
                    ("profile-id".to_owned(), "0".to_owned()),
                    ("unknown_param".to_owned(), "value".to_owned()),
                ]),
            }],
            vec![Codec {
                mime_type: "video/H264".to_owned(),
                clock_rate: 90000,
                channels: None,
                // bad param value
                parameters: HashMap::from([(
                    "profile-level-id".to_owned(),
                    "ffffff".to_owned(),
                )]),
            }],
            vec![], // empty target list
        ];

        for bad_target in data {
            assert!(probe_target_codecs(bad_target).await.is_none());
        }
    }

    #[wasm_bindgen_test]
    async fn correct_priority() {
        let mut target = vec![
            Codec {
                mime_type: "video/VP8".to_owned(),
                clock_rate: 90000,
                channels: None,
                parameters: HashMap::new(),
            },
            Codec {
                mime_type: "video/VP9".to_owned(),
                clock_rate: 90000,
                channels: None,
                parameters: HashMap::new(),
            },
        ];

        let mut res: Vec<String> = probe_target_codecs(&target)
            .await
            .expect("all clients are expected to support VP8 and VP9")
            .into_iter()
            .map(|c| c.mime_type())
            .collect();
        res.dedup();

        assert_eq!(res[0..2].to_vec(), &["video/VP8", "video/VP9"]);

        // reverse and repeat
        target.reverse();

        let mut res: Vec<String> = probe_target_codecs(&target)
            .await
            .expect("all clients are expected to support VP8 and VP9")
            .into_iter()
            .map(|c| c.mime_type())
            .collect();
        res.dedup();
        assert_eq!(res[0..2].to_vec(), &["video/VP9", "video/VP8"]);
    }

    // This test is necessary to identify changes in the list of available
    // browser codecs, allowing us to add new required service codecs or
    // support new video codecs.
    #[wasm_bindgen_test]
    async fn codec_capability_not_changed() {
        // List of codecs which are not fully supported by all browsers.
        const NOT_FULLY_SUPPORTED_CODECS: &[&str] = &["video/AV1"];

        let caps =
            CodecCapability::get_sender_codec_capabilities(MediaKind::Video)
                .await
                .unwrap();

        // Filter codecs which are not fully supported by all browsers.
        let mut codecs_caps: Vec<_> = target_codecs_mime_types(&caps)
            .into_iter()
            .filter(|c| !NOT_FULLY_SUPPORTED_CODECS.contains(&c.as_str()))
            .collect();
        codecs_caps.sort();
        assert_eq!(
            codecs_caps,
            vec![
                "video/H264",
                "video/VP8",
                "video/VP9",
                "video/red",
                "video/rtx",
                "video/ulpfec"
            ],
            "Browser available codecs are changed, check new codecs \
            and update this test"
        );
    }
}<|MERGE_RESOLUTION|>--- conflicted
+++ resolved
@@ -163,13 +163,8 @@
         MediaSourceKind, MediaType, ScalabilityMode, VideoSettings,
     };
     use medea_jason::{
-<<<<<<< HEAD
-        peer::{sender, MediaExchangeState},
+        peer::{MediaExchangeState, sender},
         utils::{AsProtoState, SynchronizableState, Updatable},
-=======
-        peer::{MediaExchangeState, sender},
-        utils::{AsProtoState, SynchronizableState},
->>>>>>> a4634193
     };
 
     use super::*;
