#![cfg(target_arch = "wasm32")]

mod media;

use std::{pin::Pin, rc::Rc};

use futures::{
    channel::mpsc,
    future::{self, FutureExt as _},
    Stream, StreamExt as _,
};
use medea_client_api_proto::{
    stats::{
        HighResTimeStamp, KnownIceCandidatePairState, NonExhaustive,
        RtcInboundRtpStreamMediaType, RtcOutboundRtpStreamMediaType, RtcStat,
        RtcStatsType, StatId, TrackStats, TrackStatsKind,
    },
    AudioSettings, ConnectionMode, Direction, IceConnectionState,
    MediaDirection, MediaSourceKind, MediaType, MemberId, NegotiationRole,
    PeerId, Track, TrackId, TrackPatchEvent, VideoSettings,
};
use medea_jason::{
    connection::Connections,
    media::{LocalTracksConstraints, MediaKind, MediaManager, RecvConstraints},
    peer::{
        self, media_exchange_state, MediaStateControllable, PeerEvent,
        TrackDirection,
    },
    platform::RtcStats,
    utils::Updatable,
};
use wasm_bindgen_test::*;

use crate::{
    delay_for, get_media_stream_settings, get_test_recv_tracks,
    get_test_unrequired_tracks, local_constraints, timeout,
};

wasm_bindgen_test_configure!(run_in_browser);

fn toggle_disable_track_update(id: TrackId, enabled: bool) -> TrackPatchEvent {
    let media_direction = if enabled {
        MediaDirection::SendRecv
    } else {
        MediaDirection::RecvOnly
    };
    TrackPatchEvent {
        id,
        receivers: None,
        media_direction: Some(media_direction),
        muted: None,
    }
}

const AUDIO_TRACK_ID: TrackId = TrackId(1);
const VIDEO_TRACK_ID: TrackId = TrackId(2);

#[wasm_bindgen_test]
async fn disable_enable_audio() {
    let (tx, _rx) = mpsc::unbounded();
    let manager = Rc::new(MediaManager::default());
    let (audio_track, video_track) = get_test_unrequired_tracks();
    let peer_state = peer::State::new(
        PeerId(1),
        Vec::new(),
        false,
        Some(NegotiationRole::Offerer),
        ConnectionMode::P2pMesh,
    );
    let send_constraints = local_constraints(true, true);
    let recv_constraints = Rc::new(RecvConstraints::default());
    let peer = peer::Component::new(
        peer::PeerConnection::new(
            &peer_state,
            tx,
            manager,
            send_constraints.clone(),
            Rc::new(Connections::new(Rc::clone(&recv_constraints))),
            recv_constraints,
        )
        .await
        .unwrap(),
        Rc::new(peer_state),
    );

    peer.state()
        .insert_track(&audio_track, send_constraints.clone());
    peer.state()
        .insert_track(&video_track, send_constraints.clone());
    peer.state().when_local_sdp_updated().await.unwrap();
    assert!(peer.is_send_audio_enabled());
    assert!(peer.is_send_video_enabled(None));

    peer.state()
<<<<<<< HEAD
        .patch_track(&toggle_disable_track_update(AUDIO_TRACK_ID, false))
        .await;
=======
        .patch_track(toggle_disable_track_update(AUDIO_TRACK_ID, false));
>>>>>>> af6fa406
    peer.state().when_updated().await;
    assert!(!peer.is_send_audio_enabled());
    assert!(peer.is_send_video_enabled(None));

    peer.state()
<<<<<<< HEAD
        .patch_track(&toggle_disable_track_update(AUDIO_TRACK_ID, true))
        .await;
=======
        .patch_track(toggle_disable_track_update(AUDIO_TRACK_ID, true));
>>>>>>> af6fa406
    peer.state().when_updated().await;
    assert!(peer.is_send_audio_enabled());
    assert!(peer.is_send_video_enabled(None));
}

#[wasm_bindgen_test]
async fn disable_enable_video() {
    let (tx, _rx) = mpsc::unbounded();
    let manager = Rc::new(MediaManager::default());
    let (audio_track, video_track) = get_test_unrequired_tracks();

    let peer_state = peer::State::new(
        PeerId(1),
        Vec::new(),
        false,
        Some(NegotiationRole::Offerer),
        ConnectionMode::P2pMesh,
    );
    let send_constraints = local_constraints(true, true);
    let recv_constraints = Rc::new(RecvConstraints::default());
    let peer = peer::Component::new(
        peer::PeerConnection::new(
            &peer_state,
            tx,
            manager,
            send_constraints.clone(),
            Rc::new(Connections::new(Rc::clone(&recv_constraints))),
            recv_constraints,
        )
        .await
        .unwrap(),
        Rc::new(peer_state),
    );
    peer.state()
        .insert_track(&audio_track, send_constraints.clone());
    peer.state()
        .insert_track(&video_track, send_constraints.clone());
    peer.state().when_local_sdp_updated().await.unwrap();

    assert!(peer.is_send_audio_enabled());
    assert!(peer.is_send_video_enabled(None));

    peer.state()
<<<<<<< HEAD
        .patch_track(&toggle_disable_track_update(VIDEO_TRACK_ID, false))
        .await;
=======
        .patch_track(toggle_disable_track_update(VIDEO_TRACK_ID, false));
>>>>>>> af6fa406
    peer.state().when_updated().await;
    assert!(peer.is_send_audio_enabled());
    assert!(!peer.is_send_video_enabled(None));

    peer.state()
<<<<<<< HEAD
        .patch_track(&toggle_disable_track_update(VIDEO_TRACK_ID, true))
        .await;
=======
        .patch_track(toggle_disable_track_update(VIDEO_TRACK_ID, true));
>>>>>>> af6fa406
    peer.state().when_updated().await;
    assert!(peer.is_send_audio_enabled());
    assert!(peer.is_send_video_enabled(None));
}

#[wasm_bindgen_test]
async fn new_with_disable_audio() {
    let (tx, _rx) = mpsc::unbounded();
    let manager = Rc::new(MediaManager::default());
    let (audio_track, video_track) = get_test_unrequired_tracks();
    let peer_state = peer::State::new(
        PeerId(1),
        Vec::new(),
        false,
        None,
        ConnectionMode::P2pMesh,
    );
    let send_constraints = local_constraints(false, true);
    peer_state.insert_track(&audio_track, send_constraints.clone());
    peer_state.insert_track(&video_track, send_constraints.clone());
    let recv_constraints = Rc::new(RecvConstraints::default());
    let peer = peer::Component::new(
        peer::PeerConnection::new(
            &peer_state,
            tx,
            manager,
            send_constraints.clone(),
            Rc::new(Connections::new(Rc::clone(&recv_constraints))),
            recv_constraints,
        )
        .await
        .unwrap(),
        Rc::new(peer_state),
    );
    peer.state().when_all_senders_processed().await;

    assert!(!peer.is_send_audio_enabled());
    assert!(peer.is_send_video_enabled(None));
}

#[wasm_bindgen_test]
async fn new_with_disable_video() {
    let (tx, _rx) = mpsc::unbounded();
    let manager = Rc::new(MediaManager::default());
    let (audio_track, video_track) = get_test_unrequired_tracks();
    let peer_state = peer::State::new(
        PeerId(1),
        Vec::new(),
        false,
        None,
        ConnectionMode::P2pMesh,
    );
    let send_constraints = local_constraints(true, false);
    let recv_constraints = Rc::new(RecvConstraints::default());
    let peer = peer::Component::new(
        peer::PeerConnection::new(
            &peer_state,
            tx,
            manager,
            send_constraints.clone(),
            Rc::new(Connections::new(Rc::clone(&recv_constraints))),
            recv_constraints,
        )
        .await
        .unwrap(),
        Rc::new(peer_state),
    );
    peer.state()
        .insert_track(&audio_track, send_constraints.clone());
    peer.state()
        .insert_track(&video_track, send_constraints.clone());
    peer.state().when_all_updated().await;

    assert!(peer.is_send_audio_enabled());
    assert!(!peer.is_send_video_enabled(None));
}

#[wasm_bindgen_test]
async fn add_candidates_to_answerer_before_offer() {
    let (tx1, rx1) = mpsc::unbounded();
    let (tx2, _) = mpsc::unbounded();
    let (audio_track, video_track) = get_test_unrequired_tracks();

    let manager = Rc::new(MediaManager::default());
    let pc1_state = peer::State::new(
        PeerId(1),
        Vec::new(),
        false,
        Some(NegotiationRole::Offerer),
        ConnectionMode::P2pMesh,
    );
    let recv_constraints = Rc::new(RecvConstraints::default());
    let pc1 = peer::Component::new(
        peer::PeerConnection::new(
            &pc1_state,
            tx1,
            Rc::clone(&manager),
            LocalTracksConstraints::default(),
            Rc::new(Connections::new(Rc::clone(&recv_constraints))),
            recv_constraints,
        )
        .await
        .unwrap(),
        Rc::new(pc1_state),
    );
    pc1.state()
        .insert_track(&audio_track, LocalTracksConstraints::default());
    pc1.state()
        .insert_track(&video_track, LocalTracksConstraints::default());
    let pc1_offer = pc1.state().when_local_sdp_updated().await.unwrap();

    let pc2_state = peer::State::new(
        PeerId(2),
        Vec::new(),
        false,
        None,
        ConnectionMode::P2pMesh,
    );
    let recv_constraints = Rc::new(RecvConstraints::default());
    let pc2 = peer::Component::new(
        peer::PeerConnection::new(
            &pc2_state,
            tx2,
            Rc::clone(&manager),
            LocalTracksConstraints::default(),
            Rc::new(Connections::new(Rc::clone(&recv_constraints))),
            recv_constraints,
        )
        .await
        .unwrap(),
        Rc::new(pc2_state),
    );

    handle_ice_candidates(rx1, &pc2, 1).await;
    assert!(pc2.candidates_buffer_len() > 0);

    pc2.state()
        .set_negotiation_role(NegotiationRole::Answerer(pc1_offer))
        .await;
    pc2.state().when_local_sdp_updated().await.unwrap();
    assert_eq!(pc2.candidates_buffer_len(), 0);
}

#[wasm_bindgen_test]
async fn add_candidates_to_offerer_before_answer() {
    let (tx1, _) = mpsc::unbounded();
    let (tx2, rx2) = mpsc::unbounded();
    let (audio_track, video_track) = get_test_unrequired_tracks();

    let manager = Rc::new(MediaManager::default());
    let pc1_state = peer::State::new(
        PeerId(1),
        Vec::new(),
        false,
        Some(NegotiationRole::Offerer),
        ConnectionMode::P2pMesh,
    );
    let recv_constraints = Rc::new(RecvConstraints::default());
    let pc1 = peer::Component::new(
        peer::PeerConnection::new(
            &pc1_state,
            tx1,
            Rc::clone(&manager),
            LocalTracksConstraints::default(),
            Rc::new(Connections::new(Rc::clone(&recv_constraints))),
            recv_constraints,
        )
        .await
        .unwrap(),
        Rc::new(pc1_state),
    );
    pc1.state()
        .insert_track(&audio_track, LocalTracksConstraints::default());
    pc1.state()
        .insert_track(&video_track, LocalTracksConstraints::default());

    let pc2_state = peer::State::new(
        PeerId(2),
        Vec::new(),
        false,
        None,
        ConnectionMode::P2pMesh,
    );
    let recv_constraints = Rc::new(RecvConstraints::default());
    let pc2 = peer::Component::new(
        peer::PeerConnection::new(
            &pc2_state,
            tx2,
            Rc::clone(&manager),
            LocalTracksConstraints::default(),
            Rc::new(Connections::new(Rc::clone(&recv_constraints))),
            recv_constraints,
        )
        .await
        .unwrap(),
        Rc::new(pc2_state),
    );

    let offer = pc1.state().when_local_sdp_updated().await.unwrap();
    pc2.state()
        .set_negotiation_role(NegotiationRole::Answerer(offer))
        .await;
    let answer = pc2.state().when_local_sdp_updated().await.unwrap();

    handle_ice_candidates(rx2, &pc1, 1).await;

    // assert that pc1 has buffered candidates
    assert!(pc1.candidates_buffer_len() > 0);
    pc1.state().set_remote_sdp(answer);
    pc1.state().when_remote_sdp_processed().await;
    // assert that pc1 has buffered candidates got fulshed
    assert_eq!(pc1.candidates_buffer_len(), 0);
}

#[wasm_bindgen_test]
async fn normal_exchange_of_candidates() {
    let (tx1, rx1) = mpsc::unbounded();
    let (tx2, rx2) = mpsc::unbounded();

    let (audio_track, video_track) = get_test_unrequired_tracks();

    let manager = Rc::new(MediaManager::default());
    let pc1_state = peer::State::new(
        PeerId(1),
        Vec::new(),
        false,
        Some(NegotiationRole::Offerer),
        ConnectionMode::P2pMesh,
    );
    let recv_constraints = Rc::new(RecvConstraints::default());
    let pc1 = peer::Component::new(
        peer::PeerConnection::new(
            &pc1_state,
            tx1,
            Rc::clone(&manager),
            LocalTracksConstraints::default(),
            Rc::new(Connections::new(Rc::clone(&recv_constraints))),
            recv_constraints,
        )
        .await
        .unwrap(),
        Rc::new(pc1_state),
    );
    pc1.state()
        .insert_track(&audio_track, LocalTracksConstraints::default());
    pc1.state()
        .insert_track(&video_track, LocalTracksConstraints::default());

    let pc2_state = peer::State::new(
        PeerId(2),
        Vec::new(),
        false,
        None,
        ConnectionMode::P2pMesh,
    );
    let recv_constraints = Rc::new(RecvConstraints::default());
    let pc2 = peer::Component::new(
        peer::PeerConnection::new(
            &pc2_state,
            tx2,
            Rc::clone(&manager),
            LocalTracksConstraints::default(),
            Rc::new(Connections::new(Rc::clone(&recv_constraints))),
            recv_constraints,
        )
        .await
        .unwrap(),
        Rc::new(pc2_state),
    );

    let offer = pc1.state().when_local_sdp_updated().await.unwrap();
    pc2.state()
        .set_negotiation_role(NegotiationRole::Answerer(offer))
        .await;
    let answer = pc2.state().when_local_sdp_updated().await.unwrap();
    pc1.state().set_remote_sdp(answer);
    pc1.state().when_remote_sdp_processed().await;

    handle_ice_candidates(rx1, &pc2, 1).await;
    handle_ice_candidates(rx2, &pc1, 1).await;
}

async fn handle_ice_candidates(
    mut candidates_rx: mpsc::UnboundedReceiver<PeerEvent>,
    peer: &peer::Component,
    count: u8,
) {
    let mut cnt = 0;

    while let Some(event) = candidates_rx.next().await {
        match event {
            PeerEvent::IceCandidateDiscovered {
                peer_id: _,
                candidate,
                sdp_m_line_index,
                sdp_mid,
            } => {
                peer.add_ice_candidate(candidate, sdp_m_line_index, sdp_mid)
                    .await
                    .unwrap();

                cnt += 1;
                if cnt == count {
                    break;
                }
            }
            _ => (),
        }
    }
}

#[wasm_bindgen_test]
async fn send_event_on_new_local_stream() {
    let (tx, mut rx) = mpsc::unbounded();
    let manager = Rc::new(MediaManager::default());
    let (audio_track, video_track) = get_test_unrequired_tracks();
    let send_constraints: LocalTracksConstraints =
        get_media_stream_settings(true, true).into();

    let peer_state = peer::State::new(
        PeerId(1),
        Vec::new(),
        false,
        Some(NegotiationRole::Offerer),
        ConnectionMode::P2pMesh,
    );
    peer_state.insert_track(&audio_track, send_constraints.clone());
    peer_state.insert_track(&video_track, send_constraints.clone());
    let recv_constraints = Rc::new(RecvConstraints::default());
    let peer = peer::Component::new(
        peer::PeerConnection::new(
            &peer_state,
            tx,
            manager,
            send_constraints.clone(),
            Rc::new(Connections::new(Rc::clone(&recv_constraints))),
            recv_constraints,
        )
        .await
        .unwrap(),
        Rc::new(peer_state),
    );
    peer.state().when_local_sdp_updated().await.unwrap();

    while let Some(event) = rx.next().await {
        match event {
            PeerEvent::NewLocalTrack { .. } => {
                break;
            }
            _ => {}
        }
    }
}

/// Setup signalling between two peers and wait for:
/// 1. `IceConnectionState::Checking` from both peers.
/// 2. `IceConnectionState::Connected` from both peers.
#[wasm_bindgen_test]
async fn ice_connection_state_changed_is_emitted() {
    let (tx1, rx1) = mpsc::unbounded();
    let (tx2, rx2) = mpsc::unbounded();
    let (audio_track, video_track) = get_test_unrequired_tracks();

    let manager = Rc::new(MediaManager::default());
    let pc1_state = peer::State::new(
        PeerId(1),
        Vec::new(),
        false,
        Some(NegotiationRole::Offerer),
        ConnectionMode::P2pMesh,
    );
    let recv_constraints = Rc::new(RecvConstraints::default());
    let pc1 = peer::Component::new(
        peer::PeerConnection::new(
            &pc1_state,
            tx1,
            manager.clone(),
            LocalTracksConstraints::default(),
            Rc::new(Connections::new(Rc::clone(&recv_constraints))),
            recv_constraints,
        )
        .await
        .unwrap(),
        Rc::new(pc1_state),
    );
    pc1.state()
        .insert_track(&audio_track, LocalTracksConstraints::default());
    pc1.state()
        .insert_track(&video_track, LocalTracksConstraints::default());
    let pc1_offer = pc1.state().when_local_sdp_updated().await.unwrap();

    let pc2_state = peer::State::new(
        PeerId(2),
        Vec::new(),
        false,
        Some(NegotiationRole::Answerer(pc1_offer)),
        ConnectionMode::P2pMesh,
    );
    let recv_constraints = Rc::new(RecvConstraints::default());
    let pc2 = peer::Component::new(
        peer::PeerConnection::new(
            &pc2_state,
            tx2,
            manager,
            LocalTracksConstraints::default(),
            Rc::new(Connections::new(Rc::clone(&recv_constraints))),
            recv_constraints,
        )
        .await
        .unwrap(),
        Rc::new(pc2_state),
    );

    let answer = pc2.state().when_local_sdp_updated().await.unwrap();
    pc1.state().set_remote_sdp(answer);
    pc1.state().when_remote_sdp_processed().await;

    let mut events = futures::stream::select(rx1, rx2);

    let mut checking1 = false;
    let mut checking2 = false;
    let mut connected1 = false;
    let mut connected2 = false;
    while let Some(event) = events.next().await {
        let event: PeerEvent = event;
        match event {
            PeerEvent::IceCandidateDiscovered {
                peer_id,
                candidate,
                sdp_m_line_index,
                sdp_mid,
            } => {
                if peer_id.0 == 1 {
                    pc2.add_ice_candidate(candidate, sdp_m_line_index, sdp_mid)
                        .await
                        .unwrap();
                } else {
                    pc1.add_ice_candidate(candidate, sdp_m_line_index, sdp_mid)
                        .await
                        .unwrap();
                }
            }
            PeerEvent::IceConnectionStateChanged {
                peer_id,
                ice_connection_state,
            } => match ice_connection_state {
                IceConnectionState::Checking => {
                    if peer_id.0 == 1 {
                        checking1 = true;
                    } else {
                        checking2 = true;
                    }
                }
                IceConnectionState::Connected => {
                    if peer_id.0 == 1 {
                        connected1 = true;
                    } else {
                        connected2 = true;
                    }
                }
                _ => {}
            },
            _ => {}
        };

        if checking1 && checking2 && connected1 && connected2 {
            break;
        }
    }
}
/// Two interconnected [`PeerConnection`]s for the test purposes.
///
/// `first_peer`
struct InterconnectedPeers {
    /// This [`PeerConnection`] will have one `video` track with `send`
    /// direction and one `audio` track with `send` direction.
    pub first_peer: peer::Component,

    /// This [`PeerConnection`] will have one `video` track with `recv`
    /// direction and one `audio` track with `recv` direction.
    pub second_peer: peer::Component,

    /// All [`PeerEvent`]s of this two interconnected [`PeerConnection`]s.
    pub peer_events_recv: Pin<Box<dyn Stream<Item = PeerEvent>>>,
}

impl InterconnectedPeers {
    /// Creates new interconnected [`PeerConnection`]s.
    pub async fn new() -> Self {
        let (tx1, peer_events_stream1) = mpsc::unbounded();
        let (tx2, peer_events_stream2) = mpsc::unbounded();

        let pc1_send_cons = local_constraints(true, true);
        let manager = Rc::new(MediaManager::default());
        let pc1_state = peer::State::new(
            PeerId(1),
            Vec::new(),
            false,
            Some(NegotiationRole::Offerer),
            ConnectionMode::P2pMesh,
        );
        for track in Self::get_peer1_tracks() {
            pc1_state.insert_track(&track, pc1_send_cons.clone());
        }
        let recv_constraints = Rc::new(RecvConstraints::default());
        let pc1 = peer::Component::new(
            peer::PeerConnection::new(
                &pc1_state,
                tx1,
                manager.clone(),
                pc1_send_cons,
                Rc::new(Connections::new(Rc::clone(&recv_constraints))),
                recv_constraints,
            )
            .await
            .unwrap(),
            Rc::new(pc1_state),
        );

        let pc1_offer = pc1.state().when_local_sdp_updated().await.unwrap();
        let pc2_send_cons = local_constraints(true, true);
        let pc2_state = peer::State::new(
            PeerId(2),
            Vec::new(),
            false,
            Some(NegotiationRole::Answerer(pc1_offer)),
            ConnectionMode::P2pMesh,
        );
        for track in Self::get_peer2_tracks() {
            pc2_state.insert_track(&track, pc2_send_cons.clone());
        }
        let recv_constraints = Rc::new(RecvConstraints::default());
        let pc2 = peer::Component::new(
            peer::PeerConnection::new(
                &pc2_state,
                tx2,
                manager,
                pc2_send_cons,
                Rc::new(Connections::new(Rc::clone(&recv_constraints))),
                recv_constraints,
            )
            .await
            .unwrap(),
            Rc::new(pc2_state),
        );

        let pc2_offer = pc2.state().when_local_sdp_updated().await.unwrap();
        pc1.state().set_remote_sdp(pc2_offer);
        pc1.state().when_remote_sdp_processed().await;

        let events =
            futures::stream::select(peer_events_stream1, peer_events_stream2);

        let mut interconnected_peers = Self {
            first_peer: pc1,
            second_peer: pc2,
            peer_events_recv: Box::pin(events),
        };

        interconnected_peers.handle_ice_candidates().await;

        interconnected_peers
    }

    /// Handles [`PeerEvent::IceCandidateDiscovered`] and
    /// [`PeerEvent::IceConnectionStateChange`] events.
    ///
    /// This [`Future`] will be resolved when all needed ICE candidates will
    /// received and [`PeerConnection`]'s ICE connection state will be
    /// transit into
    /// [`IceConnectionState::Connected`].
    async fn handle_ice_candidates(&mut self) {
        let mut checking1 = false;
        let mut checking2 = false;
        let mut connected1 = false;
        let mut connected2 = false;
        while let Some(event) = self.peer_events_recv.next().await {
            let event: PeerEvent = event;
            match event {
                PeerEvent::IceCandidateDiscovered {
                    peer_id,
                    candidate,
                    sdp_m_line_index,
                    sdp_mid,
                } => {
                    if peer_id.0 == 1 {
                        self.second_peer
                            .add_ice_candidate(
                                candidate,
                                sdp_m_line_index,
                                sdp_mid,
                            )
                            .await
                            .unwrap();
                    } else {
                        self.first_peer
                            .add_ice_candidate(
                                candidate,
                                sdp_m_line_index,
                                sdp_mid,
                            )
                            .await
                            .unwrap();
                    }
                }
                PeerEvent::IceConnectionStateChanged {
                    peer_id,
                    ice_connection_state,
                } => match ice_connection_state {
                    IceConnectionState::Checking => {
                        if peer_id.0 == 1 {
                            checking1 = true;
                        } else {
                            checking2 = true;
                        }
                    }
                    IceConnectionState::Connected => {
                        if peer_id.0 == 1 {
                            connected1 = true;
                        } else {
                            connected2 = true;
                        }
                    }
                    _ => {}
                },
                _ => {}
            };

            if checking1 && checking2 && connected1 && connected2 {
                break;
            }
        }
    }

    /// Returns [`Track`]s for the `first_peer`.
    fn get_peer1_tracks() -> Vec<Track> {
        vec![
            Track {
                id: TrackId(1),
                direction: Direction::Send {
                    receivers: vec![MemberId::from("bob")],
                    mid: None,
                },
                media_direction: MediaDirection::SendRecv,
                media_type: MediaType::Audio(AudioSettings { required: true }),
            },
            Track {
                id: TrackId(2),
                direction: Direction::Send {
                    receivers: vec![MemberId::from("bob")],
                    mid: None,
                },
                media_direction: MediaDirection::SendRecv,
                media_type: MediaType::Video(VideoSettings {
                    required: true,
                    source_kind: MediaSourceKind::Device,
                }),
            },
        ]
    }

    /// Returns [`Track`]s for the `second_peer`.
    fn get_peer2_tracks() -> Vec<Track> {
        vec![
            Track {
                id: TrackId(1),
                direction: Direction::Recv {
                    sender: MemberId::from("alice"),
                    mid: None,
                },
                media_direction: MediaDirection::SendRecv,
                media_type: MediaType::Audio(AudioSettings { required: true }),
            },
            Track {
                id: TrackId(2),
                direction: Direction::Recv {
                    sender: MemberId::from("alice"),
                    mid: None,
                },
                media_direction: MediaDirection::SendRecv,
                media_type: MediaType::Video(VideoSettings {
                    required: true,
                    source_kind: MediaSourceKind::Device,
                }),
            },
        ]
    }
}

/// Tests that [`PeerConnection::get_stats`] works correctly and provides stats
/// which we need at the moment.
#[wasm_bindgen_test]
async fn get_traffic_stats() {
    let peers = InterconnectedPeers::new().await;

    // We might have to wait a bit for the target stat.
    let mut first_peer_stats = None;
    for _ in 0..10 {
        let stats: RtcStats = peers.first_peer.get_stats().await.unwrap();
        if stats
            .0
            .iter()
            .find(|s| matches!(s.stats, RtcStatsType::OutboundRtp { .. }))
            .is_some()
        {
            first_peer_stats = Some(stats);
            break;
        }
        delay_for(100).await;
    }

    let mut first_peer_video_outbound_stats_count = 0;
    let mut first_peer_audio_outbound_stats_count = 0;
    let mut firs_peer_succeeded_pairs_count = 0;
    for stat in first_peer_stats.unwrap().0 {
        match stat.stats {
            RtcStatsType::OutboundRtp(outbound) => match outbound.media_type {
                RtcOutboundRtpStreamMediaType::Audio { .. } => {
                    first_peer_audio_outbound_stats_count += 1
                }
                RtcOutboundRtpStreamMediaType::Video { .. } => {
                    first_peer_video_outbound_stats_count += 1
                }
            },
            RtcStatsType::InboundRtp(_) => {
                unreachable!(
                    "First `Peer` shouldn't have any `InboundRtp` stats",
                )
            }
            RtcStatsType::CandidatePair(candidate_pair) => {
                if let NonExhaustive::Known(
                    KnownIceCandidatePairState::Succeeded,
                ) = candidate_pair.state
                {
                    firs_peer_succeeded_pairs_count += 1;
                }
            }
            _ => (),
        }
    }
    assert_eq!(first_peer_video_outbound_stats_count, 1);
    assert_eq!(first_peer_audio_outbound_stats_count, 1);
    assert_eq!(firs_peer_succeeded_pairs_count, 1);

    let second_peer_stats = peers.second_peer.get_stats().await.unwrap();
    let mut second_peer_video_inbound_stats_count = 0;
    let mut second_peer_audio_inbound_stats_count = 0;
    let mut second_peer_succeeded_pairs_count = 0;
    for stat in second_peer_stats.0 {
        match stat.stats {
            RtcStatsType::InboundRtp(inbound) => {
                match inbound.media_specific_stats {
                    RtcInboundRtpStreamMediaType::Audio { .. } => {
                        second_peer_audio_inbound_stats_count += 1
                    }
                    RtcInboundRtpStreamMediaType::Video { .. } => {
                        second_peer_video_inbound_stats_count += 1
                    }
                }
            }
            RtcStatsType::OutboundRtp(_) => unreachable!(
                "Second Peer shouldn't have any OutboundRtp stats."
            ),
            RtcStatsType::CandidatePair(candidate_pair) => {
                if let NonExhaustive::Known(
                    KnownIceCandidatePairState::Succeeded,
                ) = candidate_pair.state
                {
                    second_peer_succeeded_pairs_count += 1;
                }
            }
            _ => (),
        }
    }
    assert_eq!(second_peer_video_inbound_stats_count, 1);
    assert_eq!(second_peer_audio_inbound_stats_count, 1);
    assert_eq!(second_peer_succeeded_pairs_count, 1);
}

/// Tests for a [`RtcStat`]s caching mechanism of the [`PeerConnection`].
mod peer_stats_caching {
    use super::*;

    /// Tests that [`PeerConnection::send_peer_stats`] will send only one
    /// [`RtcStat`] update when we try to send two identical [`RtcStat`]s.
    #[wasm_bindgen_test]
    async fn works() {
        let (tx, peer_events_stream) = mpsc::unbounded();
        let manager = Rc::new(MediaManager::default());
        let peer_state = peer::State::new(
            PeerId(1),
            Vec::new(),
            false,
            None,
            ConnectionMode::P2pMesh,
        );
        let recv_constraints = Rc::new(RecvConstraints::default());
        let peer = peer::Component::new(
            peer::PeerConnection::new(
                &peer_state,
                tx,
                manager,
                LocalTracksConstraints::default(),
                Rc::new(Connections::new(Rc::clone(&recv_constraints))),
                recv_constraints,
            )
            .await
            .unwrap(),
            Rc::new(peer_state),
        );

        let stat = RtcStat {
            id: StatId("2ef2e34c".to_string()),
            timestamp: HighResTimeStamp(1584373509700.0),
            stats: RtcStatsType::Track(Box::new(TrackStats {
                track_identifier: "0d4f8e05-51d8-4f9b-90b2-453401fc8041"
                    .to_string(),
                kind: Some(TrackStatsKind::Audio),
                remote_source: None,
                ended: Some(false),
            })),
        };
        peer.send_peer_stats(RtcStats(vec![stat.clone()]));

        let mut peer_events_stream = peer_events_stream.filter_map(|event| {
            Box::pin(async move {
                if let PeerEvent::StatsUpdate { peer_id: _, stats } = event {
                    Some(stats)
                } else {
                    None
                }
            })
        });
        let first_rtc_stats = peer_events_stream.next().await.unwrap();
        assert_eq!(first_rtc_stats.0[0], stat);

        peer.send_peer_stats(RtcStats(vec![stat]));
        timeout(100, peer_events_stream.next()).await.unwrap_err();
    }

    /// Tests that [`PeerConnection::send_peer_stats`] will send two
    /// [`RtcStat`]s updates with identical content but with different
    /// [`StatId`]s.
    #[wasm_bindgen_test]
    async fn takes_into_account_stat_id() {
        let (tx, peer_events_stream) = mpsc::unbounded();
        let manager = Rc::new(MediaManager::default());
        let peer_state = peer::State::new(
            PeerId(1),
            Vec::new(),
            false,
            None,
            ConnectionMode::P2pMesh,
        );
        let recv_constraints = Rc::new(RecvConstraints::default());
        let peer = peer::Component::new(
            peer::PeerConnection::new(
                &peer_state,
                tx,
                manager,
                LocalTracksConstraints::default(),
                Rc::new(Connections::new(Rc::clone(&recv_constraints))),
                recv_constraints,
            )
            .await
            .unwrap(),
            Rc::new(peer_state),
        );

        let mut stat = RtcStat {
            id: StatId("2ef2e34c".to_string()),
            timestamp: HighResTimeStamp(1584373509700.0),
            stats: RtcStatsType::Track(Box::new(TrackStats {
                track_identifier: "0d4f8e05-51d8-4f9b-90b2-453401fc8041"
                    .to_string(),
                kind: Some(TrackStatsKind::Audio),
                remote_source: None,
                ended: Some(false),
            })),
        };
        peer.send_peer_stats(RtcStats(vec![stat.clone()]));

        let mut peer_events_stream = peer_events_stream.filter_map(|event| {
            Box::pin(async move {
                if let PeerEvent::StatsUpdate { peer_id: _, stats } = event {
                    Some(stats)
                } else {
                    None
                }
            })
        });
        let first_rtc_stats = peer_events_stream.next().await.unwrap();
        assert_eq!(first_rtc_stats.0[0], stat);

        stat.id = StatId("3df3d34c".to_string());
        peer.send_peer_stats(RtcStats(vec![stat.clone()]));
        let first_rtc_stats = peer_events_stream.next().await.unwrap();
        assert_eq!(first_rtc_stats.0[0], stat);
    }

    /// Tests that [`PeerConnection::send_peer_stats`] will send two
    /// [`RtcStat`]s updates with different content, but with identical
    /// [`StatId`].
    #[wasm_bindgen_test]
    async fn sends_updated_stats() {
        let (tx, peer_events_stream) = mpsc::unbounded();
        let manager = Rc::new(MediaManager::default());
        let peer_state = peer::State::new(
            PeerId(1),
            Vec::new(),
            false,
            None,
            ConnectionMode::P2pMesh,
        );
        let recv_constraints = Rc::new(RecvConstraints::default());
        let peer = peer::Component::new(
            peer::PeerConnection::new(
                &peer_state,
                tx,
                manager,
                LocalTracksConstraints::default(),
                Rc::new(Connections::new(Rc::clone(&recv_constraints))),
                recv_constraints,
            )
            .await
            .unwrap(),
            Rc::new(peer_state),
        );

        let mut track_stat = Box::new(TrackStats {
            track_identifier: "0d4f8e05-51d8-4f9b-90b2-453401fc8041"
                .to_string(),
            kind: Some(TrackStatsKind::Audio),
            remote_source: None,
            ended: Some(false),
        });
        let mut stat = RtcStat {
            id: StatId("2ef2e34c".to_string()),
            timestamp: HighResTimeStamp(1584373509700.0),
            stats: RtcStatsType::Track(track_stat.clone()),
        };
        peer.send_peer_stats(RtcStats(vec![stat.clone()]));

        let mut peer_events_stream = peer_events_stream.filter_map(|event| {
            Box::pin(async move {
                if let PeerEvent::StatsUpdate { peer_id: _, stats } = event {
                    Some(stats)
                } else {
                    None
                }
            })
        });
        let first_rtc_stats = peer_events_stream.next().await.unwrap();
        assert_eq!(first_rtc_stats.0[0], stat);

        track_stat.ended = Some(true);
        stat.stats = RtcStatsType::Track(track_stat);
        peer.send_peer_stats(RtcStats(vec![stat.clone()]));
        let first_rtc_stats = peer_events_stream.next().await.unwrap();
        assert_eq!(first_rtc_stats.0[0], stat);
    }
}

#[wasm_bindgen_test]
async fn reset_transition_timers() {
    let (tx, _) = mpsc::unbounded();
    let manager = Rc::new(MediaManager::default());

    let peer_state = peer::State::new(
        PeerId(1),
        Vec::new(),
        false,
        Some(NegotiationRole::Offerer),
        ConnectionMode::P2pMesh,
    );
    let send_constraints = local_constraints(true, true);
    let recv_constraints = Rc::new(RecvConstraints::default());
    let (audio_tx, video_tx) = get_test_unrequired_tracks();
    let (audio_rx, video_rx) = get_test_recv_tracks();
    peer_state.insert_track(&audio_tx, send_constraints.clone());
    peer_state.insert_track(&audio_rx, send_constraints.clone());
    peer_state.insert_track(&video_tx, send_constraints.clone());
    peer_state.insert_track(&video_rx, send_constraints.clone());
    let peer = peer::Component::new(
        peer::PeerConnection::new(
            &peer_state,
            tx,
            manager,
            send_constraints,
            Rc::new(Connections::new(Rc::clone(&recv_constraints))),
            recv_constraints,
        )
        .await
        .unwrap(),
        Rc::new(peer_state),
    );

    peer.state().when_local_sdp_updated().await.unwrap();

    let all_enabled = future::join_all(
        peer.get_transceivers_sides(
            MediaKind::Audio,
            TrackDirection::Send,
            None,
        )
        .into_iter()
        .chain(
            peer.get_transceivers_sides(
                MediaKind::Video,
                TrackDirection::Send,
                None,
            )
            .into_iter(),
        )
        .map(|s| {
            s.media_state_transition_to(
                media_exchange_state::Stable::Disabled.into(),
            )
            .unwrap();

            s.when_media_state_stable(
                media_exchange_state::Stable::Enabled.into(),
            )
        }),
    )
    .map(drop)
    .shared();

    delay_for(400).await;
    peer.state().connection_lost();
    timeout(600, all_enabled.clone()).await.unwrap_err();

    peer.state().connection_lost();
    delay_for(30).await;
    peer.state().synced();

    timeout(600, all_enabled).await.unwrap();
}

#[wasm_bindgen_test]
async fn new_remote_track() {
    #[derive(Debug, PartialEq)]
    struct FinalTrack {
        has_audio: bool,
        has_video: bool,
    }
    async fn helper(
        audio_tx_enabled: bool,
        video_tx_enabled: bool,
        audio_rx_enabled: bool,
        video_rx_enabled: bool,
    ) -> Result<FinalTrack, MediaKind> {
        let (tx1, _rx1) = mpsc::unbounded();
        let (tx2, mut rx2) = mpsc::unbounded();
        let manager = Rc::new(MediaManager::default());

        let tx_caps = LocalTracksConstraints::default();
        tx_caps.set_media_state(
            media_exchange_state::Stable::from(audio_tx_enabled).into(),
            MediaKind::Audio,
            None,
        );
        tx_caps.set_media_state(
            media_exchange_state::Stable::from(video_tx_enabled).into(),
            MediaKind::Video,
            None,
        );

        let sender_peer_state = peer::State::new(
            PeerId(1),
            Vec::new(),
            false,
            None,
            ConnectionMode::P2pMesh,
        );
        let recv_constraints = Rc::new(RecvConstraints::default());
        let sender_peer = peer::Component::new(
            peer::PeerConnection::new(
                &sender_peer_state,
                tx1,
                manager.clone(),
                tx_caps.clone(),
                Rc::new(Connections::new(Rc::clone(&recv_constraints))),
                recv_constraints,
            )
            .await
            .unwrap(),
            Rc::new(sender_peer_state),
        );

        let (audio_track, video_track) = get_test_unrequired_tracks();
        sender_peer
            .state()
            .insert_track(&audio_track, tx_caps.clone());
        sender_peer
            .state()
            .insert_track(&video_track, tx_caps.clone());
        sender_peer
            .state()
            .set_negotiation_role(NegotiationRole::Offerer)
            .await;

        let sender_offer =
            sender_peer.state().when_local_sdp_updated().await.unwrap();

        let rcv_caps = Rc::new(RecvConstraints::default());
        rcv_caps.set_enabled(audio_rx_enabled, MediaKind::Audio, None);
        rcv_caps.set_enabled(video_rx_enabled, MediaKind::Video, None);

        let rcvr_peer_state = peer::State::new(
            PeerId(2),
            Vec::new(),
            false,
            None,
            ConnectionMode::P2pMesh,
        );
        let rcvr_peer = peer::Component::new(
            peer::PeerConnection::new(
                &rcvr_peer_state,
                tx2,
                manager,
                LocalTracksConstraints::default(),
                Rc::new(Connections::new(Rc::clone(&rcv_caps))),
                rcv_caps,
            )
            .await
            .unwrap(),
            Rc::new(rcvr_peer_state),
        );

        rcvr_peer.state().insert_track(
            &Track {
                id: TrackId(1),
                direction: Direction::Recv {
                    sender: MemberId::from("whatever"),
                    mid: Some(String::from("0")),
                },
                media_direction: MediaDirection::SendRecv,
                media_type: MediaType::Audio(AudioSettings { required: true }),
            },
            LocalTracksConstraints::default(),
        );
        rcvr_peer.state().insert_track(
            &Track {
                id: TrackId(2),
                direction: Direction::Recv {
                    sender: MemberId::from("whatever"),
                    mid: Some(String::from("1")),
                },
                media_direction: MediaDirection::SendRecv,
                media_type: MediaType::Video(VideoSettings {
                    required: true,
                    source_kind: MediaSourceKind::Device,
                }),
            },
            LocalTracksConstraints::default(),
        );

        rcvr_peer.state().when_all_tracks_created().await;
        rcvr_peer.state().stabilize_all();
        rcvr_peer.state().when_all_updated().await;

        rcvr_peer
            .state()
            .set_negotiation_role(NegotiationRole::Answerer(sender_offer))
            .await;

        let answer = rcvr_peer.state().when_local_sdp_updated().await.unwrap();

        sender_peer.state().set_remote_sdp(answer);
        sender_peer.state().when_remote_sdp_processed().await;

        let mut result = FinalTrack {
            has_audio: false,
            has_video: false,
        };
        loop {
            match timeout(300, rx2.next()).await {
                Ok(Some(event)) => {
                    if let PeerEvent::NewRemoteTrack { track, .. } = event {
                        match track.kind() {
                            MediaKind::Audio => {
                                if result.has_audio {
                                    return Err(MediaKind::Audio);
                                } else {
                                    result.has_audio = true;
                                }
                            }
                            MediaKind::Video => {
                                if result.has_video {
                                    return Err(MediaKind::Video);
                                } else {
                                    result.has_video = true;
                                }
                            }
                        }
                    }
                }
                Ok(None) | Err(_) => {
                    break;
                }
            }
        }
        Ok(result)
    }

    fn bit_at(input: u32, n: u8) -> bool {
        (input >> n) & 1 != 0
    }

    for i in 0..16 {
        let audio_tx_enabled = bit_at(i, 0);
        let video_tx_enabled = bit_at(i, 1);
        let audio_rx_enabled = bit_at(i, 2);
        let video_rx_enabled = bit_at(i, 3);

        assert_eq!(
            helper(
                audio_tx_enabled,
                video_tx_enabled,
                audio_rx_enabled,
                video_rx_enabled
            )
            .await
            .unwrap(),
            FinalTrack {
                has_audio: audio_tx_enabled && audio_rx_enabled,
                has_video: video_tx_enabled && video_rx_enabled,
            },
            "{} {} {} {}",
            audio_tx_enabled,
            video_tx_enabled,
            audio_rx_enabled,
            video_rx_enabled,
        );
    }
}

mod ice_restart {
    use medea_jason::utils::{AsProtoState, SynchronizableState};

    use super::*;

    fn get_ice_pwds(offer: &str) -> Vec<&str> {
        offer
            .lines()
            .filter_map(|line| {
                if line.contains("ice-pwd") {
                    Some(line.split(':').skip(1).next().unwrap())
                } else {
                    None
                }
            })
            .collect()
    }

    fn get_ice_ufrags(offer: &str) -> Vec<&str> {
        offer
            .lines()
            .filter_map(|line| {
                if line.contains("ice-ufrag") {
                    Some(line.split(':').skip(1).next().unwrap())
                } else {
                    None
                }
            })
            .collect()
    }

    /// Tests that after [`PeerConnection::restart_ice`] call, `ice-pwd` and
    /// `ice-ufrag` IDs will be updated in the SDP offer.
    #[wasm_bindgen_test]
    async fn ice_restart_works() {
        let peers = InterconnectedPeers::new().await;
        peers
            .first_peer
            .state()
            .set_negotiation_role(NegotiationRole::Offerer)
            .await;
        let sdp_offer_before = peers
            .first_peer
            .state()
            .when_local_sdp_updated()
            .await
            .unwrap();
        let ice_pwds_before = get_ice_pwds(&sdp_offer_before);
        let ice_ufrags_before = get_ice_ufrags(&sdp_offer_before);
        peers.first_peer.state().reset_negotiation_role();
        crate::delay_for(100).await;
        peers.first_peer.state().restart_ice();
        peers
            .first_peer
            .state()
            .set_negotiation_role(NegotiationRole::Offerer)
            .await;
        let sdp_offer_after = peers
            .first_peer
            .state()
            .when_local_sdp_updated()
            .await
            .unwrap();
        let ice_pwds_after = get_ice_pwds(&sdp_offer_after);
        let ice_ufrags_after = get_ice_ufrags(&sdp_offer_after);

        ice_pwds_before
            .into_iter()
            .zip(ice_pwds_after.into_iter())
            .for_each(|(before, after)| assert_ne!(before, after));
        ice_ufrags_before
            .into_iter()
            .zip(ice_ufrags_after.into_iter())
            .for_each(|(before, after)| assert_ne!(before, after));
    }

    /// Checks that ICE restart can be started by [`PeerState`] update.
    #[wasm_bindgen_test]
    async fn ice_restart_by_state() {
        let peers = InterconnectedPeers::new().await;
        peers
            .first_peer
            .state()
            .set_negotiation_role(NegotiationRole::Offerer)
            .await;
        let sdp_offer_before = peers
            .first_peer
            .state()
            .when_local_sdp_updated()
            .await
            .unwrap();
        let ice_pwds_before = get_ice_pwds(&sdp_offer_before);
        let ice_ufrags_before = get_ice_ufrags(&sdp_offer_before);

        peers
            .first_peer
            .state()
            .apply_local_sdp(sdp_offer_before.clone());
        peers.first_peer.state().reset_negotiation_role();
        delay_for(100).await;
        let mut proto_state = peers.first_peer.state().as_proto();
        proto_state.restart_ice = true;
        peers
            .first_peer
            .state()
            .apply(proto_state, &LocalTracksConstraints::default());

        peers
            .first_peer
            .state()
            .set_negotiation_role(NegotiationRole::Offerer)
            .await;
        let sdp_offer_after = peers
            .first_peer
            .state()
            .when_local_sdp_updated()
            .await
            .unwrap();
        let ice_pwds_after = get_ice_pwds(&sdp_offer_after);
        let ice_ufrags_after = get_ice_ufrags(&sdp_offer_after);

        ice_pwds_before
            .into_iter()
            .zip(ice_pwds_after.into_iter())
            .for_each(|(before, after)| assert_ne!(before, after));
        ice_ufrags_before
            .into_iter()
            .zip(ice_ufrags_after.into_iter())
            .for_each(|(before, after)| assert_ne!(before, after));
    }
}

/// Tests [`peer::State::patch_track`] method.
#[wasm_bindgen_test]
async fn disable_and_enable_all_tracks() {
    use media_exchange_state::Stable::{Disabled, Enabled};

    let (audio_track, video_track) = get_test_unrequired_tracks();
    let audio_track_id = audio_track.id;
    let video_track_id = video_track.id;
    let pc_state = peer::State::new(
        PeerId(0),
        Vec::new(),
        false,
        None,
        ConnectionMode::P2pMesh,
    );
    pc_state.insert_track(&audio_track, LocalTracksConstraints::default());
    pc_state.insert_track(&video_track, LocalTracksConstraints::default());

    let (tx, _rx) = mpsc::unbounded();
    let recv_constraints = Rc::new(RecvConstraints::default());
    let pc = peer::Component::new(
        peer::PeerConnection::new(
            &pc_state,
            tx,
            Rc::new(MediaManager::default()),
            LocalTracksConstraints::default(),
            Rc::new(Connections::new(Rc::clone(&recv_constraints))),
            recv_constraints,
        )
        .await
        .unwrap(),
        Rc::new(pc_state),
    );
    pc.state().when_all_tracks_created().await;
    pc.state().when_updated().await;

    let audio_track = pc.obj().get_sender_by_id(audio_track_id).unwrap();
    let video_track = pc.obj().get_sender_by_id(video_track_id).unwrap();
    let audio_track_state =
        pc.obj().get_sender_state_by_id(audio_track_id).unwrap();
    let video_track_state =
        pc.obj().get_sender_state_by_id(video_track_id).unwrap();

    assert!(!audio_track.general_disabled());
    assert!(!video_track.general_disabled());

    audio_track_state
        .media_state_transition_to(Disabled.into())
        .unwrap();
<<<<<<< HEAD
    pc.state()
        .patch_track(&TrackPatchEvent {
            id: audio_track_id,
            receivers: None,
            media_direction: Some(MediaDirection::RecvOnly),
            muted: None,
        })
        .await;
=======
    pc.state().patch_track(TrackPatchEvent {
        id: audio_track_id,
        receivers: None,
        media_direction: Some(MediaDirection::RecvOnly),
        muted: None,
    });
>>>>>>> af6fa406
    pc.state().when_updated().await;
    assert!(audio_track.general_disabled());
    assert!(!video_track.general_disabled());

    video_track_state
        .media_state_transition_to(Disabled.into())
        .unwrap();
<<<<<<< HEAD
    pc.state()
        .patch_track(&TrackPatchEvent {
            id: video_track_id,
            receivers: None,
            media_direction: Some(MediaDirection::RecvOnly),
            muted: None,
        })
        .await;
=======
    pc.state().patch_track(TrackPatchEvent {
        id: video_track_id,
        receivers: None,
        media_direction: Some(MediaDirection::RecvOnly),
        muted: None,
    });
>>>>>>> af6fa406
    pc.state().when_updated().await;
    assert!(audio_track.general_disabled());
    assert!(video_track.general_disabled());

    audio_track_state
        .media_state_transition_to(Enabled.into())
        .unwrap();
<<<<<<< HEAD
    pc.state()
        .patch_track(&TrackPatchEvent {
            id: audio_track_id,
            receivers: None,
            media_direction: Some(MediaDirection::SendRecv),
            muted: None,
        })
        .await;
=======
    pc.state().patch_track(TrackPatchEvent {
        id: audio_track_id,
        receivers: None,
        media_direction: Some(MediaDirection::SendRecv),
        muted: None,
    });
>>>>>>> af6fa406
    pc.state().when_updated().await;
    assert!(!audio_track.general_disabled());
    assert!(video_track.general_disabled());

    video_track_state
        .media_state_transition_to(Enabled.into())
        .unwrap();
<<<<<<< HEAD
    pc.state()
        .patch_track(&TrackPatchEvent {
            id: video_track_id,
            receivers: None,
            media_direction: Some(MediaDirection::SendRecv),
            muted: None,
        })
        .await;
=======
    pc.state().patch_track(TrackPatchEvent {
        id: video_track_id,
        receivers: None,
        media_direction: Some(MediaDirection::SendRecv),
        muted: None,
    });
>>>>>>> af6fa406
    pc.state().when_updated().await;
    assert!(!audio_track.general_disabled());
    assert!(!video_track.general_disabled());
}<|MERGE_RESOLUTION|>--- conflicted
+++ resolved
@@ -92,23 +92,15 @@
     assert!(peer.is_send_video_enabled(None));
 
     peer.state()
-<<<<<<< HEAD
         .patch_track(&toggle_disable_track_update(AUDIO_TRACK_ID, false))
         .await;
-=======
-        .patch_track(toggle_disable_track_update(AUDIO_TRACK_ID, false));
->>>>>>> af6fa406
     peer.state().when_updated().await;
     assert!(!peer.is_send_audio_enabled());
     assert!(peer.is_send_video_enabled(None));
 
     peer.state()
-<<<<<<< HEAD
         .patch_track(&toggle_disable_track_update(AUDIO_TRACK_ID, true))
         .await;
-=======
-        .patch_track(toggle_disable_track_update(AUDIO_TRACK_ID, true));
->>>>>>> af6fa406
     peer.state().when_updated().await;
     assert!(peer.is_send_audio_enabled());
     assert!(peer.is_send_video_enabled(None));
@@ -152,23 +144,15 @@
     assert!(peer.is_send_video_enabled(None));
 
     peer.state()
-<<<<<<< HEAD
         .patch_track(&toggle_disable_track_update(VIDEO_TRACK_ID, false))
         .await;
-=======
-        .patch_track(toggle_disable_track_update(VIDEO_TRACK_ID, false));
->>>>>>> af6fa406
     peer.state().when_updated().await;
     assert!(peer.is_send_audio_enabled());
     assert!(!peer.is_send_video_enabled(None));
 
     peer.state()
-<<<<<<< HEAD
         .patch_track(&toggle_disable_track_update(VIDEO_TRACK_ID, true))
         .await;
-=======
-        .patch_track(toggle_disable_track_update(VIDEO_TRACK_ID, true));
->>>>>>> af6fa406
     peer.state().when_updated().await;
     assert!(peer.is_send_audio_enabled());
     assert!(peer.is_send_video_enabled(None));
@@ -1588,7 +1572,6 @@
     audio_track_state
         .media_state_transition_to(Disabled.into())
         .unwrap();
-<<<<<<< HEAD
     pc.state()
         .patch_track(&TrackPatchEvent {
             id: audio_track_id,
@@ -1597,14 +1580,6 @@
             muted: None,
         })
         .await;
-=======
-    pc.state().patch_track(TrackPatchEvent {
-        id: audio_track_id,
-        receivers: None,
-        media_direction: Some(MediaDirection::RecvOnly),
-        muted: None,
-    });
->>>>>>> af6fa406
     pc.state().when_updated().await;
     assert!(audio_track.general_disabled());
     assert!(!video_track.general_disabled());
@@ -1612,7 +1587,6 @@
     video_track_state
         .media_state_transition_to(Disabled.into())
         .unwrap();
-<<<<<<< HEAD
     pc.state()
         .patch_track(&TrackPatchEvent {
             id: video_track_id,
@@ -1621,14 +1595,6 @@
             muted: None,
         })
         .await;
-=======
-    pc.state().patch_track(TrackPatchEvent {
-        id: video_track_id,
-        receivers: None,
-        media_direction: Some(MediaDirection::RecvOnly),
-        muted: None,
-    });
->>>>>>> af6fa406
     pc.state().when_updated().await;
     assert!(audio_track.general_disabled());
     assert!(video_track.general_disabled());
@@ -1636,7 +1602,6 @@
     audio_track_state
         .media_state_transition_to(Enabled.into())
         .unwrap();
-<<<<<<< HEAD
     pc.state()
         .patch_track(&TrackPatchEvent {
             id: audio_track_id,
@@ -1645,14 +1610,6 @@
             muted: None,
         })
         .await;
-=======
-    pc.state().patch_track(TrackPatchEvent {
-        id: audio_track_id,
-        receivers: None,
-        media_direction: Some(MediaDirection::SendRecv),
-        muted: None,
-    });
->>>>>>> af6fa406
     pc.state().when_updated().await;
     assert!(!audio_track.general_disabled());
     assert!(video_track.general_disabled());
@@ -1660,7 +1617,6 @@
     video_track_state
         .media_state_transition_to(Enabled.into())
         .unwrap();
-<<<<<<< HEAD
     pc.state()
         .patch_track(&TrackPatchEvent {
             id: video_track_id,
@@ -1669,14 +1625,6 @@
             muted: None,
         })
         .await;
-=======
-    pc.state().patch_track(TrackPatchEvent {
-        id: video_track_id,
-        receivers: None,
-        media_direction: Some(MediaDirection::SendRecv),
-        muted: None,
-    });
->>>>>>> af6fa406
     pc.state().when_updated().await;
     assert!(!audio_track.general_disabled());
     assert!(!video_track.general_disabled());
