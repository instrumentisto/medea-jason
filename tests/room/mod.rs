--- conflicted
+++ resolved
@@ -200,30 +200,22 @@
         cmd_rx.next().await.unwrap(),
         ClientMsg::Command {
             room_id: _,
-<<<<<<< HEAD
             command: Command::JoinRoom {
                 member_id: _,
                 credential: _,
                 capabilities: _
             }
-=======
-            command: Command::JoinRoom { member_id: _, credential: _ }
->>>>>>> a4634193
         }
     ));
     assert!(matches!(
         cmd_rx.next().await.unwrap(),
         ClientMsg::Command {
             room_id: _,
-<<<<<<< HEAD
             command: Command::JoinRoom {
                 member_id: _,
                 credential: _,
                 capabilities: _
             }
-=======
-            command: Command::JoinRoom { member_id: _, credential: _ }
->>>>>>> a4634193
         }
     ));
 
