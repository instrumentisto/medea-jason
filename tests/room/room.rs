--- conflicted
+++ resolved
@@ -355,13 +355,8 @@
                         media_type: MediaType::Video(VideoSettings {
                             required: true,
                             source_kind: MediaSourceKind::Device,
-<<<<<<< HEAD
-                            encodings: Vec::new(),
-                            svc: None,
-=======
                             encoding_parameters: Vec::new(),
                             svc_settings: Vec::new(),
->>>>>>> e3b759dc
                         }),
                     },
                     Track {
@@ -593,11 +588,7 @@
                     media_direction: None,
                     receivers: Some(Vec::new()),
                     muted: None,
-<<<<<<< HEAD
-                    encodings: Vec::new(),
-=======
                     encoding_parameters: None,
->>>>>>> e3b759dc
                 })]),
                 negotiation_role: None,
             })
@@ -618,11 +609,7 @@
                         MemberId::from("eva"),
                     ])),
                     muted: None,
-<<<<<<< HEAD
-                    encodings: Vec::new(),
-=======
                     encoding_parameters: None,
->>>>>>> e3b759dc
                 })]),
                 negotiation_role: None,
             })
@@ -718,13 +705,8 @@
             media_type: MediaType::Video(VideoSettings {
                 required,
                 source_kind,
-<<<<<<< HEAD
-                encodings: Vec::new(),
-                svc: None,
-=======
                 encoding_parameters: Vec::new(),
                 svc_settings: Vec::new(),
->>>>>>> e3b759dc
             }),
         }
     }
@@ -1086,11 +1068,7 @@
                     receivers: None,
                     media_direction: Some(MediaDirection::RecvOnly),
                     muted: None,
-<<<<<<< HEAD
-                    encodings: Vec::new(),
-=======
                     encoding_parameters: None,
->>>>>>> e3b759dc
                 })],
                 negotiation_role: None,
             })
@@ -1172,11 +1150,7 @@
                     receivers: None,
                     media_direction: None,
                     muted: Some(true),
-<<<<<<< HEAD
-                    encodings: Vec::new(),
-=======
                     encoding_parameters: None,
->>>>>>> e3b759dc
                 })],
                 negotiation_role: None,
             })
@@ -1261,11 +1235,7 @@
                     receivers: None,
                     media_direction: Some(MediaDirection::RecvOnly),
                     muted: None,
-<<<<<<< HEAD
-                    encodings: Vec::new(),
-=======
                     encoding_parameters: None,
->>>>>>> e3b759dc
                 })],
                 negotiation_role: None,
             })
@@ -1520,13 +1490,8 @@
                 MediaType::Video(VideoSettings {
                     required: false,
                     source_kind: proto::MediaSourceKind::Device,
-<<<<<<< HEAD
-                    encodings: Vec::new(),
-                    svc: None,
-=======
                     encoding_parameters: Vec::new(),
                     svc_settings: Vec::new(),
->>>>>>> e3b759dc
                 }),
                 Direction::Send {
                     receivers: Vec::new(),
@@ -1617,11 +1582,7 @@
                                 state,
                                 MediaState::Mute(mute_state::Stable::Muted)
                             )),
-<<<<<<< HEAD
-                            encodings: Vec::new(),
-=======
                             encoding_parameters: None,
->>>>>>> e3b759dc
                         })],
                         negotiation_role: None,
                     })
@@ -1791,13 +1752,8 @@
             MediaType::Video(VideoSettings {
                 source_kind: proto::MediaSourceKind::Display,
                 required: false,
-<<<<<<< HEAD
-                encodings: Vec::new(),
-                svc: None,
-=======
                 encoding_parameters: Vec::new(),
                 svc_settings: Vec::new(),
->>>>>>> e3b759dc
             }),
             Direction::Send {
                 mid: None,
@@ -1854,13 +1810,8 @@
             MediaType::Video(VideoSettings {
                 source_kind: proto::MediaSourceKind::Display,
                 required: false,
-<<<<<<< HEAD
-                encodings: Vec::new(),
-                svc: None,
-=======
                 encoding_parameters: Vec::new(),
                 svc_settings: Vec::new(),
->>>>>>> e3b759dc
             }),
             Direction::Send {
                 mid: None,
@@ -2040,11 +1991,7 @@
                 receivers: None,
                 media_direction: Some(MediaDirection::RecvOnly),
                 muted: None,
-<<<<<<< HEAD
-                encodings: Vec::new(),
-=======
                 encoding_parameters: None,
->>>>>>> e3b759dc
             })],
         })
         .unwrap();
@@ -2076,11 +2023,7 @@
                 receivers: None,
                 media_direction: Some(MediaDirection::RecvOnly),
                 muted: None,
-<<<<<<< HEAD
-                encodings: Vec::new(),
-=======
                 encoding_parameters: None,
->>>>>>> e3b759dc
             })],
         })
         .unwrap();
@@ -2100,11 +2043,7 @@
                 receivers: None,
                 media_direction: Some(MediaDirection::SendRecv),
                 muted: None,
-<<<<<<< HEAD
-                encodings: Vec::new(),
-=======
                 encoding_parameters: None,
->>>>>>> e3b759dc
             })],
         })
         .unwrap();
@@ -2141,11 +2080,7 @@
                 receivers: None,
                 media_direction: Some(MediaDirection::RecvOnly),
                 muted: None,
-<<<<<<< HEAD
-                encodings: Vec::new(),
-=======
                 encoding_parameters: None,
->>>>>>> e3b759dc
             })],
         })
         .unwrap();
@@ -2165,11 +2100,7 @@
                 receivers: None,
                 media_direction: Some(MediaDirection::RecvOnly),
                 muted: None,
-<<<<<<< HEAD
-                encodings: Vec::new(),
-=======
                 encoding_parameters: None,
->>>>>>> e3b759dc
             })],
         })
         .unwrap();
@@ -2291,11 +2222,7 @@
                 receivers: None,
                 media_direction: Some(MediaDirection::RecvOnly),
                 muted: None,
-<<<<<<< HEAD
-                encodings: Vec::new(),
-=======
                 encoding_parameters: None,
->>>>>>> e3b759dc
             })],
         })
         .unwrap();
@@ -2314,11 +2241,7 @@
                 receivers: None,
                 media_direction: Some(MediaDirection::RecvOnly),
                 muted: None,
-<<<<<<< HEAD
-                encodings: Vec::new(),
-=======
                 encoding_parameters: None,
->>>>>>> e3b759dc
             })],
         })
         .unwrap();
@@ -2381,11 +2304,7 @@
                 receivers: None,
                 media_direction: Some(MediaDirection::RecvOnly),
                 muted: None,
-<<<<<<< HEAD
-                encodings: Vec::new(),
-=======
                 encoding_parameters: None,
->>>>>>> e3b759dc
             })],
         })
         .unwrap();
@@ -2441,13 +2360,8 @@
                     media_type: MediaType::Video(VideoSettings {
                         required: false,
                         source_kind: MediaSourceKind::Device,
-<<<<<<< HEAD
-                        encodings: Vec::new(),
-                        svc: None,
-=======
                         encoding_parameters: Vec::new(),
                         svc_settings: Vec::new(),
->>>>>>> e3b759dc
                     }),
                 }],
                 ice_servers: Vec::new(),
@@ -2479,13 +2393,8 @@
                                 media_type: MediaType::Video(VideoSettings {
                                     required: true,
                                     source_kind: MediaSourceKind::Device,
-<<<<<<< HEAD
-                                    encodings: Vec::new(),
-                                    svc: None,
-=======
                                     encoding_parameters: Vec::new(),
                                     svc_settings: Vec::new(),
->>>>>>> e3b759dc
                                 }),
                             }],
                             ice_servers: Vec::new(),
@@ -3347,13 +3256,8 @@
                     media_type: MediaType::Video(VideoSettings {
                         required: true,
                         source_kind: MediaSourceKind::Device,
-<<<<<<< HEAD
-                        encodings: Vec::new(),
-                        svc: None,
-=======
                         encoding_parameters: Vec::new(),
                         svc_settings: Vec::new(),
->>>>>>> e3b759dc
                     }),
                 },
             ],
