//! Tests for [`medea_jason::rpc::Heartbeat`].

use std::{rc::Rc, time::Duration};

use futures::{
    channel::{mpsc, oneshot},
    future, stream, StreamExt,
};
use medea_client_api_proto::{ClientMsg, ServerMsg};
use medea_jason::{
    platform::{MockRpcTransport, RpcTransport},
    rpc::{Heartbeat, IdleTimeout, PingInterval},
};
use wasm_bindgen_test::*;

use crate::{delay_for, timeout};

wasm_bindgen_test_configure!(run_in_browser);

/// Tests that [`ClientMsg::Pong`] will be sent after received
/// [`ServerMsg::Ping`].
///
/// # Algorithm
///
/// 1. Mock [`RpcClient::on_message`] and send to this [`Stream`]
///    [`ServerMsg::Ping`].
///
/// 2. Mock [`RpcClient::send`] and check that [`ClientMsg::Pong`] was sent.
#[wasm_bindgen_test]
async fn sends_pong_on_received_ping() {
    let mut transport = MockRpcTransport::new();
    let (on_message_tx, on_message_rx) = mpsc::unbounded();
    transport
        .expect_connect()
<<<<<<< HEAD
        .return_once(|_| Box::pin(futures::future::ok(())));
=======
        .return_once(|_| Box::pin(future::ok(())));
>>>>>>> ae153aee
    transport
        .expect_on_message()
        .return_once(|| Box::pin(on_message_rx));
    let (test_tx, test_rx) = oneshot::channel();
    transport.expect_send().return_once(move |msg| {
        test_tx.send(msg.clone()).unwrap();
        Ok(())
    });

    let _hb = Heartbeat::start(
        Rc::new(transport),
        PingInterval(Duration::from_secs(10).into()),
        IdleTimeout(Duration::from_secs(10).into()),
    );

    on_message_tx.unbounded_send(ServerMsg::Ping(2)).unwrap();
    timeout(100, async move {
        let msg = test_rx.await.unwrap();
        match msg {
            ClientMsg::Pong(_) => (),
            _ => panic!("Received not pong message! Message: {:?}", msg),
        }
    })
    .await
    .unwrap();
}

/// Tests that idle timeout works.
///
/// # Algorithm
///
/// 1. Mock [`RpcTransport::on_message`] to return infinite [`Stream`].
///
/// 2. Wait for [`Heartbeat::on_idle`] resolving.
#[wasm_bindgen_test]
async fn on_idle_works() {
    let mut transport = MockRpcTransport::new();
    transport
        .expect_connect()
<<<<<<< HEAD
        .return_once(|_| Box::pin(futures::future::ok(())));
=======
        .return_once(|_| Box::pin(future::ok(())));
>>>>>>> ae153aee
    transport
        .expect_on_message()
        .return_once(|| stream::pending().boxed());
    transport.expect_send().return_once(|_| Ok(()));

    let hb = Heartbeat::start(
        Rc::new(transport),
        PingInterval(Duration::from_millis(50).into()),
        IdleTimeout(Duration::from_millis(100).into()),
    );

    timeout(120, hb.on_idle().next()).await.unwrap().unwrap();
}

/// Tests that [`Heartbeat`] will try send [`ClientMsg::Pong`] if
/// no [`ServerMsg::Ping`]s received within `ping_interval * 2`.
///
/// # Algorithm
///
/// 1. Create [`Heartbeat`] with 10 milliseconds `ping_interval`.
///
/// 2. Mock [`RpcTransport::on_message`] to return infinite [`Stream`].
///
/// 3. Mock [`RpcTransport::send`] and wait for [`ClientMsg::Pong`] (with 25
///    milliseconds timeout).
#[wasm_bindgen_test]
async fn pre_sends_pong() {
    let mut transport = MockRpcTransport::new();
    transport
        .expect_connect()
<<<<<<< HEAD
        .return_once(|_| Box::pin(futures::future::ok(())));
=======
        .return_once(|_| Box::pin(future::ok(())));
>>>>>>> ae153aee
    transport
        .expect_on_message()
        .return_once(|| stream::pending().boxed());
    let (on_message_tx, mut on_message_rx) = mpsc::unbounded();
    transport.expect_send().return_once(move |msg| {
        on_message_tx.unbounded_send(msg.clone()).unwrap();
        Ok(())
    });

    let _hb = Heartbeat::start(
        Rc::new(transport),
        PingInterval(Duration::from_millis(10).into()),
        IdleTimeout(Duration::from_millis(100).into()),
    );

    let msg = timeout(25, on_message_rx.next()).await.unwrap().unwrap();
    match msg {
        ClientMsg::Pong(n) => {
            assert_eq!(n, 1);
        }
        _ => {
            panic!("Received not pong message! Message: {:?}", msg);
        }
    }
}

/// Tests that [`RpcTransport`] will be dropped when [`Heartbeat`] was
/// dropped.
#[wasm_bindgen_test]
async fn transport_is_dropped_when_hearbeater_is_dropped() {
    let mut transport = MockRpcTransport::new();
    transport
        .expect_connect()
<<<<<<< HEAD
        .return_once(|_| Box::pin(futures::future::ok(())));
=======
        .return_once(|_| Box::pin(future::ok(())));
>>>>>>> ae153aee
    transport
        .expect_on_message()
        .returning(|| stream::pending().boxed());
    let transport: Rc<dyn RpcTransport> = Rc::new(transport);

    let hb = Heartbeat::start(
        Rc::clone(&transport),
        PingInterval(Duration::from_secs(3).into()),
        IdleTimeout(Duration::from_secs(10).into()),
    );
    assert!(Rc::strong_count(&transport) > 1);
    drop(hb);
    delay_for(100).await;
    assert_eq!(Rc::strong_count(&transport), 1);
}<|MERGE_RESOLUTION|>--- conflicted
+++ resolved
@@ -32,11 +32,7 @@
     let (on_message_tx, on_message_rx) = mpsc::unbounded();
     transport
         .expect_connect()
-<<<<<<< HEAD
-        .return_once(|_| Box::pin(futures::future::ok(())));
-=======
         .return_once(|_| Box::pin(future::ok(())));
->>>>>>> ae153aee
     transport
         .expect_on_message()
         .return_once(|| Box::pin(on_message_rx));
@@ -76,11 +72,7 @@
     let mut transport = MockRpcTransport::new();
     transport
         .expect_connect()
-<<<<<<< HEAD
-        .return_once(|_| Box::pin(futures::future::ok(())));
-=======
         .return_once(|_| Box::pin(future::ok(())));
->>>>>>> ae153aee
     transport
         .expect_on_message()
         .return_once(|| stream::pending().boxed());
@@ -111,11 +103,7 @@
     let mut transport = MockRpcTransport::new();
     transport
         .expect_connect()
-<<<<<<< HEAD
-        .return_once(|_| Box::pin(futures::future::ok(())));
-=======
         .return_once(|_| Box::pin(future::ok(())));
->>>>>>> ae153aee
     transport
         .expect_on_message()
         .return_once(|| stream::pending().boxed());
@@ -149,11 +137,7 @@
     let mut transport = MockRpcTransport::new();
     transport
         .expect_connect()
-<<<<<<< HEAD
-        .return_once(|_| Box::pin(futures::future::ok(())));
-=======
         .return_once(|_| Box::pin(future::ok(())));
->>>>>>> ae153aee
     transport
         .expect_on_message()
         .returning(|| stream::pending().boxed());
