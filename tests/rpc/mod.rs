//! Tests for [`medea_jason::rpc::RpcClient`].

mod heartbeat;
mod reconnect_handle;
mod rpc_session;
mod websocket;

use std::{cell::Cell, collections::HashMap, rc::Rc};

use futures::{
    channel::{mpsc, oneshot},
<<<<<<< HEAD
    stream,
=======
    future, stream,
>>>>>>> ae153aee
    stream::LocalBoxStream,
    StreamExt as _,
};
use medea_client_api_proto::{
    ClientMsg, CloseReason, Command, Event, PeerId, RpcSettings, ServerMsg,
};
use medea_jason::{
    platform::{MockRpcTransport, RpcTransport, TransportState},
    rpc::{ClientDisconnect, CloseMsg, RpcEvent, WebSocketRpcClient},
};
use wasm_bindgen_futures::spawn_local;
use wasm_bindgen_test::*;

use crate::{delay_for, join_room_url, timeout};

wasm_bindgen_test_configure!(run_in_browser);

/// [`ServerMsg::RpcSettings`] that can be used in tests.
pub const RPC_SETTINGS: ServerMsg = ServerMsg::RpcSettings(RpcSettings {
    idle_timeout_ms: 5_000,
    ping_interval_ms: 2_000,
});

/// Creates [`WebSocketRpcClient`] with the provided [`MockRpcTransport`].
fn new_client(transport: Rc<MockRpcTransport>) -> Rc<WebSocketRpcClient> {
    Rc::new(WebSocketRpcClient::new(Box::new(move || {
        transport.clone() as Rc<dyn RpcTransport>
    })))
}

/// Returns result for [`RpcTransport::on_message`] with [`LocalBoxStream`],
/// which will only send [`ServerMsg::RpcSettings`] with the provided
/// [`RpcSettings`].
fn on_message_mock(
    settings: RpcSettings,
) -> LocalBoxStream<'static, ServerMsg> {
    stream::once(async move { ServerMsg::RpcSettings(settings) })
        .chain(stream::pending())
        .boxed()
}

/// Tests [`WebSocketRpcClient::subscribe`] function.
///
/// # Algorithm
///
/// 1. Connect [`WebSocketRpcClient`] with [`MockRpcTransport`].
///
/// 2. Subscribe to [`Event`]s with [`WebSocketRpcClient::subscribe`].
///
/// 3. Send [`Event`] with [`MockRpcTransport`].
///
/// 4. Check that subscriber from step 2 receives this [`Event`].
#[wasm_bindgen_test]
async fn message_received_from_transport_is_transmitted_to_sub() {
    const SRV_EVENT: Event = Event::PeersRemoved {
        peer_ids: Vec::new(),
    };

    let ws = Rc::new(WebSocketRpcClient::new(Box::new(|| {
        let mut transport = MockRpcTransport::new();
        transport
            .expect_connect()
<<<<<<< HEAD
            .return_once(|_| Box::pin(futures::future::ok(())));
=======
            .return_once(|_| Box::pin(future::ok(())));
>>>>>>> ae153aee
        transport.expect_on_state_change().return_once(|| {
            stream::once(async { TransportState::Open }).boxed()
        });
        transport.expect_on_message().returning(|| {
            stream::iter(vec![
                ServerMsg::RpcSettings(RpcSettings {
                    idle_timeout_ms: 10_000,
                    ping_interval_ms: 10_000,
                }),
                ServerMsg::Event {
                    room_id: "".into(),
                    event: SRV_EVENT,
                },
            ])
            .boxed()
        });
        transport.expect_send().returning(|_| Ok(()));
        transport.expect_set_close_reason().return_const(());

        Rc::new(transport) as Rc<dyn RpcTransport>
    })));

    let mut stream = ws.subscribe();
    ws.clone().connect(join_room_url()).await.unwrap();

    assert_eq!(
        stream.next().await.unwrap(),
        RpcEvent::Event {
            room_id: "".into(),
            event: SRV_EVENT
        }
    );
}

/// Tests that [`RpcTransport`] will be dropped when [`WebSocketRpcClient`] was
/// dropped.
///
/// # Algorithm
///
/// 1. Create [`WebSocketRpcClient`] with [`MockRpcTransport`] [`Rc`].
///
/// 2. Drop [`WebSocketRpcClient`].
///
/// 3. Check that [`MockRpcTransport`]'s [`Rc`] now have only 1
/// [`Rc::strong_count`].
#[wasm_bindgen_test]
async fn transport_is_dropped_when_client_is_dropped() {
    let mut transport = MockRpcTransport::new();
    transport
        .expect_connect()
<<<<<<< HEAD
        .return_once(|_| Box::pin(futures::future::ok(())));
=======
        .return_once(|_| Box::pin(future::ok(())));
>>>>>>> ae153aee
    transport.expect_send().returning(|_| Ok(()));
    transport.expect_set_close_reason().return_const(());
    transport
        .expect_on_state_change()
        .return_once(|| stream::once(async { TransportState::Open }).boxed());
    transport.expect_on_message().returning(|| {
        on_message_mock(RpcSettings {
            idle_timeout_ms: 10_000,
            ping_interval_ms: 500,
        })
    });
    let rpc_transport = Rc::new(transport);

    let ws = new_client(rpc_transport.clone());
    ws.clone().connect(join_room_url()).await.unwrap();
    ws.set_close_reason(ClientDisconnect::RoomClosed);
    drop(ws);
    delay_for(100).await;
    assert_eq!(Rc::strong_count(&rpc_transport), 1);
}

/// Tests [`WebSocketRpcClient::send_command`] function.
///
/// # Algorithm
///
/// 1. Connect [`WebSocketRpcClient`] with [`MockRpcTransport`].
///
/// 2. Subscribe to [`ClientMsg`]s which [`WebSocketRpcClient`] will send.
///
/// 3. Send [`ClientMsg`] with [`WebSocketRpcClient::send_command`].
///
/// 4. Check that this message received by [`MockRpcTransport`].
#[wasm_bindgen_test]
async fn send_goes_to_transport() {
    let mut transport = MockRpcTransport::new();
    transport
        .expect_connect()
<<<<<<< HEAD
        .return_once(|_| Box::pin(futures::future::ok(())));
=======
        .return_once(|_| Box::pin(future::ok(())));
>>>>>>> ae153aee
    let (on_send_tx, mut on_send_rx) = mpsc::unbounded();
    transport
        .expect_on_state_change()
        .return_once(|| stream::once(async { TransportState::Open }).boxed());
    transport.expect_on_message().returning(|| {
        on_message_mock(RpcSettings {
            idle_timeout_ms: 10_000,
            ping_interval_ms: 500,
        })
    });
    transport.expect_send().returning(move |e| {
        on_send_tx.unbounded_send(e.clone()).unwrap();
        Ok(())
    });
    transport.expect_set_close_reason().return_const(());

    let ws = new_client(Rc::new(transport));
    ws.clone().connect(join_room_url()).await.unwrap();
    let (test_tx, test_rx) = oneshot::channel();
    let test_peer_id = PeerId(9999);
    let test_sdp_offer = "Hello world!".to_string();
    let test_cmd = Command::MakeSdpOffer {
        peer_id: test_peer_id.clone(),
        sdp_offer: test_sdp_offer.clone(),
        mids: HashMap::new(),
        transceivers_statuses: HashMap::new(),
    };

    spawn_local(async move {
        while let Some(msg) = on_send_rx.next().await {
            match msg {
                ClientMsg::Command { command, .. } => match command {
                    Command::MakeSdpOffer {
                        peer_id,
                        sdp_offer,
                        mids: _,
                        transceivers_statuses: _,
                    } => {
                        assert_eq!(peer_id, test_peer_id);
                        assert_eq!(sdp_offer, test_sdp_offer);
                        test_tx.send(()).unwrap();
                        break;
                    }
                    _ => (),
                },
                _ => (),
            }
        }
    });

    ws.send_command("".into(), test_cmd);

    timeout(1000, test_rx).await.unwrap().unwrap();
}

/// Tests for [`WebSocketRpcClient::on_close`].
mod on_close {
    use super::*;

    /// Returns [`WebSocketRpcClient`] which will be resolved
    /// [`WebSocketRpcClient::on_close`] [`Future`] with provided
    /// [`CloseMsg`].
    async fn get_client(close_msg: CloseMsg) -> Rc<WebSocketRpcClient> {
        let mut transport = MockRpcTransport::new();
        transport
            .expect_connect()
<<<<<<< HEAD
            .return_once(|_| Box::pin(futures::future::ok(())));
=======
            .return_once(|_| Box::pin(future::ok(())));
>>>>>>> ae153aee
        transport.expect_on_state_change().return_once(move || {
            stream::iter(vec![
                TransportState::Open,
                TransportState::Closed(close_msg),
            ])
            .boxed()
        });
        transport.expect_on_message().returning(|| {
            on_message_mock(RpcSettings {
                idle_timeout_ms: 10_000,
                ping_interval_ms: 500,
            })
        });
        transport.expect_send().returning(|_| Ok(()));
        transport.expect_set_close_reason().return_const(());

        let ws = new_client(Rc::new(transport));
        ws.clone().connect(join_room_url()).await.unwrap();

        ws
    }

    /// Tests that [`WebSocketRpcClient::on_close`]'s [`Future`] resolves on
    /// normal closing.
    ///
    /// # Algorithm
    ///
    /// 1. Mock [`WebSocketRpcTransport::on_close`] to return
    ///    [`CloseReason::Finished`] with `1000` code.
    ///
    /// 2. Wait for [`WebSocketRpcTransport::on_close`] resolving.
    ///
    /// 3. Check that [`medea_jason::rpc::CloseReason`] returned from this
    ///    [`Future`] is [`rpc::CloseReason::ByServer`] with
    ///    [`CloseReason::Finished`] as reason.
    #[wasm_bindgen_test]
    async fn resolve_on_normal_closing() {
        let ws =
            get_client(CloseMsg::Normal(1000, CloseReason::Finished)).await;

        assert_eq!(
            ws.on_normal_close().await.unwrap(),
            medea_jason::rpc::CloseReason::ByServer(CloseReason::Finished)
        );
    }

    /// Tests that [`WebSocketRpcClient::on_close`]'s [`Future`] don't resolves
    /// on [`CloseReason::Reconnected`].
    ///
    /// # Algorithm
    ///
    /// 1. Mock [`WebSocketRpcTransport::on_close`] to return
    ///    [`CloseReason::Reconnected`] with `1000` code.
    ///
    /// 2. Wait `500ms` for [`WebSocketRpcTransport::on_close`] [`Future`]. If
    ///    in this time interval this [`Future`] wasn't resolved then test
    ///    considered passed.
    #[wasm_bindgen_test]
    async fn dont_resolve_on_reconnected_reason() {
        let ws =
            get_client(CloseMsg::Normal(1000, CloseReason::Reconnected)).await;

        timeout(500, ws.on_normal_close()).await.unwrap_err();
    }

    /// Tests that [`WebSocketRpcClient::on_close`]'s [`Future`] don't resolves
    /// on [`CloseMsg::Abnormal`].
    ///
    /// # Algorithm
    ///
    /// 1. Mock [`WebSocketRpcTransport::on_close`] to return
    ///    [`CloseMsg::Abnormal`] with `1500` code.
    ///
    /// 2. Wait `500ms` for [`WebSocketRpcTransport::on_close`] [`Future`]. If
    ///    in this time interval this [`Future`] wasn't resolved then test
    ///    considered passed.
    #[wasm_bindgen_test]
    async fn dont_resolve_on_abnormal_close() {
        let ws = get_client(CloseMsg::Abnormal(1500)).await;

        timeout(500, ws.on_normal_close()).await.unwrap_err();
    }
}

/// Tests which checks that when [`WebSocketRpcClient`] is dropped the right
/// close reason is provided to [`RpcTransport`].
mod transport_close_reason_on_drop {
    use super::*;

    /// Returns [`WebSocketRpcClient`] and [`oneshot::Receiver`] which will be
    /// resolved with [`RpcTransport`]'s close reason
    /// ([`ClientDisconnect`]).
    async fn get_client(
    ) -> (Rc<WebSocketRpcClient>, oneshot::Receiver<ClientDisconnect>) {
        let mut transport = MockRpcTransport::new();
        transport
            .expect_connect()
<<<<<<< HEAD
            .return_once(|_| Box::pin(futures::future::ok(())));
=======
            .return_once(|_| Box::pin(future::ok(())));
>>>>>>> ae153aee
        transport.expect_on_state_change().return_once(|| {
            stream::once(async { TransportState::Open }).boxed()
        });
        transport.expect_on_message().returning(|| {
            on_message_mock(RpcSettings {
                idle_timeout_ms: 10000,
                ping_interval_ms: 500,
            })
        });
        transport.expect_send().return_once(|_| Ok(()));
        let (test_tx, test_rx) = oneshot::channel();
        transport
            .expect_set_close_reason()
            .return_once(move |reason| {
                test_tx.send(reason).unwrap();
            });

        let ws = new_client(Rc::new(transport));
        ws.clone().connect(join_room_url()).await.unwrap();

        (ws, test_rx)
    }

    /// Tests that [`RpcClient`] sets right [`ClientDisconnect`] close reason on
    /// UNexpected drop.
    ///
    /// # Algorithm
    ///
    /// 1. Mock [`RpcTransport::set_close_reason`].
    ///
    /// 2. Drop [`WebSocketRpcClient`].
    ///
    /// 3. Check that close reason provided
    ///    into [`RpcTransport::set_close_reason`]
    ///    is [`ClientDisconnect::RpcClientUnexpectedlyDropped`].
    #[wasm_bindgen_test]
    async fn sets_default_close_reason_on_drop() {
        let (ws, test_rx) = get_client().await;

        drop(ws);

        let close_reason = test_rx.await.unwrap();
        assert_eq!(
            close_reason,
            ClientDisconnect::RpcClientUnexpectedlyDropped,
            "RpcClient sets RpcTransport close reason '{:?}' instead of \
             'RpcClientUnexpectedlyDropped'.",
            close_reason,
        );
    }

    /// Tests that [`RpcClient`] sets right [`ClientDisconnect`] close reason on
    /// expected drop.
    ///
    /// # Algorithm
    ///
    /// 1. Mock [`RpcTransport::set_close_reason`].
    ///
    /// 2. Set [`ClientDisconnect::RoomClosed`] close reason and drop
    ///    [`WebSocketRpcClient`].
    ///
    /// 3. Check that close reason provided
    ///    into [`RpcTransport::set_close_reason`]
    ///    is [`ClientDisconnect::RoomClosed`].
    #[wasm_bindgen_test]
    async fn sets_provided_close_reason_on_drop() {
        let (ws, test_rx) = get_client().await;

        ws.set_close_reason(ClientDisconnect::RoomClosed);
        drop(ws);

        let close_reason = test_rx.await.unwrap();
        assert_eq!(
            close_reason,
            ClientDisconnect::RoomClosed,
            "RpcClient sets RpcTransport close reason '{:?}' instead of \
             'RoomClosed'.",
            close_reason,
        );
    }
}

/// Tests for [`RpcClient::connect`].
mod connect {
    use medea_client_api_proto::RpcSettings;

    use super::*;

    /// Tests that new connection will be created if [`RpcClient`] is in
    /// [`State::Closed`].
    ///
    /// # Algorithm
    ///
    /// 1. Create new [`WebSocketRpcClient`].
    ///
    /// 2. Call [`WebSocketRpcClient::connect`] and check that it successfully
    ///    resolved.
    #[wasm_bindgen_test]
    async fn closed() {
        let (test_tx, mut test_rx) = mpsc::unbounded();
        let ws = Rc::new(WebSocketRpcClient::new(Box::new(move || {
            test_tx.unbounded_send(()).unwrap();
            let mut transport = MockRpcTransport::new();
            transport
                .expect_connect()
<<<<<<< HEAD
                .return_once(|_| Box::pin(futures::future::ok(())));
=======
                .return_once(|_| Box::pin(future::ok(())));
>>>>>>> ae153aee
            transport.expect_on_message().times(3).returning(|| {
                on_message_mock(RpcSettings {
                    idle_timeout_ms: 3_000,
                    ping_interval_ms: 3_000,
                })
            });
            transport.expect_send().return_once(|_| Ok(()));
            transport.expect_set_close_reason().return_once(drop);
            transport.expect_on_state_change().return_once(|| {
                stream::once(async { TransportState::Open }).boxed()
            });
            let transport = Rc::new(transport);
            transport as Rc<dyn RpcTransport>
        })));
        ws.clone().connect(join_room_url()).await.unwrap();

        timeout(500, test_rx.next()).await.unwrap().unwrap();
    }

    /// Tests that new connection try will be not started if
    /// [`WebSocketRpcClient`] is already in [`State::Connecting`].
    ///
    /// # Algorithm
    ///
    /// 1. Create new [`WebSocketRpcClient`] with [`RpcTransport`] factory which
    ///    will be resolved after 500 milliseconds.
    ///
    /// 2. Call [`WebSocketRpcClient::connect`] in [`spawn_local`].
    ///
    /// 3. Simultaneously with it call another [`WebSocketRpcClient::connect`].
    ///
    /// 4. Check that only one [`RpcTransport`] was created.
    #[wasm_bindgen_test]
    async fn connecting() {
        let connecting_count = Cell::new(0);
        let ws = Rc::new(WebSocketRpcClient::new(Box::new(move || {
            let mut transport = MockRpcTransport::new();
            transport
                .expect_connect()
<<<<<<< HEAD
                .return_once(|_| Box::pin(futures::future::ok(())));
=======
                .return_once(|_| Box::pin(future::ok(())));
>>>>>>> ae153aee
            transport.expect_on_message().times(3).returning(|| {
                on_message_mock(RpcSettings {
                    idle_timeout_ms: 3_000,
                    ping_interval_ms: 3_000,
                })
            });
            transport.expect_send().return_once(|_| Ok(()));
            transport.expect_set_close_reason().return_once(drop);
            transport.expect_on_state_change().return_once(|| {
                stream::once(async { TransportState::Open }).boxed()
            });
            let transport = Rc::new(transport);
            connecting_count.set(connecting_count.get() + 1);
            if connecting_count.get() > 1 {
                unreachable!("New connection try was performed!");
            } else {
                Rc::clone(&transport) as Rc<dyn RpcTransport>
            }
        })));
        let first_connect_fut = ws.clone().connect(join_room_url());
        spawn_local(async move {
            first_connect_fut.await.unwrap();
        });

        timeout(1000, ws.connect(join_room_url()))
            .await
            .unwrap()
            .unwrap();
    }

    /// Tests that [`WebSocketRpcClient::connect`] will be instantly resolved
    /// if [`State`] is already [`State::Open`].
    ///
    /// # Algorithm
    ///
    /// 1. Normally connect [`WebSocketRpcClient`].
    ///
    /// 2. Call [`WebSocketRpcClient::connect`] again.
    ///
    /// 3. Check that only one [`RpcTransport`] was created.
    #[wasm_bindgen_test]
    async fn open() {
        let connection_count = Cell::new(0);
        let ws = Rc::new(WebSocketRpcClient::new(Box::new(move || {
            connection_count.set(connection_count.get() + 1);
            if connection_count.get() > 1 {
                unreachable!("Only one connection should be performed!");
            }
            let mut transport = MockRpcTransport::new();
            transport
                .expect_connect()
<<<<<<< HEAD
                .return_once(|_| Box::pin(futures::future::ok(())));
=======
                .return_once(|_| Box::pin(future::ok(())));
>>>>>>> ae153aee
            transport.expect_on_message().times(3).returning(|| {
                on_message_mock(RpcSettings {
                    idle_timeout_ms: 3_000,
                    ping_interval_ms: 3_000,
                })
            });
            transport.expect_send().return_once(|_| Ok(()));
            transport.expect_set_close_reason().return_once(drop);
            transport.expect_on_state_change().return_once(|| {
                stream::once(async { TransportState::Open }).boxed()
            });
            let transport = Rc::new(transport);
            transport as Rc<dyn RpcTransport>
        })));
        ws.clone().connect(join_room_url()).await.unwrap();

        timeout(50, ws.connect(join_room_url()))
            .await
            .unwrap()
            .unwrap();
    }
}

/// Tests for [`RpcClient::on_connection_loss`].
mod on_connection_loss {

    use medea_client_api_proto::RpcSettings;

    use super::*;

    async fn helper(
        idle_timeout_ms: Option<u32>,
        ping_interval_ms: Option<u32>,
        transport_changes: Option<TransportState>,
    ) -> Rc<WebSocketRpcClient> {
        let ws = Rc::new(WebSocketRpcClient::new(Box::new(move || {
            let mut transport = MockRpcTransport::new();
            transport
                .expect_connect()
<<<<<<< HEAD
                .return_once(|_| Box::pin(futures::future::ok(())));
=======
                .return_once(|_| Box::pin(future::ok(())));
>>>>>>> ae153aee
            transport.expect_on_message().times(3).returning(move || {
                on_message_mock(RpcSettings {
                    idle_timeout_ms: idle_timeout_ms.unwrap_or(u32::MAX),
                    ping_interval_ms: ping_interval_ms.unwrap_or(u32::MAX),
                })
            });
            transport.expect_set_close_reason().return_once(drop);

            transport.expect_on_state_change().return_once(move || {
                stream::once(async move { TransportState::Open })
                    .chain(
                        transport_changes
                            .map(|v| stream::once(async move { v }).boxed())
                            .unwrap_or(stream::empty().boxed()),
                    )
                    .chain(stream::pending())
                    .boxed()
            });
            transport.expect_send().returning(|_| Ok(()));
            let transport = Rc::new(transport);
            transport as Rc<dyn RpcTransport>
        })));
        ws.clone().connect(join_room_url()).await.unwrap();

        ws
    }

    /// [`WebSocketRpcClient::on_connection_loss`] procs when no pings received.
    #[wasm_bindgen_test]
    async fn on_reconnected() {
        let ws = helper(Some(100), Some(10), None).await;

        timeout(90, ws.on_connection_loss().next())
            .await
            .unwrap_err();

        timeout(150, ws.on_connection_loss().next())
            .await
            .unwrap()
            .unwrap();

        timeout(100, ws.on_normal_close()).await.unwrap_err();
    }

    /// 1. `on_connection_loss` procs and `on_normal_close` doesnt on ws close
    /// with `CloseMsg::Abnormal`.
    /// 2. `on_connection_loss` procs and `on_normal_close` doesnt on ws close
    /// with `CloseMsg::Normal(CloseReason::Idle)`.
    /// 3. Neither `on_connection_loss` nor `on_normal_close` procs on ws
    /// close with `CloseMsg::Normal(CloseReason::Reconnected)`.
    /// 4. `on_connection_loss` doesnt proc, and `on_normal_close` does on ws
    /// close with other messages.
    #[wasm_bindgen_test]
    async fn connection_loss() {
        async fn connection_loss_helper(
            transport_state: TransportState,
            should_loss: bool,
            should_normal_close: bool,
        ) {
            let ws = helper(None, None, Some(transport_state)).await;

            let on_normal_close = ws.on_normal_close();
            let mut on_connection_loss = ws.on_connection_loss();

            let on_normal_close = timeout(100, on_normal_close).await;
            if should_normal_close {
                on_normal_close.unwrap().unwrap();
            } else {
                on_normal_close.unwrap_err();
            }

            let on_connection_loss =
                timeout(100, on_connection_loss.next()).await;
            if should_loss {
                on_connection_loss.unwrap();
            } else {
                on_connection_loss.unwrap_err();
            }
        }

        connection_loss_helper(
            TransportState::Closed(CloseMsg::Abnormal(1006)),
            true,
            false,
        )
        .await;
        connection_loss_helper(
            TransportState::Closed(CloseMsg::Normal(1000, CloseReason::Idle)),
            true,
            false,
        )
        .await;
        connection_loss_helper(
            TransportState::Closed(CloseMsg::Normal(
                1000,
                CloseReason::Reconnected,
            )),
            false,
            false,
        )
        .await;

        // other messages
        connection_loss_helper(
            TransportState::Closed(CloseMsg::Normal(
                1000,
                CloseReason::Finished,
            )),
            false,
            true,
        )
        .await;
        connection_loss_helper(
            TransportState::Closed(CloseMsg::Normal(
                1000,
                CloseReason::Evicted,
            )),
            false,
            true,
        )
        .await;
        connection_loss_helper(
            TransportState::Closed(CloseMsg::Normal(
                1000,
                CloseReason::InternalError,
            )),
            false,
            true,
        )
        .await;
        connection_loss_helper(
            TransportState::Closed(CloseMsg::Normal(
                1000,
                CloseReason::Rejected,
            )),
            false,
            true,
        )
        .await;

        // reminder to extend test if new reason is added
        match CloseReason::Finished {
            CloseReason::Finished => {}
            CloseReason::Reconnected => {}
            CloseReason::Idle => {}
            CloseReason::Rejected => {}
            CloseReason::InternalError => {}
            CloseReason::Evicted => {}
        }
    }
}

/// Tests for the [`RpcClient::on_reconnected`] function.
// TODO: this tests should be implemented for the RpcSession!
#[cfg(feature = "disabled")]
mod on_reconnected {

    use medea_reactive::ObservableCell;

    use crate::yield_now;

    use super::*;

    /// Checks that [`RpcClient::on_reconnected`] doesn't fires on
    /// first [`RpcClient`] connection.
    #[wasm_bindgen_test]
    async fn doesnt_fires_on_first_connection() {
        let ws = Rc::new(WebSocketRpcClient::new(Box::new(move || {
            let mut transport = MockRpcTransport::new();
            transport
                .expect_connect()
<<<<<<< HEAD
                .return_once(|_| Box::pin(futures::future::ok(())));
=======
                .return_once(|_| Box::pin(future::ok(())));
>>>>>>> ae153aee
            transport.expect_on_message().times(3).returning(|| {
                on_message_mock(RpcSettings {
                    idle_timeout_ms: 5_000,
                    ping_interval_ms: 2_000,
                })
            });
            transport.expect_send().return_once(|_| Ok(()));
            transport.expect_set_close_reason().return_once(drop);
            transport.expect_on_state_change().return_once(|| {
                stream::once(async { TransportState::Open }).boxed()
            });

            Rc::new(transport) as Rc<dyn RpcTransport>
        })));

        let mut on_reconnected_stream = ws.on_reconnected();
        ws.clone().connect(join_room_url()).await.unwrap();
        timeout(10, on_reconnected_stream.next()).await.unwrap_err();
    }

    /// Checks that [`RpcClient::on_reconnected`] will fire on real
    /// connection restore.
    #[wasm_bindgen_test]
    async fn fires_on_reconnection() {
        let on_message_mock =
            Rc::new(ObservableCell::new(ServerMsg::RpcSettings(RpcSettings {
                idle_timeout_ms: 5_000,
                ping_interval_ms: 2_000,
            })));
        let on_state_change_mock =
            Rc::new(ObservableCell::new(TransportState::Open));

        let on_close_mock_clone = on_state_change_mock.clone();
        let on_message_mock_clone = on_message_mock.clone();

        let ws = Rc::new(WebSocketRpcClient::new(Box::new(move || {
            let messages_mock = on_message_mock_clone.clone();
            let on_close_mock = on_close_mock_clone.clone();
            let mut transport = MockRpcTransport::new();
            transport
                .expect_connect()
<<<<<<< HEAD
                .return_once(|_| Box::pin(futures::future::ok(())));
=======
                .return_once(|_| Box::pin(future::ok(())));
>>>>>>> ae153aee
            transport
                .expect_on_message()
                .times(3)
                .returning_st(move || messages_mock.subscribe());
            transport.expect_send().return_once(|_| Ok(()));
            transport.expect_set_close_reason().return_once(drop);
            transport
                .expect_on_state_change()
                .return_once_st(move || on_close_mock.subscribe());
            let transport = Rc::new(transport);
            transport as Rc<dyn RpcTransport>
        })));

        let mut on_reconnected_stream = ws.on_reconnected();
        ws.clone().connect(join_room_url()).await.unwrap();

        on_state_change_mock
            .set(TransportState::Closed(CloseMsg::Abnormal(1006)));
        // Release async runtime so State::Closed can be processed.
        yield_now().await;

        on_state_change_mock.set(TransportState::Open);
        on_message_mock.set(ServerMsg::RpcSettings(RpcSettings {
            idle_timeout_ms: 5_000,
            ping_interval_ms: 2_000,
        }));

        ws.connect(join_room_url()).await.unwrap();
        assert!(on_reconnected_stream.next().await.is_some());
    }
}<|MERGE_RESOLUTION|>--- conflicted
+++ resolved
@@ -9,11 +9,7 @@
 
 use futures::{
     channel::{mpsc, oneshot},
-<<<<<<< HEAD
-    stream,
-=======
     future, stream,
->>>>>>> ae153aee
     stream::LocalBoxStream,
     StreamExt as _,
 };
@@ -76,11 +72,7 @@
         let mut transport = MockRpcTransport::new();
         transport
             .expect_connect()
-<<<<<<< HEAD
-            .return_once(|_| Box::pin(futures::future::ok(())));
-=======
             .return_once(|_| Box::pin(future::ok(())));
->>>>>>> ae153aee
         transport.expect_on_state_change().return_once(|| {
             stream::once(async { TransportState::Open }).boxed()
         });
@@ -131,11 +123,7 @@
     let mut transport = MockRpcTransport::new();
     transport
         .expect_connect()
-<<<<<<< HEAD
-        .return_once(|_| Box::pin(futures::future::ok(())));
-=======
         .return_once(|_| Box::pin(future::ok(())));
->>>>>>> ae153aee
     transport.expect_send().returning(|_| Ok(()));
     transport.expect_set_close_reason().return_const(());
     transport
@@ -173,11 +161,7 @@
     let mut transport = MockRpcTransport::new();
     transport
         .expect_connect()
-<<<<<<< HEAD
-        .return_once(|_| Box::pin(futures::future::ok(())));
-=======
         .return_once(|_| Box::pin(future::ok(())));
->>>>>>> ae153aee
     let (on_send_tx, mut on_send_rx) = mpsc::unbounded();
     transport
         .expect_on_state_change()
@@ -244,11 +228,7 @@
         let mut transport = MockRpcTransport::new();
         transport
             .expect_connect()
-<<<<<<< HEAD
-            .return_once(|_| Box::pin(futures::future::ok(())));
-=======
             .return_once(|_| Box::pin(future::ok(())));
->>>>>>> ae153aee
         transport.expect_on_state_change().return_once(move || {
             stream::iter(vec![
                 TransportState::Open,
@@ -346,11 +326,7 @@
         let mut transport = MockRpcTransport::new();
         transport
             .expect_connect()
-<<<<<<< HEAD
-            .return_once(|_| Box::pin(futures::future::ok(())));
-=======
             .return_once(|_| Box::pin(future::ok(())));
->>>>>>> ae153aee
         transport.expect_on_state_change().return_once(|| {
             stream::once(async { TransportState::Open }).boxed()
         });
@@ -456,11 +432,7 @@
             let mut transport = MockRpcTransport::new();
             transport
                 .expect_connect()
-<<<<<<< HEAD
-                .return_once(|_| Box::pin(futures::future::ok(())));
-=======
                 .return_once(|_| Box::pin(future::ok(())));
->>>>>>> ae153aee
             transport.expect_on_message().times(3).returning(|| {
                 on_message_mock(RpcSettings {
                     idle_timeout_ms: 3_000,
@@ -500,11 +472,7 @@
             let mut transport = MockRpcTransport::new();
             transport
                 .expect_connect()
-<<<<<<< HEAD
-                .return_once(|_| Box::pin(futures::future::ok(())));
-=======
                 .return_once(|_| Box::pin(future::ok(())));
->>>>>>> ae153aee
             transport.expect_on_message().times(3).returning(|| {
                 on_message_mock(RpcSettings {
                     idle_timeout_ms: 3_000,
@@ -556,11 +524,7 @@
             let mut transport = MockRpcTransport::new();
             transport
                 .expect_connect()
-<<<<<<< HEAD
-                .return_once(|_| Box::pin(futures::future::ok(())));
-=======
                 .return_once(|_| Box::pin(future::ok(())));
->>>>>>> ae153aee
             transport.expect_on_message().times(3).returning(|| {
                 on_message_mock(RpcSettings {
                     idle_timeout_ms: 3_000,
@@ -600,11 +564,7 @@
             let mut transport = MockRpcTransport::new();
             transport
                 .expect_connect()
-<<<<<<< HEAD
-                .return_once(|_| Box::pin(futures::future::ok(())));
-=======
                 .return_once(|_| Box::pin(future::ok(())));
->>>>>>> ae153aee
             transport.expect_on_message().times(3).returning(move || {
                 on_message_mock(RpcSettings {
                     idle_timeout_ms: idle_timeout_ms.unwrap_or(u32::MAX),
@@ -776,11 +736,7 @@
             let mut transport = MockRpcTransport::new();
             transport
                 .expect_connect()
-<<<<<<< HEAD
-                .return_once(|_| Box::pin(futures::future::ok(())));
-=======
                 .return_once(|_| Box::pin(future::ok(())));
->>>>>>> ae153aee
             transport.expect_on_message().times(3).returning(|| {
                 on_message_mock(RpcSettings {
                     idle_timeout_ms: 5_000,
@@ -822,11 +778,7 @@
             let mut transport = MockRpcTransport::new();
             transport
                 .expect_connect()
-<<<<<<< HEAD
-                .return_once(|_| Box::pin(futures::future::ok(())));
-=======
                 .return_once(|_| Box::pin(future::ok(())));
->>>>>>> ae153aee
             transport
                 .expect_on_message()
                 .times(3)
