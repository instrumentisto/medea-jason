--- conflicted
+++ resolved
@@ -222,13 +222,8 @@
             media_type: MediaType::Video(VideoSettings {
                 required: is_video_required,
                 source_kind: MediaSourceKind::Device,
-<<<<<<< HEAD
-                encodings: Vec::new(),
-                svc: None,
-=======
                 encoding_parameters: Vec::new(),
                 svc_settings: Vec::new(),
->>>>>>> e3b759dc
             }),
         },
     )
@@ -261,13 +256,8 @@
             media_type: MediaType::Video(VideoSettings {
                 required: false,
                 source_kind: MediaSourceKind::Device,
-<<<<<<< HEAD
-                encodings: Vec::new(),
-                svc: None,
-=======
                 encoding_parameters: Vec::new(),
                 svc_settings: Vec::new(),
->>>>>>> e3b759dc
             }),
         },
     )
